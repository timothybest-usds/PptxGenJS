[![Open Source Love](https://badges.frapsoft.com/os/v1/open-source.svg?v=103)](https://github.com/ellerbrock/open-source-badge/) [![MIT Licence](https://badges.frapsoft.com/os/mit/mit.svg?v=103)](https://opensource.org/licenses/mit-license.php) [![npm version](https://badge.fury.io/js/pptxgenjs.svg)](https://badge.fury.io/js/pptxgenjs)

# PptxGenJS

### JavaScript library that produces PowerPoint (pptx) presentations

Quickly and easily create PowerPoint presentations with a few simple JavaScript commands in client web browsers or Node desktop apps.

## Main Features
* Widely Supported: Creates and downloads presentations on all current web browsers (Chrome, Edge, Firefox, etc.) and IE11
* Full Featured: Slides can include Charts, Images, Media, Shapes, Tables and Text (plus Master Slides/Templates)
* Easy To Use: Entire PowerPoint presentations can be created in a few lines of code
* Modern: Pure JavaScript solution - everything necessary to create PowerPoint PPT exports is included

## Additional Features
* Use the unique [Table-to-Slides](#table-to-slides-feature) feature to copy an HTML table into 1 or more Slides with a single command

**************************************************************************************************

<!-- START doctoc generated TOC please keep comment here to allow auto update -->
<!-- DON'T EDIT THIS SECTION, INSTEAD RE-RUN doctoc TO UPDATE -->
**Table of Contents**  (*generated with [DocToc](https://github.com/thlorenz/doctoc)*)

- [Live Demo](#live-demo)
- [Installation](#installation)
  - [Client-Side](#client-side)
    - [Include Local Scripts](#include-local-scripts)
    - [Include Bundled Script](#include-bundled-script)
    - [Install With Bower](#install-with-bower)
  - [Node.js](#nodejs)
- [Presentations: Usage and Options](#presentations-usage-and-options)
  - [Creating a Presentation](#creating-a-presentation)
    - [Presentation Properties](#presentation-properties)
    - [Presentation Layouts](#presentation-layouts)
    - [Presentation Layout Options](#presentation-layout-options)
    - [Presentation Text Direction](#presentation-text-direction)
  - [Adding a Slide](#adding-a-slide)
    - [Slide Formatting](#slide-formatting)
    - [Slide Formatting Options](#slide-formatting-options)
    - [Applying Master Slides / Branding](#applying-master-slides--branding)
    - [Adding Slide Numbers](#adding-slide-numbers)
    - [Slide Number Options](#slide-number-options)
    - [Slide Return Value](#slide-return-value)
  - [Saving a Presentation](#saving-a-presentation)
    - [Client Browser](#client-browser)
    - [Node.js](#nodejs-1)
- [Presentations: Adding Objects](#presentations-adding-objects)
  - [Adding Charts](#adding-charts)
    - [Chart Types](#chart-types)
    - [Chart Size/Formatting Options](#chart-sizeformatting-options)
    - [Chart Axis Options](#chart-axis-options)
    - [Chart Data Options](#chart-data-options)
    - [Chart Examples](#chart-examples)
  - [Adding Text](#adding-text)
    - [Text Options](#text-options)
    - [Text Shadow Options](#text-shadow-options)
    - [Text Examples](#text-examples)
  - [Adding Tables](#adding-tables)
    - [Table Layout Options](#table-layout-options)
    - [Table Auto-Paging Options](#table-auto-paging-options)
    - [Table Auto-Paging Notes](#table-auto-paging-notes)
    - [Table Formatting Options](#table-formatting-options)
    - [Table Formatting Notes](#table-formatting-notes)
    - [Table Cell Formatting](#table-cell-formatting)
    - [Table Cell Formatting Examples](#table-cell-formatting-examples)
    - [Table Examples](#table-examples)
  - [Adding Shapes](#adding-shapes)
    - [Shape Options](#shape-options)
    - [Shape Examples](#shape-examples)
  - [Adding Images](#adding-images)
    - [Image Options](#image-options)
    - [Image Examples](#image-examples)
  - [Adding Media (Audio/Video/YouTube)](#adding-media-audiovideoyoutube)
    - [Media Options](#media-options)
    - [Media Examples](#media-examples)
- [Master Slides and Corporate Branding](#master-slides-and-corporate-branding)
  - [Slide Masters](#slide-masters)
  - [Slide Master Examples](#slide-master-examples)
  - [Slide Master Object Options](#slide-master-object-options)
  - [Sample Slide Master File](#sample-slide-master-file)
- [Table-to-Slides Feature](#table-to-slides-feature)
  - [Table-to-Slides Options](#table-to-slides-options)
  - [Table-to-Slides HTML Options](#table-to-slides-html-options)
  - [Table-to-Slides Notes](#table-to-slides-notes)
  - [Table-to-Slides Examples](#table-to-slides-examples)
  - [Creative Solutions](#creative-solutions)
- [Full PowerPoint Shape Library](#full-powerpoint-shape-library)
- [Performance Considerations](#performance-considerations)
  - [Pre-Encode Large Images](#pre-encode-large-images)
- [Building with Webpack/Typescript](#building-with-webpacktypescript)
- [Issues / Suggestions](#issues--suggestions)
- [Need Help?](#need-help)
- [Development Roadmap](#development-roadmap)
- [Unimplemented Features](#unimplemented-features)
- [Special Thanks](#special-thanks)
- [Support Us](#support-us)
- [License](#license)

<!-- END doctoc generated TOC please keep comment here to allow auto update -->

**************************************************************************************************
# Live Demo
Use JavaScript to Create a PowerPoint presentation with your web browser right now:  
[https://gitbrent.github.io/PptxGenJS](https://gitbrent.github.io/PptxGenJS)

# Installation
## Client-Side
### Include Local Scripts
```javascript
<script lang="javascript" src="PptxGenJS/libs/jquery.min.js"></script>
<script lang="javascript" src="PptxGenJS/libs/jszip.min.js"></script>
<script lang="javascript" src="PptxGenJS/dist/pptxgen.js"></script>
```

### Include Bundled Script
```javascript
<script lang="javascript" src="PptxGenJS/dist/pptxgen.bundle.js"></script>
```

### Install With Bower
```javascript
bower install pptxgen
```

## Node.js
[PptxGenJS NPM Homepage](https://www.npmjs.com/package/pptxgenjs)
```javascript
npm install pptxgenjs

var pptx = require("pptxgenjs");
```

**************************************************************************************************
# Presentations: Usage and Options
PptxGenJS PowerPoint presentations are created via JavaScript by following 4 basic steps:

1. Create a new Presentation
2. Add a Slide
3. Add one or more objects (Tables, Shapes, Images, Text and Media) to the Slide
4. Save the Presentation

```javascript
var pptx = new PptxGenJS();
var slide = pptx.addNewSlide();
slide.addText('Hello World!', { x:1.5, y:1.5, font_size:18, color:'363636' });
pptx.save('Sample Presentation');
```
That's really all there is to it!

**************************************************************************************************
## Creating a Presentation
A Presentation is a single `.pptx` file.  When creating more than one Presentation, declare the pptx again to
start with a new, empty Presentation.

Client Browser:
```javascript
var pptx = new PptxGenJS();
```
Node.js:
```javascript
var pptx = require("pptxgenjs");
```

### Presentation Properties
There are several optional properties that can be set:

```javascript
pptx.setAuthor('Brent Ely');
pptx.setCompany('S.T.A.R. Laboratories');
pptx.setRevision('15');
pptx.setSubject('Annual Report');
pptx.setTitle('PptxGenJS Sample Presentation');
```

### Presentation Layouts
Setting the Layout (applies to all Slides in the Presentation):
```javascript
pptx.setLayout('LAYOUT_WIDE');
```

### Presentation Layout Options
| Layout Name    | Default  | Layout Slide Size                 |
| :------------- | :------- | :-------------------------------- |
| `LAYOUT_16x9`  | Yes      | 10 x 5.625 inches                 |
| `LAYOUT_16x10` | No       | 10 x 6.25 inches                  |
| `LAYOUT_4x3`   | No       | 10 x 7.5 inches                   |
| `LAYOUT_WIDE`  | No       | 13.3 x 7.5 inches                 |
| `LAYOUT_USER`  | No       | user defined - see below (inches) |

Custom user defined Layout sizes are supported - just supply a `name` and the size in inches.
* Defining a new Layout using an object will also set this new size as the current Presentation Layout

```javascript
// Defines and sets this new layout for the Presentation
pptx.setLayout({ name:'A3', width:16.5, height:11.7 });
```

### Presentation Text Direction
Right-to-Left (RTL) text is supported.  Simply set the RTL mode at the Presentation-level.
```javascript
pptx.setRTL(true);
```


**************************************************************************************************
## Adding a Slide

Syntax:
```javascript
var slide = pptx.addNewSlide();
```

### Slide Formatting
```javascript
slide.bkgd  = 'F1F1F1';
slide.color = '696969';
```

### Slide Formatting Options
| Option       | Type    | Unit   | Default   | Description         | Possible Values  |
| :----------- | :------ | :----- | :-------- | :------------------ | :--------------- |
| `bkgd`       | string  |        | `FFFFFF`  | background color    | hex color code.  |
| `color`      | string  |        | `000000`  | default text color  | hex color code.  |

### Applying Master Slides / Branding
```javascript
// Create a new Slide that will inherit properties from a pre-defined master page (margins, logos, text, background, etc.)
var slide1 = pptx.addNewSlide( pptx.masters.TITLE_SLIDE );

// The background color can be overridden on a per-slide basis:
var slide2 = pptx.addNewSlide( pptx.masters.TITLE_SLIDE, {bkgd:'FFFCCC'} );
```

### Adding Slide Numbers
```javascript
slide.slideNumber({ x:1.0, y:'90%' });
// Slide Numbers can be styled:
slide.slideNumber({ x:1.0, y:'90%', fontFace:'Courier', fontSize:32, color:'CF0101' });
```

### Slide Number Options
| Option       | Type    | Unit   | Default   | Description         | Possible Values  |
| :----------- | :------ | :----- | :-------- | :------------------ | :--------------- |
| `x`          | number  | inches | `0.3`     | horizontal location | 0-n OR 'n%'. (Ex: `{x:'10%'}` places number 10% from left edge) |
| `y`          | number  | inches | `90%`     | vertical location   | 0-n OR 'n%'. (Ex: `{y:'90%'}` places number 90% down the Slide) |
| `color`      | string  |        |           | text color          | hex color code. Ex: `{color:'0088CC'}` |
| `fontFace`   | string  |        |           | font face           | any available font. Ex: `{fontFace:Arial}` |
| `fontSize`   | number  | points |           | font size           | 8-256. Ex: `{fontSize:12}` |

### Slide Return Value
The Slide object returns a reference to itself, so calls can be chained.

Example:
```javascript
slide
.addImage({ path:'images/logo1.png', x:1, y:2, w:3, h:3 })
.addImage({ path:'images/logo2.jpg', x:5, y:3, w:3, h:3 })
.addImage({ path:'images/logo3.png', x:9, y:4, w:3, h:3 });
```


**************************************************************************************************
## Saving a Presentation
Presentations require nothing more than passing a filename to `save()`. Node.js users have more options available
examples of which can be found below.

### Client Browser
* Simply provide a filename

```javascript
pptx.save('Demo-Media');
```

### Node.js
* Node can accept a callback function that will return the filename once the save is complete
* Node can also be used to stream a powerpoint file - simply pass a filename that begins with "http"

```javascript
// A: File will be saved to the local working directory (`__dirname`)
pptx.save( 'Node_Demo' );
// B: Inline callback function
pptx.save( 'Node_Demo', function(filename){ console.log('Created: '+filename); } );
// C: Predefined callback function
pptx.save( 'Node_Demo', saveCallback );
// D: Use a filename of "http" or "https" to receive the powerpoint binary data in your callback
// Used for streaming the presentation file via http.  See the `nodejs-demo.js` file for a working example.
pptx.save( 'http', streamCallback );
```

Saving multiple Presentations:  
* In order to generate a new, unique Presentation just create a new instance of the library then add objects and save as normal.

```javascript
var pptx = require("pptxgenjs");
pptx.addNewSlide().addText('Presentation 1', {x:1, y:1});
pptx.save('PptxGenJS-Presentation-1');

// Create a new instance ("Reset")
pptx = require("pptxgenjs");
pptx.addNewSlide().addText('Presentation 2', {x:1, y:1});
pptx.save('PptxGenJS-Presentation-2');
```




**************************************************************************************************
# Presentations: Adding Objects

Objects on the Slide are ordered from back-to-front based upon the order they were added.

For example, if you add an Image, then a Shape, then a Textbox: the Textbox will be in front of the Shape,
which is in front of the Image.


**************************************************************************************************
## Adding Charts
```javascript
// Syntax
slide.addChart({TYPE}, {DATA}, {OPTIONS});
```

### Chart Types
* Chart type can be any one of `pptx.charts`
* Currently: `pptx.charts.AREA`, `pptx.charts.BAR`, `pptx.charts.LINE`, `pptx.charts.PIE`

### Chart Size/Formatting Options
| Option          | Type    | Unit    | Default   | Description           | Possible Values  |
| :-------------- | :------ | :------ | :-------- | :-------------------- | :--------------- |
| `x`             | number  | inches  | `1.0`     | horizontal location   | 0-n OR 'n%'. (Ex: `{x:'50%'}` will place object in the middle of the Slide) |
| `y`             | number  | inches  | `1.0`     | vertical location     | 0-n OR 'n%'. |
| `w`             | number  | inches  | `50%`     | width                 | 0-n OR 'n%'. (Ex: `{w:'50%'}` will make object 50% width of the Slide) |
| `h`             | number  | inches  | `50%`     | height                | 0-n OR 'n%'. |
| `border`        | object  |         |           | chart border          | object with `pt` and `color` values. Ex: `border:{pt:'1', color:'f1f1f1'}` |
| `chartColors`        | array  |         |       | data color            | array of hex color codes. Ex: `['0088CC','FFCC00']` |
| `chartColorsOpacity` | number | percent | `100` | data color opacity percent | 1-100. Ex: `{ chartColorsOpacity:50 }` |
| `fill`          | string  |         |           | fill/background color | hex color code. Ex: `{ fill:'0088CC' }` |
| `legendPos`     | string  |         | `r`       | chart legend position | `b` (bottom), `tr` (top-right), `l` (left), `r` (right), `t` (top) |
| `showLabel`     | boolean |         | `false`   | show data labels      | `true` or `false` |
| `showLegend`    | boolean |         | `false`   | show chart legend     | `true` or `false` |
| `showPercent`   | boolean |         | `false`   | show data percent     | `true` or `false` |
| `showTitle`     | boolean |         | `false`   | show chart title      | `true` or `false` |
| `showValue`     | boolean |         | `false`   | show data values      | `true` or `false` |
| `title`         | string  |         |           | chart title           | a string. Ex: `{ title:'Sales by Region' }` |
| `titleRotate`    | integer | degrees |          | title rotation degrees           | 0-360. Ex: `{ titleRotate:45 }` |
| `titleColor`    | string  |         | `000000`  | title color           | hex color code. Ex: `{ titleColor:'0088CC' }` |
| `titleFontFace` | string  |         | `Arial`   | font face             | font name. Ex: `{ titleFontFace:'Arial' }` |
| `titleFontSize` | number  | points  | `18`      | font size             | 1-256. Ex: `{ titleFontSize:12 }` |

### Chart Axis Options
| Option                 | Type    | Unit    | Default   | Description              | Possible Values                            |
| :--------------------- | :------ | :------ | :-------- | :----------------------- | :----------------------------------------- |
| `catAxisHidden`        | boolean |         | `false`   | hide category-axis       | `true` or `false`   |
| `catAxisLabelColor`    | string  |         | `000000`  | category-axis color      | hex color code. Ex: `{ catAxisLabelColor:'0088CC' }`   |
| `catAxisLabelFontFace` | string  |         | `Arial`   | category-axis font face  | font name. Ex: `{ titleFontFace:'Arial' }` |
| `catAxisLabelFontSize` | number  | points  | `18`      | category-axis font size  | 1-256. Ex: `{ titleFontSize:12 }`          |
| `catAxisOrientation`   | string  |         | `minMax`  | category-axis orientation | `maxMin` (high->low) or `minMax` (low->high) |
<<<<<<< HEAD
| `catGridLine`          | object  |         | `none`    | category grid line style  | object with properties `size` (pt), `color` and `style` (`'solid'`, `'dash'` or `'dot'`) or `'none'` to hide |
| `valAxisHidden`        | boolean |         | `false`   | hide value-axis          | `true` or `false`   |
=======
| `catAxisTitle`         | string  |         | `Axis Title` | axis title   | a string. Ex: `{ catAxisTitle:'Regions' }` |
| `catAxisTitleColor`    | string  |         | `000000`     | title color           | hex color code. Ex: `{ catAxisTitleColor:'0088CC' }` |
| `catAxisTitleFontFace` | string  |         | `Arial`      | font face             | font name. Ex: `{ catAxisTitleFontFace:'Arial' }` |
| `catAxisTitleFontSize` | number  | points  |              | font size    | 1-256. Ex: `{ catAxisTitleFontSize:12 }` |
| `catAxisTitleRotate`   | integer | degrees |              | title rotation degrees           | 0-360. Ex: `{ catAxisTitleRotate:45 }` |
| `showCatAxisTitle`     | boolean |         | `false`   | show category (vertical) title | `true` or `false`.  Ex:`{ showCatAxisTitle:true }` |
| `showValAxisTitle`     | boolean |         | `false`   | show values (horizontal) title | `true` or `false`.  Ex:`{ showValAxisTitle:true }` |
>>>>>>> 976527b8
| `valAxisLabelColor`    | string  |         | `000000`  | value-axis color         | hex color code. Ex: `{ valAxisLabelColor:'0088CC' }` |
| `valAxisLabelFontFace` | string  |         | `Arial`   | value-axis font face     | font name. Ex: `{ titleFontFace:'Arial' }`   |
| `valAxisLabelFontSize` | number  | points  | `18`      | value-axis font size     | 1-256. Ex: `{ titleFontSize:12 }`            |
| `valAxisLabelFormatCode` | string |        | `General` | value-axis number format | format string. Ex: `{ axisLabelFormatCode:'#,##0' }` [MicroSoft Number Format Codes](https://support.office.com/en-us/article/Number-format-codes-5026bbd6-04bc-48cd-bf33-80f18b4eae68) |
| `valAxisMajorUnit`     | number  | float   | `1.0`     | value-axis tick steps    | Float or whole number. Ex: `{ majorUnit:0.2 }`      |
| `valAxisMaxVal`        | number  |         |           | value-axis maximum value | 1-N. Ex: `{ valAxisMaxVal:125 }` |
| `valAxisMinVal`        | number  |         |           | value-axis minimum value | 1-N. Ex: `{ valAxisMinVal: -10 }` |
| `valAxisOrientation`   | string  |         | `minMax`  | value-axis orientation   | `maxMin` (high->low) or `minMax` (low->high) |
<<<<<<< HEAD
| `valGridLine`          | object  |         |           | value grid line style    | _the same as `catGridLine`_ |
=======
| `valAxisTitle`         | string  |         | `Axis Title` | axis title   | a string. Ex: `{ valAxisTitle:'Sales (USD)' }` |
| `valAxisTitleColor`    | string  |         | `000000`     | title color           | hex color code. Ex: `{ valAxisTitleColor:'0088CC' }` |
| `valAxisTitleFontFace` | string  |         | `Arial`      | font face             | font name. Ex: `{ valAxisTitleFontFace:'Arial' }` |
| `valAxisTitleFontSize` | number  | points  |              | font size    | 1-256. Ex: `{ valAxisTitleFontSize:12 }` |
| `valAxisTitleRotate`   | integer | degrees |              | title rotation degrees           | 0-360. Ex: `{ valAxisTitleRotate:45 }` |
>>>>>>> 976527b8

### Chart Data Options
| Option                 | Type    | Unit    | Default   | Description                | Possible Values                            |
| :--------------------- | :------ | :------ | :-------- | :------------------------- | :----------------------------------------- |
| `barDir`               | string  |         | `col`     | bar direction              | (*Bar Chart*) `bar` (horizontal) or `col` (vertical). Ex: `{barDir:'bar'}` |
| `barGapWidthPct`       | number  | percent | `150`     | width % between bar groups | (*Bar Chart*) 0-999. Ex: `{ barGapWidthPct:50 }` |
| `barGrouping`          | string  |         |`clustered`| bar grouping               | (*Bar Chart*) `clustered` or `stacked` or `percentStacked`. |
| `dataBorder`           | object  |         |           | data border          | object with `pt` and `color` values. Ex: `border:{pt:'1', color:'f1f1f1'}` |
| `dataLabelColor`       | string  |         | `000000`  | value-axis color           | hex color code. Ex: `{ dataLabelColor:'0088CC' }`     |
| `dataLabelFormatCode`  | string  |         |           | format to show data value  | format string. Ex: `{ dataLabelFormatCode:'#,##0' }` [MicroSoft Number Format Codes](https://support.office.com/en-us/article/Number-format-codes-5026bbd6-04bc-48cd-bf33-80f18b4eae68)  |
| `dataLabelFontFace`    | string  |         | `Arial`   | value-axis font face       | font name. Ex: `{ titleFontFace:'Arial' }`   |
| `dataLabelFontSize`    | number  | points  | `18`      | value-axis font size       | 1-256. Ex: `{ titleFontSize:12 }`            |
| `dataLabelPosition`    | string  |         | `bestFit` | data label position        | `bestFit`,`b`,`ctr`,`inBase`,`inEnd`,`l`,`outEnd`,`r`,`t` |
| `lineDataSymbol`       | string  |         | `circle`  | symbol used on line marker | `circle`,`dash`,`diamond`,`dot`,`none`,`square`,`triangle` |
| `lineDataSymbolSize`   | number  | points  | `6`       | size of line data symbol   | 1-256. Ex: `{ lineDataSymbolSize:12 }` |

### Chart Examples
```javascript
var pptx = new PptxGenJS();
pptx.setLayout('LAYOUT_WIDE');

var slide = pptx.addNewSlide();

// Chart Type: BAR
var dataChartBar = [
  {
    name  : 'Region 1',
    labels: ['May', 'June', 'July', 'August'],
    values: [26, 53, 100, 75]
  },
  {
    name  : 'Region 2',
    labels: ['May', 'June', 'July', 'August'],
    values: [43.5, 70.3, 90.1, 80.05]
  }
];
slide.addChart( pptx.charts.BAR, dataChartBar, { x:1.0, y:1.0, w:12, h:6 } );

// Chart Type: AREA
// Chart Type: LINE
var dataChartAreaLine = [
  {
    name  : 'Actual Sales',
    labels: ['Jan','Feb','Mar','Apr','May','Jun','Jul','Aug','Sep','Oct','Nov','Dec'],
    values: [1500, 4600, 5156, 3167, 8510, 8009, 6006, 7855, 12102, 12789, 10123, 15121]
  },
  {
    name  : 'Projected Sales',
    labels: ['Jan','Feb','Mar','Apr','May','Jun','Jul','Aug','Sep','Oct','Nov','Dec'],
    values: [1000, 2600, 3456, 4567, 5010, 6009, 7006, 8855, 9102, 10789, 11123, 12121]
  }
];
slide.addChart( pptx.charts.AREA, dataChartAreaLine, { x:1.0, y:1.0, w:12, h:6 } );
slide.addChart( pptx.charts.LINE, dataChartAreaLine, { x:1.0, y:1.0, w:12, h:6 } );

// Chart Type: PIE
var dataChartPie = [
  { name:'Location', labels:['DE','GB','MX','JP','IN','US'], values:[35,40,85,88,99,101] }
];
slide.addChart( pptx.charts.PIE, dataChartPie, { x:1.0, y:1.0, w:6, h:6 } );

pptx.save('Demo-Chart');
```



**************************************************************************************************
## Adding Text
```javascript
// Syntax
slide.addText('TEXT', {OPTIONS});
slide.addText('Line 1\nLine 2', {OPTIONS});
slide.addText([ {text:'TEXT', options:{OPTIONS}} ]);
```

### Text Options
| Option       | Type    | Unit    | Default   | Description         | Possible Values  |
| :----------- | :------ | :------ | :-------- | :------------------ | :--------------- |
| `x`          | number  | inches  | `1.0`     | horizontal location | 0-n OR 'n%'. (Ex: `{x:'50%'}` will place object in the middle of the Slide) |
| `y`          | number  | inches  | `1.0`     | vertical location   | 0-n OR 'n%'. |
| `w`          | number  | inches  |           | width               | 0-n OR 'n%'. (Ex: `{w:'50%'}` will make object 50% width of the Slide) |
| `h`          | number  | inches  |           | height              | 0-n OR 'n%'. |
| `align`      | string  |         | `left`    | alignment           | `left` or `center` or `right` |
| `autoFit`    | boolean |         | `false`   | "Fit to Shape"      | `true` or `false` |
| `bold`       | boolean |         | `false`   | bold text           | `true` or `false` |
| `breakLine`  | boolean |         | `false`   | appends a line break | `true` or `false` (only applies when used in text object options) Ex: `{text:'hi', options:{breakLine:true}}` |
| `bullet`     | boolean |         | `false`   | bulleted text       | `true` or `false` |
| `bullet`     | object  |         |           | bullet options (number type or choose any unicode char) | object with `type` or `code`. Ex: `bullet:{type:'number'}`. Ex: `bullet:{code:'2605'}` |
| `color`      | string  |         |           | text color          | hex color code. Ex: `{ color:'0088CC' }` |
| `fill`       | string  |         |           | fill/bkgd color     | hex color code. Ex: `{ color:'0088CC' }` |
| `font_face`  | string  |         |           | font face           | Ex: 'Arial' |
| `font_size`  | number  | points  |           | font size           | 1-256. Ex: `{ font_size:12 }` |
| `hyperlink`  | string  |         |           | add hyperlink       | object with `url` and optionally `tooltip`. Ex: `{ hyperlink:{url:'https://github.com'} }` |
| `indentLevel` | number  | level  | `0`       | bullet indent level | 1-32. Ex: `{ indentLevel:1 }` |
| `inset`      | number  | inches  |           | inset/padding       | 1-256. Ex: `{ inset:1.25 }` |
| `isTextBox`  | boolean |         | `false`   | PPT "Textbox"       | `true` or `false` |
| `italic`     | boolean |         | `false`   | italic text         | `true` or `false` |
| `lineSpacing`| number  | points  |           | line spacing points | 1-256. Ex: `{ lineSpacing:28 }` |
| `margin`     | number  | points  |           | margin              | 0-99 (ProTip: use the same value from CSS `padding`) |
| `rectRadius` | number  | inches  |           | rounding radius     | rounding radius for `ROUNDED_RECTANGLE` text shapes |
| `rtlMode`    | boolean |         | `false`   | enable Right-to-Left mode | `true` or `false` |
| `shadow`     | object  |         |           | text shadow options | see options below. Ex: `shadow:{ type:'outer' }` |
| `subscript`  | boolean |         | `false`   | subscript text      | `true` or `false` |
| `superscript`| boolean |         | `false`   | superscript text    | `true` or `false` |
| `underline`  | boolean |         | `false`   | underline text      | `true` or `false` |
| `valign`     | string  |         |           | vertical alignment  | `top` or `middle` or `bottom` |

### Text Shadow Options
| Option       | Type    | Unit    | Default   | Description         | Possible Values                          |
| :----------- | :------ | :------ | :-------- | :------------------ | :--------------------------------------- |
| `type`       | string  |         | outer     | shadow type         | `outer` or `inner`                       |
| `angle`      | number  | degrees |           | shadow angle        | 0-359. Ex: `{ angle:180 }`               |
| `blur`       | number  | points  |           | blur size           | 1-256. Ex: `{ blur:3 }`                  |
| `color`      | string  |         |           | text color          | hex color code. Ex: `{ color:'0088CC' }` |
| `offset`     | number  | points  |           | offset size         | 1-256. Ex: `{ offset:8 }`                |
| `opacity`    | number  | percent |           | opacity             | 0-1. Ex: `opacity:0.75`                  |

### Text Examples
```javascript
var pptx = new PptxGenJS();
var slide = pptx.addNewSlide();

// EX: Dynamic location using percentages
slide.addText('^ (50%/50%)', {x:'50%', y:'50%'});

// EX: Basic formatting
slide.addText('Hello',  { x:0.5, y:0.7, w:3, color:'0000FF', font_size:64 });
slide.addText('World!', { x:2.7, y:1.0, w:5, color:'DDDD00', font_size:90 });

// EX: More formatting options
slide.addText(
    'Arial, 32pt, green, bold, underline, 0 inset',
    { x:0.5, y:5.0, w:'90%', margin:0.5, font_face:'Arial', font_size:32, color:'00CC00', bold:true, underline:true, isTextBox:true }
);

// EX: Format some text
slide.addText('Hello World!', { x:2, y:4, font_face:'Arial', font_size:42, color:'00CC00', bold:true, italic:true, underline:true } );

// EX: Multiline Text / Line Breaks - use "\n" to create line breaks inside text strings
slide.addText('Line 1\nLine 2\nLine 3', { x:2, y:3, color:'DDDD00', font_size:90 });

// EX: Format individual words or lines by passing an array of text objects with `text` and `options`
slide.addText(
    [
        { text:'word-level', options:{ font_size:36, color:'99ABCC', align:'r', breakLine:true } },
        { text:'formatting', options:{ font_size:48, color:'FFFF00', align:'c' } }
    ],
    { x:0.5, y:4.1, w:8.5, h:2.0, fill:'F1F1F1' }
);

// EX: Bullets
slide.addText('Regular, black circle bullet', { x:8.0, y:1.4, w:'30%', h:0.5, bullet:true });
// Use line-break character to bullet multiple lines
slide.addText('Line 1\nLine 2\nLine 3', { x:8.0, y:2.4, w:'30%', h:1, fill:'F2F2F2', bullet:{type:'number'} });
// Bullets can also be applied on a per-line level
slide.addText(
    [
        { text:'I have a star bullet'    , options:{bullet:{code:'2605'}, color:'CC0000'} },
        { text:'I have a triangle bullet', options:{bullet:{code:'25BA'}, color:'00CD00'} },
        { text:'no bullets on this line' , options:{font_size:12} },
        { text:'I have a normal bullet'  , options:{bullet:true, color:'0000AB'} }
    ],
    { x:8.0, y:5.0, w:'30%', h:1.4, color:'ABABAB', margin:1 }
);

// EX: Hyperlinks
slide.addText(
    [{
        text: 'PptxGenJS Project',
        options: { hyperlink:{ url:'https://github.com/gitbrent/pptxgenjs', tooltip:'Visit Homepage' } }
    }],
    { x:1.0, y:1.0, w:5, h:1 }
);

// EX: Drop/Outer Shadow
slide.addText(
    'Outer Shadow',
    {
        x:0.5, y:6.0, font_size:36, color:'0088CC',
        shadow: {type:'outer', color:'696969', blur:3, offset:10, angle:45}
    }
);

// EX: Formatting can be applied at the word/line level
// Provide an array of text objects with the formatting options for that `text` string value
// Line-breaks work as well
slide.addText(
    [
        { text:'word-level\nformatting', options:{ font_size:36, font_face:'Courier New', color:'99ABCC', align:'r', breakLine:true } },
        { text:'...in the same textbox', options:{ font_size:48, font_face:'Arial', color:'FFFF00', align:'c' } }
    ],
    { x:0.5, y:4.1, w:8.5, h:2.0, margin:0.1, fill:'232323' }
);

pptx.save('Demo-Text');
```


**************************************************************************************************
## Adding Tables
Syntax:
```javascript
slide.addTable( [rows] );
slide.addTable( [rows], {any Layout/Formatting OPTIONS} );
```

### Table Layout Options
| Option       | Type    | Unit   | Default   | Description            | Possible Values  |
| :----------- | :------ | :----- | :-------- | :--------------------- | :--------------- |
| `x`          | number  | inches | `1.0`     | horizontal location    | 0-n OR 'n%'. (Ex: `{x:'50%'}` will place object in the middle of the Slide) |
| `y`          | number  | inches | `1.0`     | vertical location      | 0-n OR 'n%'. |
| `w`          | number  | inches |           | width                  | 0-n OR 'n%'. (Ex: `{w:'50%'}` will make object 50% width of the Slide) |
| `h`          | number  | inches |           | height                 | 0-n OR 'n%'. |
| `colW`       | integer | inches |           | width for every column | Ex: Width for every column in table (uniform) `2.0` |
| `colW`       | array   | inches |           | column widths in order | Ex: Width for each of 5 columns `[1.0, 2.0, 2.5, 1.5, 1.0]` |
| `rowH`       | integer | inches |           | height for every row   | Ex: Height for every row in table (uniform) `2.0` |
| `rowH`       | array   | inches |           | row heights in order   | Ex: Height for each of 5 rows `[1.0, 2.0, 2.5, 1.5, 1.0]` |

### Table Auto-Paging Options
| Option          | Type    | Default   | Description            | Possible Values                          |
| :-------------- | :------ | :-------- | :--------------------- | :--------------------------------------- |
| `autoPage`      | boolean | `true`    | auto-page table        | `true` or `false`  |
| `lineWeight`    | float   | 0         | line weight value      | -1.0 to 1.0. Ex: `{lineWeight:0.5}` |
| `newPageStartY` | object  |           | starting `y` value for tables on new Slides | 0-n OR 'n%'. Ex:`{newPageStartY:0.5}` |

### Table Auto-Paging Notes
Tables will auto-page by default and the table on new Slides will use the current Slide's top `margin` value as the starting point for `y`.
Tables will retain their existing `x`, `w`, and `colW` values as they are continued onto subsequent Slides.

* `autoPage`: allows the auto-paging functionality (as table rows overflow the Slide, new Slides will be added) to be disabled.
* `lineWeight`: adjusts the calculated height of lines. If too much empty space is left under each table,
then increase lineWeight value. Conversely, if the tables are overflowing the bottom of the Slides, then
reduce the lineWeight value. Also helpful when using some fonts that do not have the usual golden ratio.
* `newPageStartY`: provides the ability to specify where new tables will be placed on new Slides. For example,
you may place a table halfway down a Slide, but you wouldn't that to be the starting location for subsequent
tables. Use this option to ensure there is no wasted space and to guarantee a professional look.

### Table Formatting Options
| Option       | Type    | Unit   | Default   | Description        | Possible Values  |
| :----------- | :------ | :----- | :-------- | :----------------- | :--------------- |
| `align`      | string  |        | `left`    | alignment          | `left` or `center` or `right` (or `l` `c` `r`) |
| `bold`       | boolean |        | `false`   | bold text          | `true` or `false` |
| `border`     | object  |        |           | cell border        | object with `pt` and `color` values. Ex: `{pt:'1', color:'f1f1f1'}` |
| `border`     | array   |        |           | cell border        | array of objects with `pt` and `color` values in TRBL order. |
| `color`      | string  |        |           | text color         | hex color code. Ex: `{color:'0088CC'}` |
| `colspan`    | integer |        |           | column span        | 2-n. Ex: `{colspan:2}` |
| `fill`       | string  |        |           | fill/bkgd color    | hex color code. Ex: `{color:'0088CC'}` |
| `font_face`  | string  |        |           | font face          | Ex: 'Arial' |
| `font_size`  | number  | points |           | font size          | 1-256. Ex: `{font_size:12}` |
| `italic`     | boolean |        | `false`   | italic text        | `true` or `false` |
| `margin`     | number  | points |           | margin             | 0-99 (ProTip: use the same value from CSS `padding`) |
| `margin`     | array   | points |           | margin             | array of integer values in TRBL order. Ex: `margin:[5,10,5,10]` |
| `rowspan`    | integer |        |           | row span           | 2-n. Ex: `{rowspan:2}` |
| `underline`  | boolean |        | `false`   | underline text     | `true` or `false` |
| `valign`     | string  |        |           | vertical alignment | `top` or `middle` or `bottom` (or `t` `m` `b`) |

### Table Formatting Notes
* **Formatting Options** passed to `slide.addTable()` apply to every cell in the table
* You can selectively override formatting at a cell-level providing any **Formatting Option** in the cell `options`

### Table Cell Formatting
* Table cells can be either a plain text string or an object with text and options properties
* When using an object, any of the formatting options above can be passed in `options` and will apply to that cell only

Bullets and word-level formatting are supported inside table cells. Passing an array of objects with text/options values
as the `text` value allows fine-grained control over the text inside cells.
* Available formatting options are here: [Text Options](#text-options)
* See below for examples or view the `examples/pptxgenjs-demo.html` page for lots more

### Table Cell Formatting Examples
```javascript
// TABLE 1: Cell-level Formatting
var rows = [];
// Row One: cells will be formatted according to any options provided to `addTable()`
rows.push( ['First', 'Second', 'Third'] );
// Row Two: set/override formatting for each cell
rows.push([
    { text:'1st', options:{color:'ff0000'} },
    { text:'2nd', options:{color:'00ff00'} },
    { text:'3rd', options:{color:'0000ff'} }
]);
slide.addTable( rows, { x:0.5, y:1.0, w:9.0, color:'363636' } );

// TABLE 2: Using word-level formatting inside cells
// NOTE: An array of text/options objects provides fine-grained control over formatting
var arrObjText = [
    { text:'Red ',   options:{color:'FF0000'} },
    { text:'Green ', options:{color:'00FF00'} },
    { text:'Blue',   options:{color:'0000FF'} }
];
// EX A: Pass an array of text objects to `addText()`
slide.addText( arrObjText, { x:0.5, y:2.75, w:9, h:2, margin:0.1, fill:'232323' } );

// EX B: Pass the same objects as a cell's `text` value
var arrTabRows = [
    [
        { text:'Cell 1 A',  options:{font_face:'Arial'  } },
        { text:'Cell 1 B',  options:{font_face:'Courier'} },
        { text: arrObjText, options:{fill:'232323'}       }
    ]
];
slide.addTable( arrTabRows, { x:0.5, y:5, w:9, h:2, colW:[1.5,1.5,6] } );
```

### Table Examples
```javascript
var pptx = new PptxGenJS();
var slide = pptx.addNewSlide();
slide.addText('Demo-03: Table', { x:0.5, y:0.25, font_size:18, font_face:'Arial', color:'0088CC' });

// TABLE 1: Single-row table
// --------
var rows = [ 'Cell 1', 'Cell 2', 'Cell 3' ];
var tabOpts = { x:0.5, y:1.0, w:9.0, fill:'F7F7F7', font_size:14, color:'363636' };
slide.addTable( rows, tabOpts );

// TABLE 2: Multi-row table (each rows array element is an array of cells)
// --------
var rows = [
    ['A1', 'B1', 'C1'],
    ['A2', 'B2', 'C2']
];
var tabOpts = { x:0.5, y:2.0, w:9.0, fill:'F7F7F7', font_size:18, color:'6f9fc9' };
slide.addTable( rows, tabOpts );

// TABLE 3: Formatting at a cell level - use this to selectively override table's cell options
// --------
var rows = [
    [
        { text:'Top Lft', options:{ valign:'t', align:'l', font_face:'Arial'   } },
        { text:'Top Ctr', options:{ valign:'t', align:'c', font_face:'Verdana' } },
        { text:'Top Rgt', options:{ valign:'t', align:'r', font_face:'Courier' } }
    ],
];
var tabOpts = { x:0.5, y:4.5, w:9.0, rowH:0.6, fill:'F7F7F7', font_size:18, color:'6f9fc9', valign:'m'} };
slide.addTable( rows, tabOpts );

// Multiline Text / Line Breaks - use either "\r" or "\n"
slide.addTable( ['Line 1\nLine 2\nLine 3'], { x:2, y:3, w:4 });

pptx.save('Demo-Tables');
```


**************************************************************************************************
## Adding Shapes
Syntax (no text):
```javascript
slide.addShape({SHAPE}, {OPTIONS});
```
Syntax (with text):
```javascript
slide.addText("some string", {SHAPE, OPTIONS});
```
Check the `pptxgen.shapes.js` file for a complete list of the hundreds of PowerPoint shapes available.

### Shape Options
| Option       | Type    | Unit   | Default   | Description         | Possible Values  |
| :----------- | :------ | :----- | :-------- | :------------------ | :--------------- |
| `x`          | number  | inches | `1.0`     | horizontal location | 0-n OR 'n%'. (Ex: `{x:'50%'}` will place object in the middle of the Slide) |
| `y`          | number  | inches | `1.0`     | vertical location   | 0-n OR 'n%'. |
| `w`          | number  | inches |           | width               | 0-n OR 'n%'. (Ex: `{w:'50%'}` will make object 50% width of the Slide) |
| `h`          | number  | inches |           | height              | 0-n OR 'n%'. |
| `align`      | string  |        | `left`    | alignment           | `left` or `center` or `right` |
| `fill`       | string  |        |           | fill/bkgd color     | hex color code. Ex: `{color:'0088CC'}` |
| `fill`       | object |   |   | fill/bkgd color | object with `type`, `color` and optional `alpha` keys. Ex: `fill:{type:'solid', color:'0088CC', alpha:25}` |
| `flipH`      | boolean |        |           | flip Horizontal     | `true` or `false` |
| `flipV`      | boolean |        |           | flip Vertical       | `true` or `false` |
| `line`       | string  |        |           | border line color   | hex color code. Ex: `{line:'0088CC'}` |
| `line_dash`  | string  |       | `solid` | border line dash style | `dash`, `dashDot`, `lgDash`, `lgDashDot`, `lgDashDotDot`, `solid`, `sysDash` or `sysDot` |
| `line_head`  | string  |        |           | border line ending  | `arrow`, `diamond`, `oval`, `stealth`, `triangle` or `none` |
| `line_size`  | number  | points |           | border line size    | 1-256. Ex: {line_size:4} |
| `line_tail`  | string  |        |           | border line heading | `arrow`, `diamond`, `oval`, `stealth`, `triangle` or `none` |
| `rectRadius` | number  | inches  |          | rounding radius     | rounding radius for `ROUNDED_RECTANGLE` text shapes |
| `rotate`     | integer | degrees |          | rotation degrees    | 0-360. Ex: `{rotate:180}` |

### Shape Examples
```javascript
var pptx = new PptxGenJS();
pptx.setLayout('LAYOUT_WIDE');

var slide = pptx.addNewSlide();

// LINE
slide.addShape(pptx.shapes.LINE,      { x:4.15, y:4.40, w:5, h:0, line:'FF0000', line_size:1 });
slide.addShape(pptx.shapes.LINE,      { x:4.15, y:4.80, w:5, h:0, line:'FF0000', line_size:2, line_head:'triangle' });
slide.addShape(pptx.shapes.LINE,      { x:4.15, y:5.20, w:5, h:0, line:'FF0000', line_size:3, line_tail:'triangle' });
slide.addShape(pptx.shapes.LINE,      { x:4.15, y:5.60, w:5, h:0, line:'FF0000', line_size:4, line_head:'triangle', line_tail:'triangle' });
// DIAGONAL LINE
slide.addShape(pptx.shapes.LINE,      { x:0, y:0, w:5.0, h:0, line:'FF0000', rotate:45 });
// RECTANGLE
slide.addShape(pptx.shapes.RECTANGLE, { x:0.50, y:0.75, w:5, h:3, fill:'FF0000' });
// OVAL
slide.addShape(pptx.shapes.OVAL,      { x:4.15, y:0.75, w:5, h:2, fill:{ type:'solid', color:'0088CC', alpha:25 } });

// Adding text to Shapes:
slide.addText('RIGHT-TRIANGLE', { shape:pptx.shapes.RIGHT_TRIANGLE, align:'c', x:0.40, y:4.3, w:6, h:3, fill:'0088CC', line:'000000', line_size:3 });
slide.addText('RIGHT-TRIANGLE', { shape:pptx.shapes.RIGHT_TRIANGLE, align:'c', x:7.00, y:4.3, w:6, h:3, fill:'0088CC', line:'000000', flipH:true });

pptx.save('Demo-Shapes');
```


**************************************************************************************************
## Adding Images
Syntax:
```javascript
slide.addImage({OPTIONS});
```

Animated GIFs can be included in Presentations in one of two ways:
* Using Node.js: use either `data` or `path` options (Node can encode any image into base64)
* Client Browsers: pre-encode the gif and add it using the `data` option (encoding images into GIFs is beyond any current browser)

### Image Options
| Option       | Type    | Unit   | Default   | Description         | Possible Values  |
| :----------- | :------ | :----- | :-------- | :------------------ | :--------------- |
| `x`          | number  | inches | `1.0`     | horizontal location | 0-n |
| `y`          | number  | inches | `1.0`     | vertical location   | 0-n |
| `w`          | number  | inches | `1.0`     | width               | 0-n |
| `h`          | number  | inches | `1.0`     | height              | 0-n |
| `data`       | string  |        |           | image data (base64) | base64-encoded image string. (either `data` or `path` is required) |
| `hyperlink`  | string  |        |           | add hyperlink | object with `url` and optionally `tooltip`. Ex: `{ hyperlink:{url:'https://github.com'} }` |
| `path`       | string  |        |           | image path          | Same as used in an (img src="") tag. (either `data` or `path` is required) |

**NOTES**  
* SVG images are not currently supported in PowerPoint or PowerPoint Online (even when encoded into base64). PptxGenJS does
properly encode and include SVG images, so they will begin showing once Microsoft adds support for this image type.
* Using `path` to add remote images (images from a different server) is not currently supported.

**Deprecation Warning**  
Old positional parameters (e.g.: `slide.addImage('images/chart.png', 1, 1, 6, 3)`) are now deprecated as of 1.1.0

### Image Examples
```javascript
var pptx = new PptxGenJS();
var slide = pptx.addNewSlide();

// Image by path
slide.addImage({ path:'images/chart_world_peace_near.png', x:1.0, y:1.0, w:8.0, h:4.0 });
// Image by data (base64-encoding)
slide.addImage({ data:'image/png;base64,iVtDafDrBF[...]=', x:3.0, y:5.0, w:6.0, h:3.0 });

// NOTE: Slide API calls return the same slide, so you can chain calls:
slide.addImage({ path:'images/cc_license_comp_chart.png', x:6.6, y:0.75, w:6.30, h:3.70 })
     .addImage({ path:'images/cc_logo.jpg',               x:0.5, y:3.50, w:5.00, h:3.70 })
     .addImage({ path:'images/cc_symbols_trans.png',      x:6.6, y:4.80, w:6.30, h:2.30 });

// Image with Hyperlink
slide.addImage({
  x:1.0, y:1.0, w:8.0, h:4.0,
  hyperlink:{ url:'https://github.com/gitbrent/pptxgenjs', tooltip:'Visit Homepage' },
  path:'images/chart_world_peace_near.png',
});

pptx.save('Demo-Images');
```


**************************************************************************************************
## Adding Media (Audio/Video/YouTube)
Syntax:
```javascript
slide.addMedia({OPTIONS});
```

Both Video (mpg, mov, mp4, m4v, etc.) and Audio (mp3, wav, etc.) are supported (list of [supported formats](https://support.office.com/en-us/article/Video-and-audio-file-formats-supported-in-PowerPoint-d8b12450-26db-4c7b-a5c1-593d3418fb59#OperatingSystem=Windows))
* Using Node.js: use either `data` or `path` options (Node can encode any media into base64)
* Client Browsers: pre-encode the media and add it using the `data` option (encoding video/audio is beyond any current browser)

Online video (YouTube embeds, etc.) is supported in both client browser and in Node.js

### Media Options
| Option       | Type    | Unit   | Default   | Description         | Possible Values  |
| :----------- | :------ | :----- | :-------- | :------------------ | :--------------- |
| `x`          | number  | inches | `1.0`     | horizontal location | 0-n |
| `y`          | number  | inches | `1.0`     | vertical location   | 0-n |
| `w`          | number  | inches | `1.0`     | width               | 0-n |
| `h`          | number  | inches | `1.0`     | height              | 0-n |
| `data`       | string  |        |           | media data (base64) | base64-encoded string |
| `path`       | string  |        |           | media path          | relative path to media file |
| `link`       | string  |        |           | online url/link     | link to online video. Ex: `link:'https://www.youtube.com/embed/blahBlah'` |
| `type`       | string  |        |           | media type          | media type: `audio` or `video` (reqs: `data` or `path`) or `online` (reqs:`link`) |

### Media Examples
```javascript
var pptx = new PptxGenJS();
var slide = pptx.addNewSlide();

// Media by path (Node.js only)
slide.addMedia({ type:'audio', path:'../media/sample.mp3', x:1.0, y:1.0, w:3.0, h:0.5 });
// Media by data (client browser or Node.js)
slide.addMedia({ type:'audio', data:'audio/mp3;base64,iVtDafDrBF[...]=', x:3.0, y:1.0, w:6.0, h:3.0 });
// Online by link (client browser or Node.js)
slide.addMedia({ type:'online', link:'https://www.youtube.com/embed/Dph6ynRVyUc', x:1.0, y:4.0, w:8.0, h:4.5 });

pptx.save('Demo-Media');
```


**************************************************************************************************
# Master Slides and Corporate Branding

## Slide Masters
Generating sample slides like those shown above is great for demonstrating library features,
but the reality is most of us will be required to produce presentations that have a certain design or
corporate branding.

PptxGenJS allows you to define Master Slides via objects that can then be used to provide branding
functionality.

Slide Masters are defined using the same object style used in Slides. Add these objects as a variable to a file that
is included in the script src tags on your page, then reference them by name in your code.  
E.g.: `<script lang="javascript" src="pptxgenjs.masters.js"></script>`

## Slide Master Examples
`pptxgenjs.masters.js` contents:
```javascript
var gObjPptxMasters = {
  MASTER_SLIDE: {
    title:   'Slide Master',
    bkgd:    'FFFFFF',
    objects: [
      { 'line':  { x: 3.5, y:1.00, w:6.00, line:'0088CC', line_size:5 } },
      { 'rect':  { x: 0.0, y:5.30, w:'100%', h:0.75, fill:'F1F1F1' } },
      { 'text':  { text:'Status Report', options:{ x:3.0, y:5.30, w:5.5, h:0.75 } } },
      { 'image': { x:11.3, y:6.40, w:1.67, h:0.75, path:'images/logo.png' } }
    ],
    slideNumber: { x:0.3, y:'90%' }
  },
  TITLE_SLIDE: {
    title:   'I am the Title Slide',
    bkgd:    { data:'image/png;base64,R0lGONlhotPQBMAPyoAPosR[...]+0pEZbEhAAOw==' },
    objects: [
      { 'text':  { text:'Greetings!', options:{ x:0.0, y:0.9, w:'100%', h:1, font_face:'Arial', color:'FFFFFF', font_size:60, align:'c' } } },
      { 'image': { x:11.3, y:6.40, w:1.67, h:0.75, path:'images/logo.png' } }
    ]
  }
};
```  
Every object added to the global master slide variable `gObjPptxMasters` can then be referenced
by their key names that you created (e.g.: "TITLE_SLIDE").  

**TIP:**
Pre-encode your images (base64) and add the string as the optional data key/val
(see the `TITLE_SLIDE.images` object above)

```javascript
var pptx = new PptxGenJS();

var slide1 = pptx.addNewSlide( pptx.masters.TITLE_SLIDE );
slide1.addText('How To Create PowerPoint Presentations with JavaScript', { x:0.5, y:0.7, font_size:18 });
// NOTE: Base master slide properties can be overridden on a selective basis:
// Here we can set a new background color or image on-the-fly
var slide2 = pptx.addNewSlide( pptx.masters.MASTER_SLIDE, { bkgd:'0088CC' } );
var slide3 = pptx.addNewSlide( pptx.masters.MASTER_SLIDE, { bkgd:{ path:'images/title_bkgd.jpg' } } );
var slide4 = pptx.addNewSlide( pptx.masters.MASTER_SLIDE, { bkgd:{ data:'image/png;base64,tFfInmP[...]=' } } );

pptx.save();
```

## Slide Master Object Options
| Option        | Type    | Unit   | Default  | Description  | Possible Values       |
| :------------ | :------ | :----- | :------- | :----------- | :-------------------- |
| `bkgd`        | string  |        | `ffffff` | color        | hex color code. Ex: `{ bkgd:'0088CC' }` |
| `bkgd`        | object  |        |          | image | object with path OR data. Ex: `{path:'img/bkgd.png'}` OR `{data:'image/png;base64,iVBORwTwB[...]='}` |
| `slideNumber` | object  |        |          | Show slide numbers | ex: `{ x:1.0, y:'50%' }` `x` and `y` can be either inches or percent |
| `margin`      | number  | inches | `1.0`    | Slide margins      | 0.0 through Slide.width |
| `margin`      | array   |        |          | Slide margins      | array of numbers in TRBL order. Ex: `[0.5, 0.75, 0.5, 0.75]` |
| `objects`     | array   |        |          | Objects for Slide  | object with type and options. Type:`chart`,`image`,`line`,`rect` or `text`. [Example](https://github.com/gitbrent/PptxGenJS#slide-master-examples) |
| `title`       | string  |        |          | Slide title        | some title |

## Sample Slide Master File
A sample masters file is included in the distribution folder and contain a couple of different slides to get you started.  
Location: `PptxGenJS/dist/pptxgen.masters.js`

**************************************************************************************************
# Table-to-Slides Feature
Syntax:
```javascript
slide.addSlidesForTable(htmlElementID);
slide.addSlidesForTable(htmlElementID, {OPTIONS});
```

Any variety of HTML tables can be turned into a series of slides (auto-paging) by providing the table's ID.
* Reproduces an HTML table - background colors, borders, fonts, padding, etc.
* Slide margins are based on either the Master Slide provided or options

*NOTE: Nested tables are not supported in PowerPoint, so only the string contents of a single level deep table cell will be reproduced*

## Table-to-Slides Options
| Option       | Type    | Unit   | Description         | Possible Values  |
| :----------- | :------ | :----- | :------------------ | :--------------- |
| `x`          | number  | inches | horizontal location | 0-256. Table will be placed here on each Slide |
| `y`          | number  | inches | vertical location   | 0-256. Table will be placed here on each Slide |
| `w`          | number  | inches | width               | 0-256. Default is (100% - Slide margins) |
| `h`          | number  | inches | height              | 0-256. Default is (100% - Slide margins) |
| `master`     | string  |        | master slide name   | Any pre-defined Master Slide. EX: `{ master:pptx.masters.TITLE_SLIDE }`
| `addHeaderToEach` | boolean |   | add table headers to each slide | EX: `addHeaderToEach:true` |
| `addImage`   | string  |        | add an image to each slide | Use the established syntax. EX: `{ addImage:{ path:"images/logo.png", x:10, y:0.5, w:1.2, h:0.75 } }` |
| `addShape`   | string  |        | add a shape to each slide  | Use the established syntax. |
| `addTable`   | string  |        | add a table to each slide  | Use the established syntax. |
| `addText`    | string  |        | add text to each slide     | Use the established syntax. |

## Table-to-Slides HTML Options
A minimum column width can be specified by adding a `data-pptx-min-width` attribute to any given `<th>` tag.

Example:
```HTML
<table id="tabAutoPaging" class="tabCool">
  <thead>
    <tr>
      <th data-pptx-min-width="0.6" style="width: 5%">Row</th>
      <th data-pptx-min-width="0.8" style="width:10%">Last Name</th>
      <th data-pptx-min-width="0.8" style="width:10%">First Name</th>
      <th                           style="width:75%">Description</th>
    </tr>
  </thead>
  <tbody></tbody>
</table>
```

## Table-to-Slides Notes
* Default `x`, `y` and `margin` value is 0.5 inches, the table will take up all remaining space by default (h:100%, w:100%)
* Your Master Slides should already have defined margins, so a Master Slide name is the only option you'll need most of the time

## Table-to-Slides Examples
```javascript
// Pass table element ID to addSlidesForTable function to produce 1-N slides
pptx.addSlidesForTable( 'myHtmlTableID' );

// Optionally, include a Master Slide name for pre-defined margins, background, logo, etc.
pptx.addSlidesForTable( 'myHtmlTableID', { master:pptx.masters.MASTER_SLIDE } );

// Optionally, add images/shapes/text/tables to each Slide
pptx.addSlidesForTable( 'myHtmlTableID', { addText:{ text:"Dynamic Title", options:{x:1, y:0.5, color:'0088CC'} } } );
pptx.addSlidesForTable( 'myHtmlTableID', { addImage:{ path:"images/logo.png", x:10, y:0.5, w:1.2, h:0.75 } } );
```

## Creative Solutions
Design a Master Slide that already contains: slide layout, margins, logos, etc., then you can produce
professional looking Presentations with a single line of code which can be embedded into a link or a button:

Add a button to a webpage that will create a Presentation using whatever table data is present:
```html
<input type="button" value="Export to PPTX"
 onclick="{ var pptx = new PptxGenJS(); pptx.addSlidesForTable('tableId',{ master:pptx.masters.MASTER_SLIDE }); pptx.save(); }">
```

**SharePoint Integration**  

Placing a button like this into a WebPart is a great way to add "Export to PowerPoint" functionality
to SharePoint. (You'd also need to add the 4 `<script>` includes in the same or another WebPart)

**************************************************************************************************
# Full PowerPoint Shape Library
If you are planning on creating Shapes (basically anything other than Text, Tables or Rectangles), then you'll want to
include the `pptxgen.shapes.js` library.

The shapes file contains a complete PowerPoint Shape object array thanks to the [officegen project](https://github.com/Ziv-Barber/officegen).

```javascript
<script lang="javascript" src="PptxGenJS/dist/pptxgen.shapes.js"></script>
```

**************************************************************************************************
# Performance Considerations
It takes CPU time to read and encode images! The more images you include and the larger they are, the more time will be consumed.
The time needed to read/encode images can be completely eliminated by pre-encoding any images (see below).

## Pre-Encode Large Images
Pre-encode images into a base64 string (eg: 'image/png;base64,iVBORw[...]=') for use as the `data` option value.
This will both reduce dependencies (who needs another image asset to keep track of?) and provide a performance
boost (no time will need to be consumed reading and encoding the image).

**************************************************************************************************
# Building with Webpack/Typescript

Add this to your webpack config to avoid a module resolution error:  
`node: { fs: "empty" }`

[See Issue #72 for more information](https://github.com/gitbrent/PptxGenJS/issues/72)

**************************************************************************************************
# Issues / Suggestions

Please file issues or suggestions on the [issues page on github](https://github.com/gitbrent/PptxGenJS/issues/new), or even better, [submit a pull request](https://github.com/gitbrent/PptxGenJS/pulls). Feedback is always welcome!

When reporting issues, please include a code snippet or a link demonstrating the problem.
Here is a small [jsFiddle](https://jsfiddle.net/gitbrent/gx34jy59/5/) that is already configured and uses the latest PptxGenJS code.

**************************************************************************************************
# Need Help?

Sometimes implementing a new library can be a difficult task and the slightest mistake will keep something from working. We've all been there!

If you are having issues getting a presentation to generate, check out the demos in the `examples` directory. There
are demos for both nodejs and client-browsers that contain working examples of every available library feature.

* Use a pre-configured jsFiddle to test with: [PptxGenJS Fiddle](https://jsfiddle.net/gitbrent/gx34jy59/5/)
* Use Ask Question on [StackOverflow](http://stackoverflow.com/) - be sure to tag it with "PptxGenJS"

**************************************************************************************************
# Development Roadmap

Version 2.0 will be released in late 2017 and will drop support for IE11 as we move to adopt more
JavaScript ES6 features and remove many instances of jQuery utility functions.

**************************************************************************************************
# Unimplemented Features

The PptxgenJS library is not designed to replicate all the functionality of PowerPoint, meaning several features
are not on the development roadmap.

These include:
* Animations
* Cross-Slide Links
* Importing Existing Templates
* Outlines
* SmartArt

**************************************************************************************************
# Special Thanks

* [Officegen Project](https://github.com/Ziv-Barber/officegen) - For the Shape definitions and XML code
* [Dzmitry Dulko](https://github.com/DzmitryDulko) - For getting the project published on NPM
* Everyone who has submitted an Issue or Pull Request. :-)

**************************************************************************************************
# Support Us

Do you like this library and find it useful?  Add a link to the [PptxGenJS project](https://github.com/gitbrent/PptxGenJS)
on your blog, website or social media.

Thanks to everyone who supports this project! <3

**************************************************************************************************
# License

Copyright &copy; 2015-2017 [Brent Ely](https://github.com/gitbrent/PptxGenJS)

[MIT](https://github.com/gitbrent/PptxGenJS/blob/master/LICENSE)<|MERGE_RESOLUTION|>--- conflicted
+++ resolved
@@ -355,18 +355,15 @@
 | `catAxisLabelFontFace` | string  |         | `Arial`   | category-axis font face  | font name. Ex: `{ titleFontFace:'Arial' }` |
 | `catAxisLabelFontSize` | number  | points  | `18`      | category-axis font size  | 1-256. Ex: `{ titleFontSize:12 }`          |
 | `catAxisOrientation`   | string  |         | `minMax`  | category-axis orientation | `maxMin` (high->low) or `minMax` (low->high) |
-<<<<<<< HEAD
-| `catGridLine`          | object  |         | `none`    | category grid line style  | object with properties `size` (pt), `color` and `style` (`'solid'`, `'dash'` or `'dot'`) or `'none'` to hide |
-| `valAxisHidden`        | boolean |         | `false`   | hide value-axis          | `true` or `false`   |
-=======
 | `catAxisTitle`         | string  |         | `Axis Title` | axis title   | a string. Ex: `{ catAxisTitle:'Regions' }` |
 | `catAxisTitleColor`    | string  |         | `000000`     | title color           | hex color code. Ex: `{ catAxisTitleColor:'0088CC' }` |
 | `catAxisTitleFontFace` | string  |         | `Arial`      | font face             | font name. Ex: `{ catAxisTitleFontFace:'Arial' }` |
 | `catAxisTitleFontSize` | number  | points  |              | font size    | 1-256. Ex: `{ catAxisTitleFontSize:12 }` |
 | `catAxisTitleRotate`   | integer | degrees |              | title rotation degrees           | 0-360. Ex: `{ catAxisTitleRotate:45 }` |
+| `catGridLine`          | object  |         | `none`    | category grid line style  | object with properties `size` (pt), `color` and `style` (`'solid'`, `'dash'` or `'dot'`) or `'none'` to hide |
 | `showCatAxisTitle`     | boolean |         | `false`   | show category (vertical) title | `true` or `false`.  Ex:`{ showCatAxisTitle:true }` |
 | `showValAxisTitle`     | boolean |         | `false`   | show values (horizontal) title | `true` or `false`.  Ex:`{ showValAxisTitle:true }` |
->>>>>>> 976527b8
+| `valAxisHidden`        | boolean |         | `false`   | hide value-axis          | `true` or `false`   |
 | `valAxisLabelColor`    | string  |         | `000000`  | value-axis color         | hex color code. Ex: `{ valAxisLabelColor:'0088CC' }` |
 | `valAxisLabelFontFace` | string  |         | `Arial`   | value-axis font face     | font name. Ex: `{ titleFontFace:'Arial' }`   |
 | `valAxisLabelFontSize` | number  | points  | `18`      | value-axis font size     | 1-256. Ex: `{ titleFontSize:12 }`            |
@@ -375,15 +372,12 @@
 | `valAxisMaxVal`        | number  |         |           | value-axis maximum value | 1-N. Ex: `{ valAxisMaxVal:125 }` |
 | `valAxisMinVal`        | number  |         |           | value-axis minimum value | 1-N. Ex: `{ valAxisMinVal: -10 }` |
 | `valAxisOrientation`   | string  |         | `minMax`  | value-axis orientation   | `maxMin` (high->low) or `minMax` (low->high) |
-<<<<<<< HEAD
-| `valGridLine`          | object  |         |           | value grid line style    | _the same as `catGridLine`_ |
-=======
 | `valAxisTitle`         | string  |         | `Axis Title` | axis title   | a string. Ex: `{ valAxisTitle:'Sales (USD)' }` |
 | `valAxisTitleColor`    | string  |         | `000000`     | title color           | hex color code. Ex: `{ valAxisTitleColor:'0088CC' }` |
 | `valAxisTitleFontFace` | string  |         | `Arial`      | font face             | font name. Ex: `{ valAxisTitleFontFace:'Arial' }` |
 | `valAxisTitleFontSize` | number  | points  |              | font size    | 1-256. Ex: `{ valAxisTitleFontSize:12 }` |
 | `valAxisTitleRotate`   | integer | degrees |              | title rotation degrees           | 0-360. Ex: `{ valAxisTitleRotate:45 }` |
->>>>>>> 976527b8
+| `valGridLine`          | object  |         |           | value grid line style    | _the same as `catGridLine`_ |
 
 ### Chart Data Options
 | Option                 | Type    | Unit    | Default   | Description                | Possible Values                            |

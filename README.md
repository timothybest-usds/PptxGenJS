[![Open Source Love](https://badges.frapsoft.com/os/v1/open-source.svg?v=103)](https://github.com/ellerbrock/open-source-badge/) [![MIT Licence](https://badges.frapsoft.com/os/mit/mit.svg?v=103)](https://opensource.org/licenses/mit-license.php) [![npm version](https://badge.fury.io/js/pptxgenjs.svg)](https://badge.fury.io/js/pptxgenjs)

# PptxGenJS

### JavaScript library that produces PowerPoint (pptx) presentations

Quickly and easily create PowerPoint presentations with a few simple JavaScript commands in client web browsers or Node desktop apps.

## Main Features
* Widely Supported: Creates and downloads presentations on all current web browsers (Chrome, Edge, Firefox, etc.) and IE11
* Full Featured: Slides can include Charts, Images, Media, Shapes, Tables and Text (plus Master Slides/Templates)
* Easy To Use: Entire PowerPoint presentations can be created in a few lines of code
* Modern: Pure JavaScript solution - everything necessary to create PowerPoint PPT exports is included

## Additional Features
* Use the unique [Table-to-Slides](#table-to-slides-feature) feature to copy an HTML table into 1 or more Slides with a single command

**************************************************************************************************

<!-- START doctoc generated TOC please keep comment here to allow auto update -->
<!-- DON'T EDIT THIS SECTION, INSTEAD RE-RUN doctoc TO UPDATE -->
**Table of Contents**  (*generated with [DocToc](https://github.com/thlorenz/doctoc)*)

- [Live Demo](#live-demo)
- [Installation](#installation)
  - [Client-Side](#client-side)
    - [Include Local Scripts](#include-local-scripts)
    - [Include Bundled Script](#include-bundled-script)
    - [Install With Bower](#install-with-bower)
  - [Node.js](#nodejs)
- [Presentations: Usage and Options](#presentations-usage-and-options)
  - [Creating a Presentation](#creating-a-presentation)
    - [Presentation Properties](#presentation-properties)
    - [Presentation Layouts](#presentation-layouts)
    - [Presentation Layout Options](#presentation-layout-options)
    - [Presentation Text Direction](#presentation-text-direction)
  - [Adding a Slide](#adding-a-slide)
    - [Slide Formatting](#slide-formatting)
    - [Slide Formatting Options](#slide-formatting-options)
    - [Applying Master Slides / Branding](#applying-master-slides--branding)
    - [Adding Slide Numbers](#adding-slide-numbers)
    - [Slide Number Options](#slide-number-options)
    - [Slide Return Value](#slide-return-value)
  - [Saving a Presentation](#saving-a-presentation)
    - [Client Browser](#client-browser)
    - [Node.js](#nodejs-1)
- [Presentations: Adding Objects](#presentations-adding-objects)
  - [Adding Charts](#adding-charts)
    - [Chart Types](#chart-types)
    - [Chart Size/Formatting Options](#chart-sizeformatting-options)
    - [Chart Axis Options](#chart-axis-options)
    - [Chart Data Options](#chart-data-options)
    - [Chart Line Shadow Options](#chart-line-shadow-options)
    - [Chart Examples](#chart-examples)
  - [Adding Text](#adding-text)
    - [Text Options](#text-options)
    - [Text Shadow Options](#text-shadow-options)
    - [Text Examples](#text-examples)
  - [Adding Tables](#adding-tables)
    - [Table Layout Options](#table-layout-options)
    - [Table Auto-Paging Options](#table-auto-paging-options)
    - [Table Auto-Paging Notes](#table-auto-paging-notes)
    - [Table Formatting Options](#table-formatting-options)
    - [Table Formatting Notes](#table-formatting-notes)
    - [Table Cell Formatting](#table-cell-formatting)
    - [Table Cell Formatting Examples](#table-cell-formatting-examples)
    - [Table Examples](#table-examples)
  - [Adding Shapes](#adding-shapes)
    - [Shape Options](#shape-options)
    - [Shape Examples](#shape-examples)
  - [Adding Images](#adding-images)
    - [Image Options](#image-options)
    - [Image Examples](#image-examples)
  - [Adding Media (Audio/Video/YouTube)](#adding-media-audiovideoyoutube)
    - [Media Options](#media-options)
    - [Media Examples](#media-examples)
- [Master Slides and Corporate Branding](#master-slides-and-corporate-branding)
  - [Slide Masters](#slide-masters)
  - [Slide Master Examples](#slide-master-examples)
  - [Slide Master Object Options](#slide-master-object-options)
  - [Sample Slide Master File](#sample-slide-master-file)
- [Table-to-Slides Feature](#table-to-slides-feature)
  - [Table-to-Slides Options](#table-to-slides-options)
  - [Table-to-Slides HTML Options](#table-to-slides-html-options)
  - [Table-to-Slides Notes](#table-to-slides-notes)
  - [Table-to-Slides Examples](#table-to-slides-examples)
  - [Creative Solutions](#creative-solutions)
- [Full PowerPoint Shape Library](#full-powerpoint-shape-library)
- [Scheme Colors](#scheme-colors)
- [Performance Considerations](#performance-considerations)
  - [Pre-Encode Large Images](#pre-encode-large-images)
- [Building with Webpack/Typescript](#building-with-webpacktypescript)
- [Issues / Suggestions](#issues--suggestions)
- [Need Help?](#need-help)
- [Development Roadmap](#development-roadmap)
- [Unimplemented Features](#unimplemented-features)
- [Special Thanks](#special-thanks)
- [Support Us](#support-us)
- [License](#license)

<!-- END doctoc generated TOC please keep comment here to allow auto update -->

**************************************************************************************************
# Live Demo
Use JavaScript to Create a PowerPoint presentation with your web browser right now:  
[https://gitbrent.github.io/PptxGenJS](https://gitbrent.github.io/PptxGenJS)

# Installation
## Client-Side
### Include Local Scripts
```javascript
<script lang="javascript" src="PptxGenJS/libs/jquery.min.js"></script>
<script lang="javascript" src="PptxGenJS/libs/jszip.min.js"></script>
<script lang="javascript" src="PptxGenJS/dist/pptxgen.js"></script>
```

### Include Bundled Script
```javascript
<script lang="javascript" src="PptxGenJS/dist/pptxgen.bundle.js"></script>
```

### Install With Bower
```javascript
bower install pptxgen
```

## Node.js
[PptxGenJS NPM Homepage](https://www.npmjs.com/package/pptxgenjs)
```javascript
npm install pptxgenjs

var pptx = require("pptxgenjs");
```

**************************************************************************************************
# Presentations: Usage and Options
PptxGenJS PowerPoint presentations are created via JavaScript by following 4 basic steps:

1. Create a new Presentation
2. Add a Slide
3. Add one or more objects (Tables, Shapes, Images, Text and Media) to the Slide
4. Save the Presentation

```javascript
var pptx = new PptxGenJS();
var slide = pptx.addNewSlide();
slide.addText('Hello World!', { x:1.5, y:1.5, font_size:18, color:'363636' });
pptx.save('Sample Presentation');
```
That's really all there is to it!

**************************************************************************************************
## Creating a Presentation
A Presentation is a single `.pptx` file.  When creating more than one Presentation, declare the pptx again to
start with a new, empty Presentation.

Client Browser:
```javascript
var pptx = new PptxGenJS();
```
Node.js:
```javascript
var pptx = require("pptxgenjs");
```

### Presentation Properties
There are several optional properties that can be set:

```javascript
pptx.setAuthor('Brent Ely');
pptx.setCompany('S.T.A.R. Laboratories');
pptx.setRevision('15');
pptx.setSubject('Annual Report');
pptx.setTitle('PptxGenJS Sample Presentation');
```

### Presentation Layouts
Setting the Layout (applies to all Slides in the Presentation):
```javascript
pptx.setLayout('LAYOUT_WIDE');
```

### Presentation Layout Options
| Layout Name    | Default  | Layout Slide Size                 |
| :------------- | :------- | :-------------------------------- |
| `LAYOUT_16x9`  | Yes      | 10 x 5.625 inches                 |
| `LAYOUT_16x10` | No       | 10 x 6.25 inches                  |
| `LAYOUT_4x3`   | No       | 10 x 7.5 inches                   |
| `LAYOUT_WIDE`  | No       | 13.3 x 7.5 inches                 |
| `LAYOUT_USER`  | No       | user defined - see below (inches) |

Custom user defined Layout sizes are supported - just supply a `name` and the size in inches.
* Defining a new Layout using an object will also set this new size as the current Presentation Layout

```javascript
// Defines and sets this new layout for the Presentation
pptx.setLayout({ name:'A3', width:16.5, height:11.7 });
```

### Presentation Text Direction
Right-to-Left (RTL) text is supported.  Simply set the RTL mode at the Presentation-level.
```javascript
pptx.setRTL(true);
```


**************************************************************************************************
## Adding a Slide

Syntax:
```javascript
var slide = pptx.addNewSlide();
```

### Slide Formatting
```javascript
slide.bkgd  = 'F1F1F1';
slide.color = '696969';
```

### Slide Formatting Options
| Option       | Type    | Unit   | Default   | Description         | Possible Values  |
| :----------- | :------ | :----- | :-------- | :------------------ | :--------------- |
| `bkgd`       | string  |        | `FFFFFF`  | background color    | hex color code or [scheme color constant](#scheme-colors). |
| `color`      | string  |        | `000000`  | default text color  | hex color code or [scheme color constant](#scheme-colors). |

### Applying Master Slides / Branding
```javascript
// Create a new Slide that will inherit properties from a pre-defined master page (margins, logos, text, background, etc.)
var slide1 = pptx.addNewSlide( pptx.masters.TITLE_SLIDE );

// The background color can be overridden on a per-slide basis:
var slide2 = pptx.addNewSlide( pptx.masters.TITLE_SLIDE, {bkgd:'FFFCCC'} );
```

### Adding Slide Numbers
```javascript
slide.slideNumber({ x:1.0, y:'90%' });
// Slide Numbers can be styled:
slide.slideNumber({ x:1.0, y:'90%', fontFace:'Courier', fontSize:32, color:'CF0101' });
```

### Slide Number Options
| Option       | Type    | Unit   | Default   | Description         | Possible Values  |
| :----------- | :------ | :----- | :-------- | :------------------ | :--------------- |
| `x`          | number  | inches | `0.3`     | horizontal location | 0-n OR 'n%'. (Ex: `{x:'10%'}` places number 10% from left edge) |
| `y`          | number  | inches | `90%`     | vertical location   | 0-n OR 'n%'. (Ex: `{y:'90%'}` places number 90% down the Slide) |
| `color`      | string  |        |           | text color          | hex color code or [scheme color constant](#scheme-colors). Ex: `{color:'0088CC'}` |
| `fontFace`   | string  |        |           | font face           | any available font. Ex: `{fontFace:Arial}` |
| `fontSize`   | number  | points |           | font size           | 8-256. Ex: `{fontSize:12}` |

### Slide Return Value
The Slide object returns a reference to itself, so calls can be chained.

Example:
```javascript
slide
.addImage({ path:'images/logo1.png', x:1, y:2, w:3, h:3 })
.addImage({ path:'images/logo2.jpg', x:5, y:3, w:3, h:3 })
.addImage({ path:'images/logo3.png', x:9, y:4, w:3, h:3 });
```


**************************************************************************************************
## Saving a Presentation
Presentations require nothing more than passing a filename to `save()`. Node.js users have more options available
examples of which can be found below.

### Client Browser
* Simply provide a filename

```javascript
pptx.save('Demo-Media');
```

### Node.js
* Node can accept a callback function that will return the filename once the save is complete
* Node can also be used to stream a powerpoint file - simply pass a filename that begins with "http"
* Output type can be specified by passing an optional [JSZip output type](https://stuk.github.io/jszip/documentation/api_jszip/generate_async.html)

```javascript
// A: File will be saved to the local working directory (`__dirname`)
pptx.save( 'Node_Demo' );
// B: Inline callback function
pptx.save( 'Node_Demo', function(filename){ console.log('Created: '+filename); } );
// C: Predefined callback function
pptx.save( 'Node_Demo', saveCallback );
// D: Use a filename of "http" or "https" to receive the powerpoint binary data in your callback
// Used for streaming the presentation file via http.  See the `nodejs-demo.js` file for a working example.
pptx.save( 'http', streamCallback );
// E: Save using various JSZip output types: ['arraybuffer', 'base64', 'binarystring', 'blob', 'nodebuffer', 'uint8array']
pptx.save( 'jszip', saveCallback, 'base64' );
```

Saving multiple Presentations:
* In order to generate a new, unique Presentation just create a new instance of the library then add objects and save as normal.

```javascript
var pptx = require("pptxgenjs");
pptx.addNewSlide().addText('Presentation 1', {x:1, y:1});
pptx.save('PptxGenJS-Presentation-1');

// Create a new instance ("Reset")
pptx = require("pptxgenjs");
pptx.addNewSlide().addText('Presentation 2', {x:1, y:1});
pptx.save('PptxGenJS-Presentation-2');
```




**************************************************************************************************
# Presentations: Adding Objects

Objects on the Slide are ordered from back-to-front based upon the order they were added.

For example, if you add an Image, then a Shape, then a Textbox: the Textbox will be in front of the Shape,
which is in front of the Image.


**************************************************************************************************
## Adding Charts
```javascript
// Syntax
slide.addChart({TYPE}, {DATA}, {OPTIONS});
```

### Chart Types
* Chart type can be any one of `pptx.charts`
* Currently: `pptx.charts.AREA`, `pptx.charts.BAR`, `pptx.charts.LINE`, `pptx.charts.PIE`, `pptx.charts.DOUGHNUT`

### Chart Size/Formatting Options
| Option          | Type    | Unit    | Default   | Description           | Possible Values  |
| :-------------- | :------ | :------ | :-------- | :--------------------------------- | :--------------- |
<<<<<<< HEAD
| `x`             | number  | inches  | `1.0`     | horizontal location   | 0-n OR 'n%'. (Ex: `{x:'50%'}` will place object in the middle of the Slide) |
| `y`             | number  | inches  | `1.0`     | vertical location     | 0-n OR 'n%'. |
| `w`             | number  | inches  | `50%`     | width                 | 0-n OR 'n%'. (Ex: `{w:'50%'}` will make object 50% width of the Slide) |
| `h`             | number  | inches  | `50%`     | height                | 0-n OR 'n%'. |
| `border`        | object  |         |           | chart border          | object with `pt` and `color` values. Ex: `border:{pt:'1', color:'f1f1f1'}` |
| `chartColors`   | array   |         |           | data colors                        | array of hex color codes. Ex: `['0088CC','FFCC00']` |
| `chartColorsOpacity` | number | percent | `100` | data color opacity percent | 1-100. Ex: `{ chartColorsOpacity:50 }` |
| `fill`          | string  |         |           | fill/background color | hex color code. Ex: `{ fill:'0088CC' }` |
| `holeSize`      | number  | percent | `50`      | doughnut hole size    | 1-100. Ex: `{ holeSize:50 }` |
| `legendPos`     | string  |         | `r`       | chart legend position | `b` (bottom), `tr` (top-right), `l` (left), `r` (right), `t` (top) |
=======
| `x`             | number  | inches  | `1.0`     | horizontal location                | 0-n OR 'n%'. (Ex: `{x:'50%'}` places object in middle of the Slide) |
| `y`             | number  | inches  | `1.0`     | vertical location                  | 0-n OR 'n%'. |
| `w`             | number  | inches  | `50%`     | width                              | 0-n OR 'n%'. (Ex: `{w:'50%'}` will make object 50% width of the Slide) |
| `h`             | number  | inches  | `50%`     | height                             | 0-n OR 'n%'. |
| `border`        | object  |         |           | chart border                       | object with `pt` and `color` values. Ex: `border:{pt:'1', color:'f1f1f1'}` |
| `chartColors`   | array   |         |           | data colors                        | array of hex color codes. Ex: `['0088CC','FFCC00']` |
| `chartColorsOpacity` | number | percent | `100` | data color opacity percent         | 1-100. Ex: `{ chartColorsOpacity:50 }` |
| `fill`          | string  |         |           | fill/background color              | hex color code. Ex: `{ fill:'0088CC' }` |
| `holeSize`      | number  | percent | `50`      | doughnut hole size                 | 1-100. Ex: `{ holeSize:50 }` |
| `legendPos`     | string  |         | `r`       | chart legend position              | `b` (bottom), `tr` (top-right), `l` (left), `r` (right), `t` (top) |
>>>>>>> 9269c44b
| `layout`        | object  |         |           | positioning plot within chart area | object with `x`, `y`, `w` and `h` props, all in range 0-1 (proportionally related to the chart size). Ex: `{x: 0, y: 0, w: 1, h: 1}` fully expands plot to the chart area |
| `showLabel`     | boolean |         | `false`   | show data labels      | `true` or `false` |
| `showLegend`    | boolean |         | `false`   | show chart legend     | `true` or `false` |
| `showPercent`   | boolean |         | `false`   | show data percent     | `true` or `false` |
| `showTitle`     | boolean |         | `false`   | show chart title      | `true` or `false` |
| `showValue`     | boolean |         | `false`   | show data values      | `true` or `false` |
| `title`         | string  |         |           | chart title           | a string. Ex: `{ title:'Sales by Region' }` |
| `titleColor`    | string  |         | `000000`  | title color           | hex color code. Ex: `{ titleColor:'0088CC' }` |
| `titleFontFace` | string  |         | `Arial`   | font face             | font name. Ex: `{ titleFontFace:'Arial' }` |
| `titleFontSize` | number  | points  | `18`      | font size             | 1-256. Ex: `{ titleFontSize:12 }` |
| `titleRotate`   | integer | degrees |           | title rotation degrees             | 0-360. Ex: `{ titleRotate:45 }` |

### Chart Axis Options
| Option                 | Type    | Unit    | Default      | Description                  | Possible Values                            |
| :--------------------- | :------ | :------ | :----------- | :--------------------------- | :----------------------------------------- |
| `axisLineColor`        | string  |         | `000000`     | cat/val axis line color      | hex color code. Ex: `{ axisLineColor:'0088CC' }`     |
| `catAxisHidden`        | boolean |         | `false`      | hide category-axis           | `true` or `false`   |
| `catAxisLabelColor`    | string  |         | `000000`     | category-axis color          | hex color code. Ex: `{ catAxisLabelColor:'0088CC' }`   |
| `catAxisLabelFontFace` | string  |         | `Arial`      | category-axis font face      | font name. Ex: `{ titleFontFace:'Arial' }` |
| `catAxisLabelFontSize` | number  | points  | `18`         | category-axis font size      | 1-256. Ex: `{ titleFontSize:12 }`          |
| `catAxisLineShow`      | boolean |         | true         | show/hide category-axis line | `true` or `false` |
| `catAxisOrientation`   | string  |         | `minMax`     | category-axis orientation    | `maxMin` (high->low) or `minMax` (low->high) |
| `catAxisTitle`         | string  |         | `Axis Title` | axis title                   | a string. Ex: `{ catAxisTitle:'Regions' }` |
| `catAxisTitleColor`    | string  |         | `000000`     | title color                  | hex color code. Ex: `{ catAxisTitleColor:'0088CC' }` |
| `catAxisTitleFontFace` | string  |         | `Arial`      | font face                    | font name. Ex: `{ catAxisTitleFontFace:'Arial' }` |
| `catAxisTitleFontSize` | number  | points  |              | font size                    | 1-256. Ex: `{ catAxisTitleFontSize:12 }` |
| `catAxisTitleRotate`   | integer | degrees |              | title rotation degrees       | 0-360. Ex: `{ catAxisTitleRotate:45 }` |
| `catGridLine`          | object  |         | `none`       | category grid line style     | object with properties `size` (pt), `color` and `style` (`'solid'`, `'dash'` or `'dot'`) or `'none'` to hide |
| `showCatAxisTitle`     | boolean |         | `false`      | show category (vert) title   | `true` or `false`.  Ex:`{ showCatAxisTitle:true }` |
| `showValAxisTitle`     | boolean |         | `false`      | show values (horiz) title    | `true` or `false`.  Ex:`{ showValAxisTitle:true }` |
| `valAxisHidden`        | boolean |         | `false`      | hide value-axis              | `true` or `false`   |
| `valAxisLabelColor`    | string  |         | `000000`     | value-axis color             | hex color code. Ex: `{ valAxisLabelColor:'0088CC' }` |
| `valAxisLabelFontFace` | string  |         | `Arial`      | value-axis font face         | font name. Ex: `{ titleFontFace:'Arial' }`   |
| `valAxisLabelFontSize` | number  | points  | `18`         | value-axis font size         | 1-256. Ex: `{ titleFontSize:12 }`            |
| `valAxisLabelFormatCode` | string |        | `General`    | value-axis number format     | format string. Ex: `{ axisLabelFormatCode:'#,##0' }` [MicroSoft Number Format Codes](https://support.office.com/en-us/article/Number-format-codes-5026bbd6-04bc-48cd-bf33-80f18b4eae68) |
| `valAxisLineShow`      | boolean |         | true         | show/hide value-axis line    | `true` or `false` |
| `valAxisMajorUnit`     | number  | float   | `1.0`        | value-axis tick steps        | Float or whole number. Ex: `{ majorUnit:0.2 }`      |
| `valAxisMaxVal`        | number  |         |              | value-axis maximum value     | 1-N. Ex: `{ valAxisMaxVal:125 }` |
| `valAxisMinVal`        | number  |         |              | value-axis minimum value     | 1-N. Ex: `{ valAxisMinVal: -10 }` |
| `valAxisOrientation`   | string  |         | `minMax`     | value-axis orientation       | `maxMin` (high->low) or `minMax` (low->high) |
| `valAxisTitle`         | string  |         | `Axis Title` | axis title                   | a string. Ex: `{ valAxisTitle:'Sales (USD)' }` |
| `valAxisTitleColor`    | string  |         | `000000`     | title color                  | hex color code. Ex: `{ valAxisTitleColor:'0088CC' }` |
| `valAxisTitleFontFace` | string  |         | `Arial`      | font face                    | font name. Ex: `{ valAxisTitleFontFace:'Arial' }` |
| `valAxisTitleFontSize` | number  | points  |              | font size                    | 1-256. Ex: `{ valAxisTitleFontSize:12 }` |
| `valAxisTitleRotate`   | integer | degrees |              | title rotation degrees       | 0-360. Ex: `{ valAxisTitleRotate:45 }` |
| `valGridLine`          | object  |         |              | value grid line style        | object with properties `size` (pt), `color` and `style` (`'solid'`, `'dash'` or `'dot'`) or `'none'` to hide |

### Chart Data Options
| Option                 | Type    | Unit    | Default   | Description                | Possible Values                            |
| :--------------------- | :------ | :------ | :-------- | :------------------------- | :----------------------------------------- |
| `barDir`               | string  |         | `col`     | bar direction        | (*Bar Chart*) `bar` (horizontal) or `col` (vertical). Ex: `{barDir:'bar'}` |
| `barGapWidthPct`       | number  | percent | `150`     | width % between bar groups | (*Bar Chart*) 0-999. Ex: `{ barGapWidthPct:50 }` |
| `barGrouping`          | string  |         |`clustered`| bar grouping               | (*Bar Chart*) `clustered` or `stacked` or `percentStacked`. |
| `dataBorder`           | object  |         |           | data border          | object with `pt` and `color` values. Ex: `border:{pt:'1', color:'f1f1f1'}` |
| `dataLabelColor`       | string  |         | `000000`  | data label color           | hex color code. Ex: `{ dataLabelColor:'0088CC' }`     |
| `dataLabelFormatCode`  | string  |         |           | format to show data value  | format string. Ex: `{ dataLabelFormatCode:'#,##0' }` [MicroSoft Number Format Codes](https://support.office.com/en-us/article/Number-format-codes-5026bbd6-04bc-48cd-bf33-80f18b4eae68)  |
| `dataLabelFontFace`    | string  |         | `Arial`   | value-axis font face       | font name. Ex: `{ titleFontFace:'Arial' }`   |
| `dataLabelFontSize`    | number  | points  | `18`      | value-axis font size       | 1-256. Ex: `{ titleFontSize:12 }`            |
| `dataLabelPosition`    | string  |         | `bestFit` | data label position        | `bestFit`,`b`,`ctr`,`inBase`,`inEnd`,`l`,`outEnd`,`r`,`t` |
| `gridLineColor`        | string  |         | `000000`  | grid line color            | hex color code. Ex: `{ gridLineColor:'0088CC' }`     |
| `lineDataSymbol`       | string  |         | `circle`  | symbol used on line marker | `circle`,`dash`,`diamond`,`dot`,`none`,`square`,`triangle` |
| `lineDataSymbolSize`   | number  | points  | `6`       | size of line data symbol   | 1-256. Ex: `{ lineDataSymbolSize:12 }` |
| `lineShadow`           | object  |         |           | data line shadow options   | `'none'` or [shadow options](#chart-line-shadow-options) |
| `lineSize`             | number  | points  | `2`       | thickness of data line     | 1 and more. Ex: `{ lineSize: 1 }` |
| `valueBarColors`       | boolean |         | `false`   | forces chartColors on multi-data-series | `true` or `false` |

### Chart Line Shadow Options
| Option       | Type    | Unit    | Default   | Description         | Possible Values                            |
| :----------- | :------ | :------ | :-------- | :------------------ | :----------------------------------------- |
| `type`       | string  |         | `outer`   | shadow type         | `outer` or `inner`. Ex: `{ type:'outer' }` |
| `angle`      | number  | degrees | `90`      | shadow angle        | 0-359. Ex: `{ angle:90 }`                  |
| `blur`       | number  | points  | `3`       | blur size           | 1-256. Ex: `{ blur:3 }`                    |
| `color`      | string  |         | `000000`  | line color          | hex color code. Ex: `{ color:'0088CC' }`   |
| `offset`     | number  | points  | `1.8`     | offset size         | 1-256. Ex: `{ offset:2 }`                  |
| `opacity`    | number  | percent | `0.35`    | opacity             | 0-1. Ex: `{ opacity:0.35 }`                |

### Chart Examples
```javascript
var pptx = new PptxGenJS();
pptx.setLayout('LAYOUT_WIDE');

var slide = pptx.addNewSlide();

// Chart Type: BAR
var dataChartBar = [
  {
    name  : 'Region 1',
    labels: ['May', 'June', 'July', 'August'],
    values: [26, 53, 100, 75]
  },
  {
    name  : 'Region 2',
    labels: ['May', 'June', 'July', 'August'],
    values: [43.5, 70.3, 90.1, 80.05]
  }
];
slide.addChart( pptx.charts.BAR, dataChartBar, { x:1.0, y:1.0, w:12, h:6 } );

// Chart Type: AREA
// Chart Type: LINE
var dataChartAreaLine = [
  {
    name  : 'Actual Sales',
    labels: ['Jan','Feb','Mar','Apr','May','Jun','Jul','Aug','Sep','Oct','Nov','Dec'],
    values: [1500, 4600, 5156, 3167, 8510, 8009, 6006, 7855, 12102, 12789, 10123, 15121]
  },
  {
    name  : 'Projected Sales',
    labels: ['Jan','Feb','Mar','Apr','May','Jun','Jul','Aug','Sep','Oct','Nov','Dec'],
    values: [1000, 2600, 3456, 4567, 5010, 6009, 7006, 8855, 9102, 10789, 11123, 12121]
  }
];
slide.addChart( pptx.charts.AREA, dataChartAreaLine, { x:1.0, y:1.0, w:12, h:6 } );
slide.addChart( pptx.charts.LINE, dataChartAreaLine, { x:1.0, y:1.0, w:12, h:6 } );

// Chart Type: PIE
var dataChartPie = [
  { name:'Location', labels:['DE','GB','MX','JP','IN','US'], values:[35,40,85,88,99,101] }
];
slide.addChart( pptx.charts.PIE, dataChartPie, { x:1.0, y:1.0, w:6, h:6 } );

pptx.save('Demo-Chart');
```



**************************************************************************************************
## Adding Text
```javascript
// Syntax
slide.addText('TEXT', {OPTIONS});
slide.addText('Line 1\nLine 2', {OPTIONS});
slide.addText([ {text:'TEXT', options:{OPTIONS}} ]);
```

### Text Options
| Option       | Type    | Unit    | Default   | Description         | Possible Values  |
| :----------- | :------ | :------ | :-------- | :------------------ | :--------------- |
| `x`          | number  | inches  | `1.0`     | horizontal location | 0-n OR 'n%'. (Ex: `{x:'50%'}` will place object in the middle of the Slide) |
| `y`          | number  | inches  | `1.0`     | vertical location   | 0-n OR 'n%'. |
| `w`          | number  | inches  |           | width               | 0-n OR 'n%'. (Ex: `{w:'50%'}` will make object 50% width of the Slide) |
| `h`          | number  | inches  |           | height              | 0-n OR 'n%'. |
| `align`      | string  |         | `left`    | alignment           | `left` or `center` or `right` |
| `autoFit`    | boolean |         | `false`   | "Fit to Shape"      | `true` or `false` |
| `bold`       | boolean |         | `false`   | bold text           | `true` or `false` |
| `breakLine`  | boolean |         | `false`   | appends a line break | `true` or `false` (only applies when used in text object options) Ex: `{text:'hi', options:{breakLine:true}}` |
| `bullet`     | boolean |         | `false`   | bulleted text       | `true` or `false` |
| `bullet`     | object  |         |           | bullet options (number type or choose any unicode char) | object with `type` or `code`. Ex: `bullet:{type:'number'}`. Ex: `bullet:{code:'2605'}` |
| `color`      | string  |         |           | text color          | hex color code or [scheme color constant](#scheme-colors). Ex: `{ color:'0088CC' }` |
| `fill`       | string  |         |           | fill/bkgd color     | hex color code or [scheme color constant](#scheme-colors). Ex: `{ color:'0088CC' }` |
| `font_face`  | string  |         |           | font face           | Ex: 'Arial' |
| `font_size`  | number  | points  |           | font size           | 1-256. Ex: `{ font_size:12 }` |
| `hyperlink`  | string  |         |           | add hyperlink       | object with `url` and optionally `tooltip`. Ex: `{ hyperlink:{url:'https://github.com'} }` |
| `indentLevel` | number  | level  | `0`       | bullet indent level | 1-32. Ex: `{ indentLevel:1 }` |
| `inset`      | number  | inches  |           | inset/padding       | 1-256. Ex: `{ inset:1.25 }` |
| `isTextBox`  | boolean |         | `false`   | PPT "Textbox"       | `true` or `false` |
| `italic`     | boolean |         | `false`   | italic text         | `true` or `false` |
| `lineSpacing`| number  | points  |           | line spacing points | 1-256. Ex: `{ lineSpacing:28 }` |
| `margin`     | number  | points  |           | margin              | 0-99 (ProTip: use the same value from CSS `padding`) |
| `rectRadius` | number  | inches  |           | rounding radius     | rounding radius for `ROUNDED_RECTANGLE` text shapes |
| `rtlMode`    | boolean |         | `false`   | enable Right-to-Left mode | `true` or `false` |
| `shadow`     | object  |         |           | text shadow options | see options below. Ex: `shadow:{ type:'outer' }` |
| `subscript`  | boolean |         | `false`   | subscript text      | `true` or `false` |
| `superscript`| boolean |         | `false`   | superscript text    | `true` or `false` |
| `underline`  | boolean |         | `false`   | underline text      | `true` or `false` |
| `valign`     | string  |         |           | vertical alignment  | `top` or `middle` or `bottom` |

### Text Shadow Options
| Option       | Type    | Unit    | Default   | Description         | Possible Values                          |
| :----------- | :------ | :------ | :-------- | :------------------ | :--------------------------------------- |
| `type`       | string  |         | outer     | shadow type         | `outer` or `inner`                       |
| `angle`      | number  | degrees |           | shadow angle        | 0-359. Ex: `{ angle:180 }`               |
| `blur`       | number  | points  |           | blur size           | 1-256. Ex: `{ blur:3 }`                  |
| `color`      | string  |         |           | text color          | hex color code or [scheme color constant](#scheme-colors). Ex: `{ color:'0088CC' }` |
| `offset`     | number  | points  |           | offset size         | 1-256. Ex: `{ offset:8 }`                |
| `opacity`    | number  | percent |           | opacity             | 0-1. Ex: `opacity:0.75`                  |

### Text Examples
```javascript
var pptx = new PptxGenJS();
var slide = pptx.addNewSlide();

// EX: Dynamic location using percentages
slide.addText('^ (50%/50%)', {x:'50%', y:'50%'});

// EX: Basic formatting
slide.addText('Hello',  { x:0.5, y:0.7, w:3, color:'0000FF', font_size:64 });
slide.addText('World!', { x:2.7, y:1.0, w:5, color:'DDDD00', font_size:90 });

// EX: More formatting options
slide.addText(
    'Arial, 32pt, green, bold, underline, 0 inset',
    { x:0.5, y:5.0, w:'90%', margin:0.5, font_face:'Arial', font_size:32, color:'00CC00', bold:true, underline:true, isTextBox:true }
);

// EX: Format some text
slide.addText('Hello World!', { x:2, y:4, font_face:'Arial', font_size:42, color:'00CC00', bold:true, italic:true, underline:true } );

// EX: Multiline Text / Line Breaks - use "\n" to create line breaks inside text strings
slide.addText('Line 1\nLine 2\nLine 3', { x:2, y:3, color:'DDDD00', font_size:90 });

// EX: Format individual words or lines by passing an array of text objects with `text` and `options`
slide.addText(
    [
        { text:'word-level', options:{ font_size:36, color:'99ABCC', align:'r', breakLine:true } },
        { text:'formatting', options:{ font_size:48, color:'FFFF00', align:'c' } }
    ],
    { x:0.5, y:4.1, w:8.5, h:2.0, fill:'F1F1F1' }
);

// EX: Bullets
slide.addText('Regular, black circle bullet', { x:8.0, y:1.4, w:'30%', h:0.5, bullet:true });
// Use line-break character to bullet multiple lines
slide.addText('Line 1\nLine 2\nLine 3', { x:8.0, y:2.4, w:'30%', h:1, fill:'F2F2F2', bullet:{type:'number'} });
// Bullets can also be applied on a per-line level
slide.addText(
    [
        { text:'I have a star bullet'    , options:{bullet:{code:'2605'}, color:'CC0000'} },
        { text:'I have a triangle bullet', options:{bullet:{code:'25BA'}, color:'00CD00'} },
        { text:'no bullets on this line' , options:{font_size:12} },
        { text:'I have a normal bullet'  , options:{bullet:true, color:'0000AB'} }
    ],
    { x:8.0, y:5.0, w:'30%', h:1.4, color:'ABABAB', margin:1 }
);

// EX: Hyperlinks
slide.addText(
    [{
        text: 'PptxGenJS Project',
        options: { hyperlink:{ url:'https://github.com/gitbrent/pptxgenjs', tooltip:'Visit Homepage' } }
    }],
    { x:1.0, y:1.0, w:5, h:1 }
);

// EX: Drop/Outer Shadow
slide.addText(
    'Outer Shadow',
    {
        x:0.5, y:6.0, font_size:36, color:'0088CC',
        shadow: {type:'outer', color:'696969', blur:3, offset:10, angle:45}
    }
);

// EX: Formatting can be applied at the word/line level
// Provide an array of text objects with the formatting options for that `text` string value
// Line-breaks work as well
slide.addText(
    [
        { text:'word-level\nformatting', options:{ font_size:36, font_face:'Courier New', color:'99ABCC', align:'r', breakLine:true } },
        { text:'...in the same textbox', options:{ font_size:48, font_face:'Arial', color:'FFFF00', align:'c' } }
    ],
    { x:0.5, y:4.1, w:8.5, h:2.0, margin:0.1, fill:'232323' }
);

pptx.save('Demo-Text');
```


**************************************************************************************************
## Adding Tables
Syntax:
```javascript
slide.addTable( [rows] );
slide.addTable( [rows], {any Layout/Formatting OPTIONS} );
```

### Table Layout Options
| Option       | Type    | Unit   | Default   | Description            | Possible Values  |
| :----------- | :------ | :----- | :-------- | :--------------------- | :--------------- |
| `x`          | number  | inches | `1.0`     | horizontal location    | 0-n OR 'n%'. (Ex: `{x:'50%'}` will place object in the middle of the Slide) |
| `y`          | number  | inches | `1.0`     | vertical location      | 0-n OR 'n%'. |
| `w`          | number  | inches |           | width                  | 0-n OR 'n%'. (Ex: `{w:'50%'}` will make object 50% width of the Slide) |
| `h`          | number  | inches |           | height                 | 0-n OR 'n%'. |
| `colW`       | integer | inches |           | width for every column | Ex: Width for every column in table (uniform) `2.0` |
| `colW`       | array   | inches |           | column widths in order | Ex: Width for each of 5 columns `[1.0, 2.0, 2.5, 1.5, 1.0]` |
| `rowH`       | integer | inches |           | height for every row   | Ex: Height for every row in table (uniform) `2.0` |
| `rowH`       | array   | inches |           | row heights in order   | Ex: Height for each of 5 rows `[1.0, 2.0, 2.5, 1.5, 1.0]` |

### Table Auto-Paging Options
| Option          | Type    | Default   | Description            | Possible Values                          |
| :-------------- | :------ | :-------- | :--------------------- | :--------------------------------------- |
| `autoPage`      | boolean | `true`    | auto-page table        | `true` or `false`  |
| `lineWeight`    | float   | 0         | line weight value      | -1.0 to 1.0. Ex: `{lineWeight:0.5}` |
| `newPageStartY` | object  |           | starting `y` value for tables on new Slides | 0-n OR 'n%'. Ex:`{newPageStartY:0.5}` |

### Table Auto-Paging Notes
Tables will auto-page by default and the table on new Slides will use the current Slide's top `margin` value as the starting point for `y`.
Tables will retain their existing `x`, `w`, and `colW` values as they are continued onto subsequent Slides.

* `autoPage`: allows the auto-paging functionality (as table rows overflow the Slide, new Slides will be added) to be disabled.
* `lineWeight`: adjusts the calculated height of lines. If too much empty space is left under each table,
then increase lineWeight value. Conversely, if the tables are overflowing the bottom of the Slides, then
reduce the lineWeight value. Also helpful when using some fonts that do not have the usual golden ratio.
* `newPageStartY`: provides the ability to specify where new tables will be placed on new Slides. For example,
you may place a table halfway down a Slide, but you wouldn't that to be the starting location for subsequent
tables. Use this option to ensure there is no wasted space and to guarantee a professional look.

### Table Formatting Options
| Option       | Type    | Unit   | Default   | Description        | Possible Values  |
| :----------- | :------ | :----- | :-------- | :----------------- | :--------------- |
| `align`      | string  |        | `left`    | alignment          | `left` or `center` or `right` (or `l` `c` `r`) |
| `bold`       | boolean |        | `false`   | bold text          | `true` or `false` |
| `border`     | object  |        |           | cell border        | object with `pt` and `color` values. Ex: `{pt:'1', color:'f1f1f1'}` |
| `border`     | array   |        |           | cell border        | array of objects with `pt` and `color` values in TRBL order. |
| `color`      | string  |        |           | text color         | hex color code or [scheme color constant](#scheme-colors). Ex: `{color:'0088CC'}` |
| `colspan`    | integer |        |           | column span        | 2-n. Ex: `{colspan:2}` |
| `fill`       | string  |        |           | fill/bkgd color    | hex color code or [scheme color constant](#scheme-colors). Ex: `{color:'0088CC'}` |
| `font_face`  | string  |        |           | font face          | Ex: 'Arial' |
| `font_size`  | number  | points |           | font size          | 1-256. Ex: `{font_size:12}` |
| `italic`     | boolean |        | `false`   | italic text        | `true` or `false` |
| `margin`     | number  | points |           | margin             | 0-99 (ProTip: use the same value from CSS `padding`) |
| `margin`     | array   | points |           | margin             | array of integer values in TRBL order. Ex: `margin:[5,10,5,10]` |
| `rowspan`    | integer |        |           | row span           | 2-n. Ex: `{rowspan:2}` |
| `underline`  | boolean |        | `false`   | underline text     | `true` or `false` |
| `valign`     | string  |        |           | vertical alignment | `top` or `middle` or `bottom` (or `t` `m` `b`) |

### Table Formatting Notes
* **Formatting Options** passed to `slide.addTable()` apply to every cell in the table
* You can selectively override formatting at a cell-level providing any **Formatting Option** in the cell `options`

### Table Cell Formatting
* Table cells can be either a plain text string or an object with text and options properties
* When using an object, any of the formatting options above can be passed in `options` and will apply to that cell only

Bullets and word-level formatting are supported inside table cells. Passing an array of objects with text/options values
as the `text` value allows fine-grained control over the text inside cells.
* Available formatting options are here: [Text Options](#text-options)
* See below for examples or view the `examples/pptxgenjs-demo.html` page for lots more

### Table Cell Formatting Examples
```javascript
// TABLE 1: Cell-level Formatting
var rows = [];
// Row One: cells will be formatted according to any options provided to `addTable()`
rows.push( ['First', 'Second', 'Third'] );
// Row Two: set/override formatting for each cell
rows.push([
    { text:'1st', options:{color:'ff0000'} },
    { text:'2nd', options:{color:'00ff00'} },
    { text:'3rd', options:{color:'0000ff'} }
]);
slide.addTable( rows, { x:0.5, y:1.0, w:9.0, color:'363636' } );

// TABLE 2: Using word-level formatting inside cells
// NOTE: An array of text/options objects provides fine-grained control over formatting
var arrObjText = [
    { text:'Red ',   options:{color:'FF0000'} },
    { text:'Green ', options:{color:'00FF00'} },
    { text:'Blue',   options:{color:'0000FF'} }
];
// EX A: Pass an array of text objects to `addText()`
slide.addText( arrObjText, { x:0.5, y:2.75, w:9, h:2, margin:0.1, fill:'232323' } );

// EX B: Pass the same objects as a cell's `text` value
var arrTabRows = [
    [
        { text:'Cell 1 A',  options:{font_face:'Arial'  } },
        { text:'Cell 1 B',  options:{font_face:'Courier'} },
        { text: arrObjText, options:{fill:'232323'}       }
    ]
];
slide.addTable( arrTabRows, { x:0.5, y:5, w:9, h:2, colW:[1.5,1.5,6] } );
```

### Table Examples
```javascript
var pptx = new PptxGenJS();
var slide = pptx.addNewSlide();
slide.addText('Demo-03: Table', { x:0.5, y:0.25, font_size:18, font_face:'Arial', color:'0088CC' });

// TABLE 1: Single-row table
// --------
var rows = [ 'Cell 1', 'Cell 2', 'Cell 3' ];
var tabOpts = { x:0.5, y:1.0, w:9.0, fill:'F7F7F7', font_size:14, color:'363636' };
slide.addTable( rows, tabOpts );

// TABLE 2: Multi-row table (each rows array element is an array of cells)
// --------
var rows = [
    ['A1', 'B1', 'C1'],
    ['A2', 'B2', 'C2']
];
var tabOpts = { x:0.5, y:2.0, w:9.0, fill:'F7F7F7', font_size:18, color:'6f9fc9' };
slide.addTable( rows, tabOpts );

// TABLE 3: Formatting at a cell level - use this to selectively override table's cell options
// --------
var rows = [
    [
        { text:'Top Lft', options:{ valign:'t', align:'l', font_face:'Arial'   } },
        { text:'Top Ctr', options:{ valign:'t', align:'c', font_face:'Verdana' } },
        { text:'Top Rgt', options:{ valign:'t', align:'r', font_face:'Courier' } }
    ],
];
var tabOpts = { x:0.5, y:4.5, w:9.0, rowH:0.6, fill:'F7F7F7', font_size:18, color:'6f9fc9', valign:'m'} };
slide.addTable( rows, tabOpts );

// Multiline Text / Line Breaks - use either "\r" or "\n"
slide.addTable( ['Line 1\nLine 2\nLine 3'], { x:2, y:3, w:4 });

pptx.save('Demo-Tables');
```


**************************************************************************************************
## Adding Shapes
Syntax (no text):
```javascript
slide.addShape({SHAPE}, {OPTIONS});
```
Syntax (with text):
```javascript
slide.addText("some string", {SHAPE, OPTIONS});
```
Check the `pptxgen.shapes.js` file for a complete list of the hundreds of PowerPoint shapes available.

### Shape Options
| Option       | Type    | Unit   | Default   | Description         | Possible Values  |
| :----------- | :------ | :----- | :-------- | :------------------ | :--------------- |
| `x`          | number  | inches | `1.0`     | horizontal location | 0-n OR 'n%'. (Ex: `{x:'50%'}` will place object in the middle of the Slide) |
| `y`          | number  | inches | `1.0`     | vertical location   | 0-n OR 'n%'. |
| `w`          | number  | inches |           | width               | 0-n OR 'n%'. (Ex: `{w:'50%'}` will make object 50% width of the Slide) |
| `h`          | number  | inches |           | height              | 0-n OR 'n%'. |
| `align`      | string  |        | `left`    | alignment           | `left` or `center` or `right` |
| `fill`       | string  |        |           | fill/bkgd color     | hex color code or [scheme color constant](#scheme-colors). Ex: `{color:'0088CC'}` |
| `fill`       | object |   |   | fill/bkgd color | object with `type`, `color` and optional `alpha` keys. Ex: `fill:{type:'solid', color:'0088CC', alpha:25}` |
| `flipH`      | boolean |        |           | flip Horizontal     | `true` or `false` |
| `flipV`      | boolean |        |           | flip Vertical       | `true` or `false` |
| `line`       | string  |        |           | border line color   | hex color code or [scheme color constant](#scheme-colors). Ex: `{line:'0088CC'}` |
| `line_dash`  | string  |       | `solid` | border line dash style | `dash`, `dashDot`, `lgDash`, `lgDashDot`, `lgDashDotDot`, `solid`, `sysDash` or `sysDot` |
| `line_head`  | string  |        |           | border line ending  | `arrow`, `diamond`, `oval`, `stealth`, `triangle` or `none` |
| `line_size`  | number  | points |           | border line size    | 1-256. Ex: {line_size:4} |
| `line_tail`  | string  |        |           | border line heading | `arrow`, `diamond`, `oval`, `stealth`, `triangle` or `none` |
| `rectRadius` | number  | inches  |          | rounding radius     | rounding radius for `ROUNDED_RECTANGLE` text shapes |
| `rotate`     | integer | degrees |          | rotation degrees    | 0-360. Ex: `{rotate:180}` |

### Shape Examples
```javascript
var pptx = new PptxGenJS();
pptx.setLayout('LAYOUT_WIDE');

var slide = pptx.addNewSlide();

// LINE
slide.addShape(pptx.shapes.LINE,      { x:4.15, y:4.40, w:5, h:0, line:'FF0000', line_size:1 });
slide.addShape(pptx.shapes.LINE,      { x:4.15, y:4.80, w:5, h:0, line:'FF0000', line_size:2, line_head:'triangle' });
slide.addShape(pptx.shapes.LINE,      { x:4.15, y:5.20, w:5, h:0, line:'FF0000', line_size:3, line_tail:'triangle' });
slide.addShape(pptx.shapes.LINE,      { x:4.15, y:5.60, w:5, h:0, line:'FF0000', line_size:4, line_head:'triangle', line_tail:'triangle' });
// DIAGONAL LINE
slide.addShape(pptx.shapes.LINE,      { x:0, y:0, w:5.0, h:0, line:'FF0000', rotate:45 });
// RECTANGLE
slide.addShape(pptx.shapes.RECTANGLE, { x:0.50, y:0.75, w:5, h:3, fill:'FF0000' });
// OVAL
slide.addShape(pptx.shapes.OVAL,      { x:4.15, y:0.75, w:5, h:2, fill:{ type:'solid', color:'0088CC', alpha:25 } });

// Adding text to Shapes:
slide.addText('RIGHT-TRIANGLE', { shape:pptx.shapes.RIGHT_TRIANGLE, align:'c', x:0.40, y:4.3, w:6, h:3, fill:'0088CC', line:'000000', line_size:3 });
slide.addText('RIGHT-TRIANGLE', { shape:pptx.shapes.RIGHT_TRIANGLE, align:'c', x:7.00, y:4.3, w:6, h:3, fill:'0088CC', line:'000000', flipH:true });

pptx.save('Demo-Shapes');
```


**************************************************************************************************
## Adding Images
Syntax:
```javascript
slide.addImage({OPTIONS});
```

Animated GIFs can be included in Presentations in one of two ways:
* Using Node.js: use either `data` or `path` options (Node can encode any image into base64)
* Client Browsers: pre-encode the gif and add it using the `data` option (encoding images into GIFs is beyond any current browser)

### Image Options
| Option       | Type    | Unit   | Default   | Description         | Possible Values  |
| :----------- | :------ | :----- | :-------- | :------------------ | :--------------- |
| `x`          | number  | inches | `1.0`     | horizontal location | 0-n |
| `y`          | number  | inches | `1.0`     | vertical location   | 0-n |
| `w`          | number  | inches | `1.0`     | width               | 0-n |
| `h`          | number  | inches | `1.0`     | height              | 0-n |
| `data`       | string  |        |           | image data (base64) | base64-encoded image string. (either `data` or `path` is required) |
| `hyperlink`  | string  |        |           | add hyperlink | object with `url` and optionally `tooltip`. Ex: `{ hyperlink:{url:'https://github.com'} }` |
| `path`       | string  |        |           | image path          | Same as used in an (img src="") tag. (either `data` or `path` is required) |

**NOTES**  
* SVG images are not currently supported in PowerPoint or PowerPoint Online (even when encoded into base64). PptxGenJS does
properly encode and include SVG images, so they will begin showing once Microsoft adds support for this image type.
* Using `path` to add remote images (images from a different server) is not currently supported.

**Deprecation Warning**  
Old positional parameters (e.g.: `slide.addImage('images/chart.png', 1, 1, 6, 3)`) are now deprecated as of 1.1.0

### Image Examples
```javascript
var pptx = new PptxGenJS();
var slide = pptx.addNewSlide();

// Image by path
slide.addImage({ path:'images/chart_world_peace_near.png', x:1.0, y:1.0, w:8.0, h:4.0 });
// Image by data (base64-encoding)
slide.addImage({ data:'image/png;base64,iVtDafDrBF[...]=', x:3.0, y:5.0, w:6.0, h:3.0 });

// NOTE: Slide API calls return the same slide, so you can chain calls:
slide.addImage({ path:'images/cc_license_comp_chart.png', x:6.6, y:0.75, w:6.30, h:3.70 })
     .addImage({ path:'images/cc_logo.jpg',               x:0.5, y:3.50, w:5.00, h:3.70 })
     .addImage({ path:'images/cc_symbols_trans.png',      x:6.6, y:4.80, w:6.30, h:2.30 });

// Image with Hyperlink
slide.addImage({
  x:1.0, y:1.0, w:8.0, h:4.0,
  hyperlink:{ url:'https://github.com/gitbrent/pptxgenjs', tooltip:'Visit Homepage' },
  path:'images/chart_world_peace_near.png',
});

pptx.save('Demo-Images');
```


**************************************************************************************************
## Adding Media (Audio/Video/YouTube)
Syntax:
```javascript
slide.addMedia({OPTIONS});
```

Both Video (mpg, mov, mp4, m4v, etc.) and Audio (mp3, wav, etc.) are supported (list of [supported formats](https://support.office.com/en-us/article/Video-and-audio-file-formats-supported-in-PowerPoint-d8b12450-26db-4c7b-a5c1-593d3418fb59#OperatingSystem=Windows))
* Using Node.js: use either `data` or `path` options (Node can encode any media into base64)
* Client Browsers: pre-encode the media and add it using the `data` option (encoding video/audio is beyond any current browser)

Online video (YouTube embeds, etc.) is supported in both client browser and in Node.js

### Media Options
| Option       | Type    | Unit   | Default   | Description         | Possible Values  |
| :----------- | :------ | :----- | :-------- | :------------------ | :--------------- |
| `x`          | number  | inches | `1.0`     | horizontal location | 0-n |
| `y`          | number  | inches | `1.0`     | vertical location   | 0-n |
| `w`          | number  | inches | `1.0`     | width               | 0-n |
| `h`          | number  | inches | `1.0`     | height              | 0-n |
| `data`       | string  |        |           | media data (base64) | base64-encoded string |
| `path`       | string  |        |           | media path          | relative path to media file |
| `link`       | string  |        |           | online url/link     | link to online video. Ex: `link:'https://www.youtube.com/embed/blahBlah'` |
| `type`       | string  |        |           | media type          | media type: `audio` or `video` (reqs: `data` or `path`) or `online` (reqs:`link`) |

### Media Examples
```javascript
var pptx = new PptxGenJS();
var slide = pptx.addNewSlide();

// Media by path (Node.js only)
slide.addMedia({ type:'audio', path:'../media/sample.mp3', x:1.0, y:1.0, w:3.0, h:0.5 });
// Media by data (client browser or Node.js)
slide.addMedia({ type:'audio', data:'audio/mp3;base64,iVtDafDrBF[...]=', x:3.0, y:1.0, w:6.0, h:3.0 });
// Online by link (client browser or Node.js)
slide.addMedia({ type:'online', link:'https://www.youtube.com/embed/Dph6ynRVyUc', x:1.0, y:4.0, w:8.0, h:4.5 });

pptx.save('Demo-Media');
```


**************************************************************************************************
# Master Slides and Corporate Branding

## Slide Masters
Generating sample slides like those shown above is great for demonstrating library features,
but the reality is most of us will be required to produce presentations that have a certain design or
corporate branding.

PptxGenJS allows you to define Master Slides via objects that can then be used to provide branding
functionality.

Slide Masters are defined using the same object style used in Slides. Add these objects as a variable to a file that
is included in the script src tags on your page, then reference them by name in your code.  
E.g.: `<script lang="javascript" src="pptxgenjs.masters.js"></script>`

## Slide Master Examples
`pptxgenjs.masters.js` contents:
```javascript
var gObjPptxMasters = {
  MASTER_SLIDE: {
    title:   'Slide Master',
    bkgd:    'FFFFFF',
    objects: [
      { 'line':  { x: 3.5, y:1.00, w:6.00, line:'0088CC', line_size:5 } },
      { 'rect':  { x: 0.0, y:5.30, w:'100%', h:0.75, fill:'F1F1F1' } },
      { 'text':  { text:'Status Report', options:{ x:3.0, y:5.30, w:5.5, h:0.75 } } },
      { 'image': { x:11.3, y:6.40, w:1.67, h:0.75, path:'images/logo.png' } }
    ],
    slideNumber: { x:0.3, y:'90%' }
  },
  TITLE_SLIDE: {
    title:   'I am the Title Slide',
    bkgd:    { data:'image/png;base64,R0lGONlhotPQBMAPyoAPosR[...]+0pEZbEhAAOw==' },
    objects: [
      { 'text':  { text:'Greetings!', options:{ x:0.0, y:0.9, w:'100%', h:1, font_face:'Arial', color:'FFFFFF', font_size:60, align:'c' } } },
      { 'image': { x:11.3, y:6.40, w:1.67, h:0.75, path:'images/logo.png' } }
    ]
  }
};
```  
Every object added to the global master slide variable `gObjPptxMasters` can then be referenced
by their key names that you created (e.g.: "TITLE_SLIDE").  

**TIP:**
Pre-encode your images (base64) and add the string as the optional data key/val
(see the `TITLE_SLIDE.images` object above)

```javascript
var pptx = new PptxGenJS();

var slide1 = pptx.addNewSlide( pptx.masters.TITLE_SLIDE );
slide1.addText('How To Create PowerPoint Presentations with JavaScript', { x:0.5, y:0.7, font_size:18 });
// NOTE: Base master slide properties can be overridden on a selective basis:
// Here we can set a new background color or image on-the-fly
var slide2 = pptx.addNewSlide( pptx.masters.MASTER_SLIDE, { bkgd:'0088CC' } );
var slide3 = pptx.addNewSlide( pptx.masters.MASTER_SLIDE, { bkgd:{ path:'images/title_bkgd.jpg' } } );
var slide4 = pptx.addNewSlide( pptx.masters.MASTER_SLIDE, { bkgd:{ data:'image/png;base64,tFfInmP[...]=' } } );

pptx.save();
```

## Slide Master Object Options
| Option        | Type    | Unit   | Default  | Description  | Possible Values       |
| :------------ | :------ | :----- | :------- | :----------- | :-------------------- |
| `bkgd`        | string  |        | `ffffff` | color        | hex color code or [scheme color constant](#scheme-colors). Ex: `{ bkgd:'0088CC' }` |
| `bkgd`        | object  |        |          | image | object with path OR data. Ex: `{path:'img/bkgd.png'}` OR `{data:'image/png;base64,iVBORwTwB[...]='}` |
| `slideNumber` | object  |        |          | Show slide numbers | ex: `{ x:1.0, y:'50%' }` `x` and `y` can be either inches or percent |
| `margin`      | number  | inches | `1.0`    | Slide margins      | 0.0 through Slide.width |
| `margin`      | array   |        |          | Slide margins      | array of numbers in TRBL order. Ex: `[0.5, 0.75, 0.5, 0.75]` |
| `objects`     | array   |        |          | Objects for Slide  | object with type and options. Type:`chart`,`image`,`line`,`rect` or `text`. [Example](https://github.com/gitbrent/PptxGenJS#slide-master-examples) |
| `title`       | string  |        |          | Slide title        | some title |

## Sample Slide Master File
A sample masters file is included in the distribution folder and contain a couple of different slides to get you started.  
Location: `PptxGenJS/dist/pptxgen.masters.js`

**************************************************************************************************
# Table-to-Slides Feature
Syntax:
```javascript
slide.addSlidesForTable(htmlElementID);
slide.addSlidesForTable(htmlElementID, {OPTIONS});
```

Any variety of HTML tables can be turned into a series of slides (auto-paging) by providing the table's ID.
* Reproduces an HTML table - background colors, borders, fonts, padding, etc.
* Slide margins are based on either the Master Slide provided or options

*NOTE: Nested tables are not supported in PowerPoint, so only the string contents of a single level deep table cell will be reproduced*

## Table-to-Slides Options
| Option       | Type    | Unit   | Description         | Possible Values  |
| :----------- | :------ | :----- | :------------------ | :--------------- |
| `x`          | number  | inches | horizontal location | 0-256. Table will be placed here on each Slide |
| `y`          | number  | inches | vertical location   | 0-256. Table will be placed here on each Slide |
| `w`          | number  | inches | width               | 0-256. Default is (100% - Slide margins) |
| `h`          | number  | inches | height              | 0-256. Default is (100% - Slide margins) |
| `master`     | string  |        | master slide name   | Any pre-defined Master Slide. EX: `{ master:pptx.masters.TITLE_SLIDE }`
| `addHeaderToEach` | boolean |   | add table headers to each slide | EX: `addHeaderToEach:true` |
| `addImage`   | string  |        | add an image to each slide | Use the established syntax. EX: `{ addImage:{ path:"images/logo.png", x:10, y:0.5, w:1.2, h:0.75 } }` |
| `addShape`   | string  |        | add a shape to each slide  | Use the established syntax. |
| `addTable`   | string  |        | add a table to each slide  | Use the established syntax. |
| `addText`    | string  |        | add text to each slide     | Use the established syntax. |

## Table-to-Slides HTML Options
A minimum column width can be specified by adding a `data-pptx-min-width` attribute to any given `<th>` tag.

Example:
```HTML
<table id="tabAutoPaging" class="tabCool">
  <thead>
    <tr>
      <th data-pptx-min-width="0.6" style="width: 5%">Row</th>
      <th data-pptx-min-width="0.8" style="width:10%">Last Name</th>
      <th data-pptx-min-width="0.8" style="width:10%">First Name</th>
      <th                           style="width:75%">Description</th>
    </tr>
  </thead>
  <tbody></tbody>
</table>
```

## Table-to-Slides Notes
* Default `x`, `y` and `margin` value is 0.5 inches, the table will take up all remaining space by default (h:100%, w:100%)
* Your Master Slides should already have defined margins, so a Master Slide name is the only option you'll need most of the time

## Table-to-Slides Examples
```javascript
// Pass table element ID to addSlidesForTable function to produce 1-N slides
pptx.addSlidesForTable( 'myHtmlTableID' );

// Optionally, include a Master Slide name for pre-defined margins, background, logo, etc.
pptx.addSlidesForTable( 'myHtmlTableID', { master:pptx.masters.MASTER_SLIDE } );

// Optionally, add images/shapes/text/tables to each Slide
pptx.addSlidesForTable( 'myHtmlTableID', { addText:{ text:"Dynamic Title", options:{x:1, y:0.5, color:'0088CC'} } } );
pptx.addSlidesForTable( 'myHtmlTableID', { addImage:{ path:"images/logo.png", x:10, y:0.5, w:1.2, h:0.75 } } );
```

## Creative Solutions
Design a Master Slide that already contains: slide layout, margins, logos, etc., then you can produce
professional looking Presentations with a single line of code which can be embedded into a link or a button:

Add a button to a webpage that will create a Presentation using whatever table data is present:
```html
<input type="button" value="Export to PPTX"
 onclick="{ var pptx = new PptxGenJS(); pptx.addSlidesForTable('tableId',{ master:pptx.masters.MASTER_SLIDE }); pptx.save(); }">
```

**SharePoint Integration**  

Placing a button like this into a WebPart is a great way to add "Export to PowerPoint" functionality
to SharePoint. (You'd also need to add the 4 `<script>` includes in the same or another WebPart)

**************************************************************************************************
# Full PowerPoint Shape Library
If you are planning on creating Shapes (basically anything other than Text, Tables or Rectangles), then you'll want to
include the `pptxgen.shapes.js` library.

The shapes file contains a complete PowerPoint Shape object array thanks to the [officegen project](https://github.com/Ziv-Barber/officegen).

```javascript
<script lang="javascript" src="PptxGenJS/dist/pptxgen.shapes.js"></script>
```

**************************************************************************************************
# Scheme Colors
Scheme color is a variable that changes its value whenever another scheme palette is selected. Using scheme colors, design consistency can be easily preserved throughout the presentation and viewers can change color theme without any text/background contrast issues.

To use a scheme color, set a color constant as a property value:
```javascript
slide.addText('Hello',  { color: pptx.colors.TEXT1 });
```

The colors file contains a complete PowerPoint palette definition.

```javascript
<script lang="javascript" src="PptxGenJS/dist/pptxgen.colors.js"></script>
```

**************************************************************************************************
# Performance Considerations
It takes CPU time to read and encode images! The more images you include and the larger they are, the more time will be consumed.
The time needed to read/encode images can be completely eliminated by pre-encoding any images (see below).

## Pre-Encode Large Images
Pre-encode images into a base64 string (eg: 'image/png;base64,iVBORw[...]=') for use as the `data` option value.
This will both reduce dependencies (who needs another image asset to keep track of?) and provide a performance
boost (no time will need to be consumed reading and encoding the image).

**************************************************************************************************
# Building with Webpack/Typescript

Add this to your webpack config to avoid a module resolution error:  
`node: { fs: "empty" }`

[See Issue #72 for more information](https://github.com/gitbrent/PptxGenJS/issues/72)

**************************************************************************************************
# Issues / Suggestions

Please file issues or suggestions on the [issues page on github](https://github.com/gitbrent/PptxGenJS/issues/new), or even better, [submit a pull request](https://github.com/gitbrent/PptxGenJS/pulls). Feedback is always welcome!

When reporting issues, please include a code snippet or a link demonstrating the problem.
Here is a small [jsFiddle](https://jsfiddle.net/gitbrent/gx34jy59/5/) that is already configured and uses the latest PptxGenJS code.

**************************************************************************************************
# Need Help?

Sometimes implementing a new library can be a difficult task and the slightest mistake will keep something from working. We've all been there!

If you are having issues getting a presentation to generate, check out the demos in the `examples` directory. There
are demos for both nodejs and client-browsers that contain working examples of every available library feature.

* Use a pre-configured jsFiddle to test with: [PptxGenJS Fiddle](https://jsfiddle.net/gitbrent/gx34jy59/5/)
* Use Ask Question on [StackOverflow](http://stackoverflow.com/) - be sure to tag it with "PptxGenJS"

**************************************************************************************************
# Development Roadmap

Version 2.0 will be released in late 2017 and will drop support for IE11 as we move to adopt more
JavaScript ES6 features and remove many instances of jQuery utility functions.

**************************************************************************************************
# Unimplemented Features

The PptxgenJS library is not designed to replicate all the functionality of PowerPoint, meaning several features
are not on the development roadmap.

These include:
* Animations
* Cross-Slide Links
* Importing Existing Templates
* Outlines
* SmartArt

**************************************************************************************************
# Special Thanks

* [Officegen Project](https://github.com/Ziv-Barber/officegen) - For the Shape definitions and XML code
* [Dzmitry Dulko](https://github.com/DzmitryDulko) - For getting the project published on NPM
* Everyone who has submitted an Issue or Pull Request. :-)

**************************************************************************************************
# Support Us

Do you like this library and find it useful?  Add a link to the [PptxGenJS project](https://github.com/gitbrent/PptxGenJS)
on your blog, website or social media.

Thanks to everyone who supports this project! <3

**************************************************************************************************
# License

Copyright &copy; 2015-2017 [Brent Ely](https://github.com/gitbrent/PptxGenJS)

[MIT](https://github.com/gitbrent/PptxGenJS/blob/master/LICENSE)<|MERGE_RESOLUTION|>--- conflicted
+++ resolved
@@ -292,7 +292,7 @@
 pptx.save( 'jszip', saveCallback, 'base64' );
 ```
 
-Saving multiple Presentations:
+Saving multiple Presentations:  
 * In order to generate a new, unique Presentation just create a new instance of the library then add objects and save as normal.
 
 ```javascript
@@ -332,18 +332,6 @@
 ### Chart Size/Formatting Options
 | Option          | Type    | Unit    | Default   | Description           | Possible Values  |
 | :-------------- | :------ | :------ | :-------- | :--------------------------------- | :--------------- |
-<<<<<<< HEAD
-| `x`             | number  | inches  | `1.0`     | horizontal location   | 0-n OR 'n%'. (Ex: `{x:'50%'}` will place object in the middle of the Slide) |
-| `y`             | number  | inches  | `1.0`     | vertical location     | 0-n OR 'n%'. |
-| `w`             | number  | inches  | `50%`     | width                 | 0-n OR 'n%'. (Ex: `{w:'50%'}` will make object 50% width of the Slide) |
-| `h`             | number  | inches  | `50%`     | height                | 0-n OR 'n%'. |
-| `border`        | object  |         |           | chart border          | object with `pt` and `color` values. Ex: `border:{pt:'1', color:'f1f1f1'}` |
-| `chartColors`   | array   |         |           | data colors                        | array of hex color codes. Ex: `['0088CC','FFCC00']` |
-| `chartColorsOpacity` | number | percent | `100` | data color opacity percent | 1-100. Ex: `{ chartColorsOpacity:50 }` |
-| `fill`          | string  |         |           | fill/background color | hex color code. Ex: `{ fill:'0088CC' }` |
-| `holeSize`      | number  | percent | `50`      | doughnut hole size    | 1-100. Ex: `{ holeSize:50 }` |
-| `legendPos`     | string  |         | `r`       | chart legend position | `b` (bottom), `tr` (top-right), `l` (left), `r` (right), `t` (top) |
-=======
 | `x`             | number  | inches  | `1.0`     | horizontal location                | 0-n OR 'n%'. (Ex: `{x:'50%'}` places object in middle of the Slide) |
 | `y`             | number  | inches  | `1.0`     | vertical location                  | 0-n OR 'n%'. |
 | `w`             | number  | inches  | `50%`     | width                              | 0-n OR 'n%'. (Ex: `{w:'50%'}` will make object 50% width of the Slide) |
@@ -352,60 +340,59 @@
 | `chartColors`   | array   |         |           | data colors                        | array of hex color codes. Ex: `['0088CC','FFCC00']` |
 | `chartColorsOpacity` | number | percent | `100` | data color opacity percent         | 1-100. Ex: `{ chartColorsOpacity:50 }` |
 | `fill`          | string  |         |           | fill/background color              | hex color code. Ex: `{ fill:'0088CC' }` |
-| `holeSize`      | number  | percent | `50`      | doughnut hole size                 | 1-100. Ex: `{ holeSize:50 }` |
+| `holeSize`      | number  | percent | `50`      | doughnut hole size    | 1-100. Ex: `{ holeSize:50 }` |
 | `legendPos`     | string  |         | `r`       | chart legend position              | `b` (bottom), `tr` (top-right), `l` (left), `r` (right), `t` (top) |
->>>>>>> 9269c44b
 | `layout`        | object  |         |           | positioning plot within chart area | object with `x`, `y`, `w` and `h` props, all in range 0-1 (proportionally related to the chart size). Ex: `{x: 0, y: 0, w: 1, h: 1}` fully expands plot to the chart area |
-| `showLabel`     | boolean |         | `false`   | show data labels      | `true` or `false` |
-| `showLegend`    | boolean |         | `false`   | show chart legend     | `true` or `false` |
-| `showPercent`   | boolean |         | `false`   | show data percent     | `true` or `false` |
-| `showTitle`     | boolean |         | `false`   | show chart title      | `true` or `false` |
-| `showValue`     | boolean |         | `false`   | show data values      | `true` or `false` |
-| `title`         | string  |         |           | chart title           | a string. Ex: `{ title:'Sales by Region' }` |
-| `titleColor`    | string  |         | `000000`  | title color           | hex color code. Ex: `{ titleColor:'0088CC' }` |
-| `titleFontFace` | string  |         | `Arial`   | font face             | font name. Ex: `{ titleFontFace:'Arial' }` |
-| `titleFontSize` | number  | points  | `18`      | font size             | 1-256. Ex: `{ titleFontSize:12 }` |
+| `showLabel`     | boolean |         | `false`   | show data labels                   | `true` or `false` |
+| `showLegend`    | boolean |         | `false`   | show chart legend                  | `true` or `false` |
+| `showPercent`   | boolean |         | `false`   | show data percent                  | `true` or `false` |
+| `showTitle`     | boolean |         | `false`   | show chart title                   | `true` or `false` |
+| `showValue`     | boolean |         | `false`   | show data values                   | `true` or `false` |
+| `title`         | string  |         |           | chart title                        | a string. Ex: `{ title:'Sales by Region' }` |
+| `titleColor`    | string  |         | `000000`  | title color                        | hex color code. Ex: `{ titleColor:'0088CC' }` |
+| `titleFontFace` | string  |         | `Arial`   | font face                          | font name. Ex: `{ titleFontFace:'Arial' }` |
+| `titleFontSize` | number  | points  | `18`      | font size                          | 1-256. Ex: `{ titleFontSize:12 }` |
 | `titleRotate`   | integer | degrees |           | title rotation degrees             | 0-360. Ex: `{ titleRotate:45 }` |
 
 ### Chart Axis Options
-| Option                 | Type    | Unit    | Default      | Description                  | Possible Values                            |
+| Option                 | Type    | Unit    | Default   | Description              | Possible Values                            |
 | :--------------------- | :------ | :------ | :----------- | :--------------------------- | :----------------------------------------- |
 | `axisLineColor`        | string  |         | `000000`     | cat/val axis line color      | hex color code. Ex: `{ axisLineColor:'0088CC' }`     |
-| `catAxisHidden`        | boolean |         | `false`      | hide category-axis           | `true` or `false`   |
-| `catAxisLabelColor`    | string  |         | `000000`     | category-axis color          | hex color code. Ex: `{ catAxisLabelColor:'0088CC' }`   |
-| `catAxisLabelFontFace` | string  |         | `Arial`      | category-axis font face      | font name. Ex: `{ titleFontFace:'Arial' }` |
-| `catAxisLabelFontSize` | number  | points  | `18`         | category-axis font size      | 1-256. Ex: `{ titleFontSize:12 }`          |
+| `catAxisHidden`        | boolean |         | `false`   | hide category-axis       | `true` or `false`   |
+| `catAxisLabelColor`    | string  |         | `000000`  | category-axis color      | hex color code. Ex: `{ catAxisLabelColor:'0088CC' }`   |
+| `catAxisLabelFontFace` | string  |         | `Arial`   | category-axis font face  | font name. Ex: `{ titleFontFace:'Arial' }` |
+| `catAxisLabelFontSize` | number  | points  | `18`      | category-axis font size  | 1-256. Ex: `{ titleFontSize:12 }`          |
 | `catAxisLineShow`      | boolean |         | true         | show/hide category-axis line | `true` or `false` |
-| `catAxisOrientation`   | string  |         | `minMax`     | category-axis orientation    | `maxMin` (high->low) or `minMax` (low->high) |
-| `catAxisTitle`         | string  |         | `Axis Title` | axis title                   | a string. Ex: `{ catAxisTitle:'Regions' }` |
-| `catAxisTitleColor`    | string  |         | `000000`     | title color                  | hex color code. Ex: `{ catAxisTitleColor:'0088CC' }` |
-| `catAxisTitleFontFace` | string  |         | `Arial`      | font face                    | font name. Ex: `{ catAxisTitleFontFace:'Arial' }` |
-| `catAxisTitleFontSize` | number  | points  |              | font size                    | 1-256. Ex: `{ catAxisTitleFontSize:12 }` |
-| `catAxisTitleRotate`   | integer | degrees |              | title rotation degrees       | 0-360. Ex: `{ catAxisTitleRotate:45 }` |
-| `catGridLine`          | object  |         | `none`       | category grid line style     | object with properties `size` (pt), `color` and `style` (`'solid'`, `'dash'` or `'dot'`) or `'none'` to hide |
+| `catAxisOrientation`   | string  |         | `minMax`  | category-axis orientation | `maxMin` (high->low) or `minMax` (low->high) |
+| `catAxisTitle`         | string  |         | `Axis Title` | axis title   | a string. Ex: `{ catAxisTitle:'Regions' }` |
+| `catAxisTitleColor`    | string  |         | `000000`     | title color           | hex color code. Ex: `{ catAxisTitleColor:'0088CC' }` |
+| `catAxisTitleFontFace` | string  |         | `Arial`      | font face             | font name. Ex: `{ catAxisTitleFontFace:'Arial' }` |
+| `catAxisTitleFontSize` | number  | points  |              | font size    | 1-256. Ex: `{ catAxisTitleFontSize:12 }` |
+| `catAxisTitleRotate`   | integer | degrees |              | title rotation degrees           | 0-360. Ex: `{ catAxisTitleRotate:45 }` |
+| `catGridLine`          | object  |         | `none`    | category grid line style  | object with properties `size` (pt), `color` and `style` (`'solid'`, `'dash'` or `'dot'`) or `'none'` to hide |
 | `showCatAxisTitle`     | boolean |         | `false`      | show category (vert) title   | `true` or `false`.  Ex:`{ showCatAxisTitle:true }` |
 | `showValAxisTitle`     | boolean |         | `false`      | show values (horiz) title    | `true` or `false`.  Ex:`{ showValAxisTitle:true }` |
-| `valAxisHidden`        | boolean |         | `false`      | hide value-axis              | `true` or `false`   |
-| `valAxisLabelColor`    | string  |         | `000000`     | value-axis color             | hex color code. Ex: `{ valAxisLabelColor:'0088CC' }` |
-| `valAxisLabelFontFace` | string  |         | `Arial`      | value-axis font face         | font name. Ex: `{ titleFontFace:'Arial' }`   |
-| `valAxisLabelFontSize` | number  | points  | `18`         | value-axis font size         | 1-256. Ex: `{ titleFontSize:12 }`            |
-| `valAxisLabelFormatCode` | string |        | `General`    | value-axis number format     | format string. Ex: `{ axisLabelFormatCode:'#,##0' }` [MicroSoft Number Format Codes](https://support.office.com/en-us/article/Number-format-codes-5026bbd6-04bc-48cd-bf33-80f18b4eae68) |
+| `valAxisHidden`        | boolean |         | `false`   | hide value-axis          | `true` or `false`   |
+| `valAxisLabelColor`    | string  |         | `000000`  | value-axis color         | hex color code. Ex: `{ valAxisLabelColor:'0088CC' }` |
+| `valAxisLabelFontFace` | string  |         | `Arial`   | value-axis font face     | font name. Ex: `{ titleFontFace:'Arial' }`   |
+| `valAxisLabelFontSize` | number  | points  | `18`      | value-axis font size     | 1-256. Ex: `{ titleFontSize:12 }`            |
+| `valAxisLabelFormatCode` | string |        | `General` | value-axis number format | format string. Ex: `{ axisLabelFormatCode:'#,##0' }` [MicroSoft Number Format Codes](https://support.office.com/en-us/article/Number-format-codes-5026bbd6-04bc-48cd-bf33-80f18b4eae68) |
 | `valAxisLineShow`      | boolean |         | true         | show/hide value-axis line    | `true` or `false` |
-| `valAxisMajorUnit`     | number  | float   | `1.0`        | value-axis tick steps        | Float or whole number. Ex: `{ majorUnit:0.2 }`      |
-| `valAxisMaxVal`        | number  |         |              | value-axis maximum value     | 1-N. Ex: `{ valAxisMaxVal:125 }` |
-| `valAxisMinVal`        | number  |         |              | value-axis minimum value     | 1-N. Ex: `{ valAxisMinVal: -10 }` |
-| `valAxisOrientation`   | string  |         | `minMax`     | value-axis orientation       | `maxMin` (high->low) or `minMax` (low->high) |
-| `valAxisTitle`         | string  |         | `Axis Title` | axis title                   | a string. Ex: `{ valAxisTitle:'Sales (USD)' }` |
-| `valAxisTitleColor`    | string  |         | `000000`     | title color                  | hex color code. Ex: `{ valAxisTitleColor:'0088CC' }` |
-| `valAxisTitleFontFace` | string  |         | `Arial`      | font face                    | font name. Ex: `{ valAxisTitleFontFace:'Arial' }` |
-| `valAxisTitleFontSize` | number  | points  |              | font size                    | 1-256. Ex: `{ valAxisTitleFontSize:12 }` |
-| `valAxisTitleRotate`   | integer | degrees |              | title rotation degrees       | 0-360. Ex: `{ valAxisTitleRotate:45 }` |
+| `valAxisMajorUnit`     | number  | float   | `1.0`     | value-axis tick steps    | Float or whole number. Ex: `{ majorUnit:0.2 }`      |
+| `valAxisMaxVal`        | number  |         |           | value-axis maximum value | 1-N. Ex: `{ valAxisMaxVal:125 }` |
+| `valAxisMinVal`        | number  |         |           | value-axis minimum value | 1-N. Ex: `{ valAxisMinVal: -10 }` |
+| `valAxisOrientation`   | string  |         | `minMax`  | value-axis orientation   | `maxMin` (high->low) or `minMax` (low->high) |
+| `valAxisTitle`         | string  |         | `Axis Title` | axis title   | a string. Ex: `{ valAxisTitle:'Sales (USD)' }` |
+| `valAxisTitleColor`    | string  |         | `000000`     | title color           | hex color code. Ex: `{ valAxisTitleColor:'0088CC' }` |
+| `valAxisTitleFontFace` | string  |         | `Arial`      | font face             | font name. Ex: `{ valAxisTitleFontFace:'Arial' }` |
+| `valAxisTitleFontSize` | number  | points  |              | font size    | 1-256. Ex: `{ valAxisTitleFontSize:12 }` |
+| `valAxisTitleRotate`   | integer | degrees |              | title rotation degrees           | 0-360. Ex: `{ valAxisTitleRotate:45 }` |
 | `valGridLine`          | object  |         |              | value grid line style        | object with properties `size` (pt), `color` and `style` (`'solid'`, `'dash'` or `'dot'`) or `'none'` to hide |
 
 ### Chart Data Options
 | Option                 | Type    | Unit    | Default   | Description                | Possible Values                            |
 | :--------------------- | :------ | :------ | :-------- | :------------------------- | :----------------------------------------- |
-| `barDir`               | string  |         | `col`     | bar direction        | (*Bar Chart*) `bar` (horizontal) or `col` (vertical). Ex: `{barDir:'bar'}` |
+| `barDir`               | string  |         | `col`     | bar direction              | (*Bar Chart*) `bar` (horizontal) or `col` (vertical). Ex: `{barDir:'bar'}` |
 | `barGapWidthPct`       | number  | percent | `150`     | width % between bar groups | (*Bar Chart*) 0-999. Ex: `{ barGapWidthPct:50 }` |
 | `barGrouping`          | string  |         |`clustered`| bar grouping               | (*Bar Chart*) `clustered` or `stacked` or `percentStacked`. |
 | `dataBorder`           | object  |         |           | data border          | object with `pt` and `color` values. Ex: `border:{pt:'1', color:'f1f1f1'}` |

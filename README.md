[![Open Source Love](https://badges.frapsoft.com/os/v1/open-source.svg?v=103)](https://github.com/ellerbrock/open-source-badge/) [![MIT Licence](https://badges.frapsoft.com/os/mit/mit.svg?v=103)](https://opensource.org/licenses/mit-license.php) [![npm version](https://badge.fury.io/js/pptxgenjs.svg)](https://badge.fury.io/js/pptxgenjs)

# PptxGenJS

### JavaScript library that produces PowerPoint (pptx) presentations

Quickly and easily create PowerPoint presentations with a few simple JavaScript commands in client web browsers or Node desktop apps.

## Main Features
* Widely Supported: Creates and downloads presentations on all current web browsers (Chrome, Edge, Firefox, etc.) and IE11
* Full Featured: Slides can include Charts, Images, Media, Shapes, Tables and Text (plus Master Slides/Templates)
* Easy To Use: Entire PowerPoint presentations can be created in a few lines of code
* Modern: Pure JavaScript solution - everything necessary to create PowerPoint PPT exports is included

## Additional Features
* Use the unique [Table-to-Slides](#table-to-slides-feature) feature to copy an HTML table into 1 or more Slides with a single command

**************************************************************************************************

<!-- START doctoc generated TOC please keep comment here to allow auto update -->
<!-- DON'T EDIT THIS SECTION, INSTEAD RE-RUN doctoc TO UPDATE -->
**Table of Contents**  (*generated with [DocToc](https://github.com/thlorenz/doctoc)*)

- [Live Demo](#live-demo)
- [Installation](#installation)
  - [Client-Side](#client-side)
    - [Include Local Scripts](#include-local-scripts)
    - [Include Bundled Script](#include-bundled-script)
    - [Install With Bower](#install-with-bower)
  - [Node.js](#nodejs)
- [Presentations: Usage and Options](#presentations-usage-and-options)
  - [Creating a Presentation](#creating-a-presentation)
    - [Presentation Properties](#presentation-properties)
    - [Presentation Layouts](#presentation-layouts)
    - [Presentation Layout Options](#presentation-layout-options)
    - [Presentation Text Direction](#presentation-text-direction)
  - [Adding a Slide](#adding-a-slide)
    - [Slide Formatting](#slide-formatting)
    - [Slide Formatting Options](#slide-formatting-options)
    - [Applying Master Slides / Branding](#applying-master-slides--branding)
    - [Adding Slide Numbers](#adding-slide-numbers)
    - [Slide Number Options](#slide-number-options)
    - [Slide Return Value](#slide-return-value)
  - [Saving a Presentation](#saving-a-presentation)
    - [Client Browser](#client-browser)
    - [Node.js](#nodejs-1)
- [Presentations: Adding Objects](#presentations-adding-objects)
  - [Adding Charts](#adding-charts)
    - [Chart Types](#chart-types)
    - [Chart Size/Formatting Options](#chart-sizeformatting-options)
    - [Chart Axis Options](#chart-axis-options)
    - [Chart Data Options](#chart-data-options)
    - [Chart Examples](#chart-examples)
  - [Adding Text](#adding-text)
    - [Text Options](#text-options)
    - [Text Shadow Options](#text-shadow-options)
    - [Text Examples](#text-examples)
  - [Adding Tables](#adding-tables)
    - [Table Layout Options](#table-layout-options)
    - [Table Auto-Paging Options](#table-auto-paging-options)
    - [Table Auto-Paging Notes](#table-auto-paging-notes)
    - [Table Formatting Options](#table-formatting-options)
    - [Table Formatting Notes](#table-formatting-notes)
    - [Table Cell Formatting](#table-cell-formatting)
    - [Table Cell Formatting Examples](#table-cell-formatting-examples)
    - [Table Examples](#table-examples)
  - [Adding Shapes](#adding-shapes)
    - [Shape Options](#shape-options)
    - [Shape Examples](#shape-examples)
  - [Adding Images](#adding-images)
    - [Image Options](#image-options)
    - [Image Examples](#image-examples)
  - [Adding Media (Audio/Video/YouTube)](#adding-media-audiovideoyoutube)
    - [Media Options](#media-options)
    - [Media Examples](#media-examples)
- [Master Slides and Corporate Branding](#master-slides-and-corporate-branding)
  - [Slide Masters](#slide-masters)
  - [Slide Master Examples](#slide-master-examples)
  - [Slide Master Object Options](#slide-master-object-options)
  - [Sample Slide Master File](#sample-slide-master-file)
- [Table-to-Slides Feature](#table-to-slides-feature)
  - [Table-to-Slides Options](#table-to-slides-options)
  - [Table-to-Slides HTML Options](#table-to-slides-html-options)
  - [Table-to-Slides Notes](#table-to-slides-notes)
  - [Table-to-Slides Examples](#table-to-slides-examples)
  - [Creative Solutions](#creative-solutions)
- [Full PowerPoint Shape Library](#full-powerpoint-shape-library)
- [Performance Considerations](#performance-considerations)
  - [Pre-Encode Large Images](#pre-encode-large-images)
- [Building with Webpack/Typescript](#building-with-webpacktypescript)
- [Issues / Suggestions](#issues--suggestions)
- [Need Help?](#need-help)
- [Development Roadmap](#development-roadmap)
- [Unimplemented Features](#unimplemented-features)
- [Special Thanks](#special-thanks)
- [Support Us](#support-us)
- [License](#license)

<!-- END doctoc generated TOC please keep comment here to allow auto update -->

**************************************************************************************************
# Live Demo
Use JavaScript to Create a PowerPoint presentation with your web browser right now:  
[https://gitbrent.github.io/PptxGenJS](https://gitbrent.github.io/PptxGenJS)

# Installation
## Client-Side
### Include Local Scripts
```javascript
<script lang="javascript" src="PptxGenJS/libs/jquery.min.js"></script>
<script lang="javascript" src="PptxGenJS/libs/jszip.min.js"></script>
<script lang="javascript" src="PptxGenJS/dist/pptxgen.js"></script>
```

### Include Bundled Script
```javascript
<script lang="javascript" src="PptxGenJS/dist/pptxgen.bundle.js"></script>
```

### Install With Bower
```javascript
bower install pptxgen
```

## Node.js
[PptxGenJS NPM Homepage](https://www.npmjs.com/package/pptxgenjs)
```javascript
npm install pptxgenjs

var pptx = require("pptxgenjs");
```

**************************************************************************************************
# Presentations: Usage and Options
PptxGenJS PowerPoint presentations are created via JavaScript by following 4 basic steps:

1. Create a new Presentation
2. Add a Slide
3. Add one or more objects (Tables, Shapes, Images, Text and Media) to the Slide
4. Save the Presentation

```javascript
var pptx = new PptxGenJS();
var slide = pptx.addNewSlide();
slide.addText('Hello World!', { x:1.5, y:1.5, font_size:18, color:'363636' });
pptx.save('Sample Presentation');
```
That's really all there is to it!

**************************************************************************************************
## Creating a Presentation
A Presentation is a single `.pptx` file.  When creating more than one Presentation, declare the pptx again to
start with a new, empty Presentation.

Client Browser:
```javascript
var pptx = new PptxGenJS();
```
Node.js:
```javascript
var pptx = require("pptxgenjs");
```

### Presentation Properties
There are several optional properties that can be set:

```javascript
pptx.setAuthor('Brent Ely');
pptx.setCompany('S.T.A.R. Laboratories');
pptx.setRevision('15');
pptx.setSubject('Annual Report');
pptx.setTitle('PptxGenJS Sample Presentation');
```

### Presentation Layouts
Setting the Layout (applies to all Slides in the Presentation):
```javascript
pptx.setLayout('LAYOUT_WIDE');
```

### Presentation Layout Options
| Layout Name    | Default  | Layout Slide Size                 |
| :------------- | :------- | :-------------------------------- |
| `LAYOUT_16x9`  | Yes      | 10 x 5.625 inches                 |
| `LAYOUT_16x10` | No       | 10 x 6.25 inches                  |
| `LAYOUT_4x3`   | No       | 10 x 7.5 inches                   |
| `LAYOUT_WIDE`  | No       | 13.3 x 7.5 inches                 |
| `LAYOUT_USER`  | No       | user defined - see below (inches) |

Custom user defined Layout sizes are supported - just supply a `name` and the size in inches.
* Defining a new Layout using an object will also set this new size as the current Presentation Layout

```javascript
// Defines and sets this new layout for the Presentation
pptx.setLayout({ name:'A3', width:16.5, height:11.7 });
```

### Presentation Text Direction
Right-to-Left (RTL) text is supported.  Simply set the RTL mode at the Presentation-level.
```javascript
pptx.setRTL(true);
```


**************************************************************************************************
## Adding a Slide

Syntax:
```javascript
var slide = pptx.addNewSlide();
```

### Slide Formatting
```javascript
slide.bkgd  = 'F1F1F1';
slide.color = '696969';
```

### Slide Formatting Options
| Option       | Type    | Unit   | Default   | Description         | Possible Values  |
| :----------- | :------ | :----- | :-------- | :------------------ | :--------------- |
| `bkgd`       | string  |        | `FFFFFF`  | background color    | hex color code.  |
| `color`      | string  |        | `000000`  | default text color  | hex color code.  |

### Applying Master Slides / Branding
```javascript
// Create a new Slide that will inherit properties from a pre-defined master page (margins, logos, text, background, etc.)
var slide1 = pptx.addNewSlide( pptx.masters.TITLE_SLIDE );

// The background color can be overridden on a per-slide basis:
var slide2 = pptx.addNewSlide( pptx.masters.TITLE_SLIDE, {bkgd:'FFFCCC'} );
```

### Adding Slide Numbers
```javascript
slide.slideNumber({ x:1.0, y:'90%' });
// Slide Numbers can be styled:
slide.slideNumber({ x:1.0, y:'90%', fontFace:'Courier', fontSize:32, color:'CF0101' });
```

### Slide Number Options
| Option       | Type    | Unit   | Default   | Description         | Possible Values  |
| :----------- | :------ | :----- | :-------- | :------------------ | :--------------- |
| `x`          | number  | inches | `0.3`     | horizontal location | 0-n OR 'n%'. (Ex: `{x:'10%'}` places number 10% from left edge) |
| `y`          | number  | inches | `90%`     | vertical location   | 0-n OR 'n%'. (Ex: `{y:'90%'}` places number 90% down the Slide) |
| `color`      | string  |        |           | text color          | hex color code. Ex: `{color:'0088CC'}` |
| `fontFace`   | string  |        |           | font face           | any available font. Ex: `{fontFace:Arial}` |
| `fontSize`   | number  | points |           | font size           | 8-256. Ex: `{fontSize:12}` |

### Slide Return Value
The Slide object returns a reference to itself, so calls can be chained.

Example:
```javascript
slide
.addImage({ path:'images/logo1.png', x:1, y:2, w:3, h:3 })
.addImage({ path:'images/logo2.jpg', x:5, y:3, w:3, h:3 })
.addImage({ path:'images/logo3.png', x:9, y:4, w:3, h:3 });
```


**************************************************************************************************
## Saving a Presentation
Presentations require nothing more than passing a filename to `save()`. Node.js users have more options available
examples of which can be found below.

### Client Browser
* Simply provide a filename

```javascript
pptx.save('Demo-Media');
```

### Node.js
* Node can accept a callback function that will return the filename once the save is complete
* Node can also be used to stream a powerpoint file - simply pass a filename that begins with "http"

```javascript
// A: File will be saved to the local working directory (`__dirname`)
pptx.save( 'Node_Demo' );
// B: Inline callback function
pptx.save( 'Node_Demo', function(filename){ console.log('Created: '+filename); } );
// C: Predefined callback function
pptx.save( 'Node_Demo', saveCallback );
// D: Use a filename of "http" or "https" to receive the powerpoint binary data in your callback
// Used for streaming the presentation file via http.  See the `nodejs-demo.js` file for a working example.
pptx.save( 'http', streamCallback );
```

Saving multiple Presentations:  
* In order to generate a new, unique Presentation just create a new instance of the library then add objects and save as normal.

```javascript
var pptx = require("pptxgenjs");
pptx.addNewSlide().addText('Presentation 1', {x:1, y:1});
pptx.save('PptxGenJS-Presentation-1');

// Create a new instance ("Reset")
pptx = require("pptxgenjs");
pptx.addNewSlide().addText('Presentation 2', {x:1, y:1});
pptx.save('PptxGenJS-Presentation-2');
```




**************************************************************************************************
# Presentations: Adding Objects

Objects on the Slide are ordered from back-to-front based upon the order they were added.

For example, if you add an Image, then a Shape, then a Textbox: the Textbox will be in front of the Shape,
which is in front of the Image.


**************************************************************************************************
## Adding Charts
```javascript
// Syntax
slide.addChart({TYPE}, {DATA}, {OPTIONS});
```

### Chart Types
* Chart type can be any one of `pptx.charts`
* Currently: `pptx.charts.AREA`, `pptx.charts.BAR`, `pptx.charts.LINE`, `pptx.charts.PIE`, `pptx.charts.DOUGHNUT`

### Chart Size/Formatting Options
<<<<<<< HEAD
| Option          | Type    | Unit    | Default   | Description           | Possible Values  |
| :-------------- | :------ | :------ | :-------- | :-------------------- | :--------------- |
| `x`             | number  | inches  | `1.0`     | horizontal location   | 0-n OR 'n%'. (Ex: `{x:'50%'}` will place object in the middle of the Slide) |
| `y`             | number  | inches  | `1.0`     | vertical location     | 0-n OR 'n%'. |
| `w`             | number  | inches  | `50%`     | width                 | 0-n OR 'n%'. (Ex: `{w:'50%'}` will make object 50% width of the Slide) |
| `h`             | number  | inches  | `50%`     | height                | 0-n OR 'n%'. |
| `border`        | object  |         |           | chart border          | object with `pt` and `color` values. Ex: `border:{pt:'1', color:'f1f1f1'}` |
| `chartColors`        | array  |         |       | data color            | array of hex color codes. Ex: `['0088CC','FFCC00']` |
| `invertedColors`| array   |         |           | colors when value is < 0 | array of hex color codes. Ex: `['0088CC','FFCC00']` |
| `chartColorsOpacity` | number | percent | `100` | data color opacity percent | 1-100. Ex: `{ chartColorsOpacity:50 }` |
| `fill`          | string  |         |           | fill/background color | hex color code. Ex: `{ fill:'0088CC' }` |
| `legendPos`     | string  |         | `r`       | chart legend position | `b` (bottom), `tr` (top-right), `l` (left), `r` (right), `t` (top) |
| `showLabel`     | boolean |         | `false`   | show data labels      | `true` or `false` |
| `showLegend`    | boolean |         | `false`   | show chart legend     | `true` or `false` |
| `showPercent`   | boolean |         | `false`   | show data percent     | `true` or `false` |
| `showTitle`     | boolean |         | `false`   | show chart title      | `true` or `false` |
| `showValue`     | boolean |         | `false`   | show data values      | `true` or `false` |
| `title`         | string  |         |           | chart title           | a string. Ex: `{ title:'Sales by Region' }` |
| `titleColor`    | string  |         | `000000`  | title color           | hex color code. Ex: `{ titleColor:'0088CC' }` |
| `titleFontFace` | string  |         | `Arial`   | font face             | font name. Ex: `{ titleFontFace:'Arial' }` |
| `titleFontSize` | number  | points  | `18`      | font size             | 1-256. Ex: `{ titleFontSize:12 }` |

### Chart Axis Options
| Option                 | Type    | Unit    | Default   | Description             | Possible Values                            |
| :--------------------- | :------ | :------ | :-------- | :---------------------- | :----------------------------------------- |
| `axisLabelFormatCode`  | string  |         |           | format to show axis value  | format string. Ex: `{ axisLabelFormatCode:'#,##0' }` [MicroSoft Number Format Codes](https://support.office.com/en-us/article/Number-format-codes-5026bbd6-04bc-48cd-bf33-80f18b4eae68)  |
| `axisLineColor`        | string  |         | `888888`  | axis line color         | format string. Ex: `{ axisLineColor:'00FFFF' }` |
| `catAxisLabelColor`    | string  |         | `000000`  | category-axis color     | hex color code. Ex: `{ catAxisLabelColor:'0088CC' }`   |
| `catAxisLabelFontFace` | string  |         | `Arial`   | category-axis font face | font name. Ex: `{ titleFontFace:'Arial' }` |
| `catAxisLabelFontSize` | number  | points  | `18`      | category-axis font size | 1-256. Ex: `{ titleFontSize:12 }`          |
| `catAxisOrientation`   | string  |         | `minMax`  | category-axis orientation | `maxMin` (high->low) or `minMax` (low->high) |
| `gridLineColor`        | string  |         | `888888`  | grid-line color         | hex color code. Ex: `{ gridLineColor:'0088CC' }`       |
| `catAxisLabelPos`      | string  | string  | `nextTo`  | axis label position     | `low`, `high`, or `nextTo` . Ex: `{ tickLblPos: 'low' }`      |
| `valAxisLabelColor`    | string  |         | `000000`  | value-axis color        | hex color code. Ex: `{ valAxisLabelColor:'0088CC' }` |
| `valAxisLabelFontFace` | string  |         | `Arial`   | value-axis font face    | font name. Ex: `{ titleFontFace:'Arial' }`   |
| `valAxisLabelFontSize` | number  | points  | `18`      | value-axis font size    | 1-256. Ex: `{ titleFontSize:12 }`            |
=======
| Option          | Type    | Unit    | Default   | Description                        | Possible Values  |
| :-------------- | :------ | :------ | :-------- | :--------------------------------- | :--------------- |
| `x`             | number  | inches  | `1.0`     | horizontal location                | 0-n OR 'n%'. (Ex: `{x:'50%'}` will place object in the middle of the Slide) |
| `y`             | number  | inches  | `1.0`     | vertical location                  | 0-n OR 'n%'. |
| `w`             | number  | inches  | `50%`     | width                              | 0-n OR 'n%'. (Ex: `{w:'50%'}` will make object 50% width of the Slide) |
| `h`             | number  | inches  | `50%`     | height                             | 0-n OR 'n%'. |
| `border`        | object  |         |           | chart border                       | object with `pt` and `color` values. Ex: `border:{pt:'1', color:'f1f1f1'}` |
| `chartColors`   | array   |         |           | data colors                        | array of hex color codes. Ex: `['0088CC','FFCC00']` |
| `chartColorsOpacity` | number | percent | `100` | data color opacity percent         | 1-100. Ex: `{ chartColorsOpacity:50 }` |
| `fill`          | string  |         |           | fill/background color              | hex color code. Ex: `{ fill:'0088CC' }` |
| `holeSize`      | number  | percent | `50`      | doughnut hole size    | 1-100. Ex: `{ holeSize:50 }` |
| `legendPos`     | string  |         | `r`       | chart legend position              | `b` (bottom), `tr` (top-right), `l` (left), `r` (right), `t` (top) |
| `layout`        | object  |         |           | positioning plot within chart area | object with `x`, `y`, `w` and `h` props, all in range 0-1 (proportionally related to the chart size). Ex: `{x: 0, y: 0, w: 1, h: 1}` fully expands plot to the chart area |
| `showLabel`     | boolean |         | `false`   | show data labels                   | `true` or `false` |
| `showLegend`    | boolean |         | `false`   | show chart legend                  | `true` or `false` |
| `showPercent`   | boolean |         | `false`   | show data percent                  | `true` or `false` |
| `showTitle`     | boolean |         | `false`   | show chart title                   | `true` or `false` |
| `showValue`     | boolean |         | `false`   | show data values                   | `true` or `false` |
| `title`         | string  |         |           | chart title                        | a string. Ex: `{ title:'Sales by Region' }` |
| `titleColor`    | string  |         | `000000`  | title color                        | hex color code. Ex: `{ titleColor:'0088CC' }` |
| `titleFontFace` | string  |         | `Arial`   | font face                          | font name. Ex: `{ titleFontFace:'Arial' }` |
| `titleFontSize` | number  | points  | `18`      | font size                          | 1-256. Ex: `{ titleFontSize:12 }` |
| `titleRotate`   | integer | degrees |           | title rotation degrees             | 0-360. Ex: `{ titleRotate:45 }` |

### Chart Axis Options
| Option                 | Type    | Unit    | Default   | Description              | Possible Values                            |
| :--------------------- | :------ | :------ | :-------- | :----------------------- | :----------------------------------------- |
| `catAxisHidden`        | boolean |         | `false`   | hide category-axis       | `true` or `false`   |
| `catAxisLabelColor`    | string  |         | `000000`  | category-axis color      | hex color code. Ex: `{ catAxisLabelColor:'0088CC' }`   |
| `catAxisLabelFontFace` | string  |         | `Arial`   | category-axis font face  | font name. Ex: `{ titleFontFace:'Arial' }` |
| `catAxisLabelFontSize` | number  | points  | `18`      | category-axis font size  | 1-256. Ex: `{ titleFontSize:12 }`          |
| `catAxisOrientation`   | string  |         | `minMax`  | category-axis orientation | `maxMin` (high->low) or `minMax` (low->high) |
| `catAxisTitle`         | string  |         | `Axis Title` | axis title   | a string. Ex: `{ catAxisTitle:'Regions' }` |
| `catAxisTitleColor`    | string  |         | `000000`     | title color           | hex color code. Ex: `{ catAxisTitleColor:'0088CC' }` |
| `catAxisTitleFontFace` | string  |         | `Arial`      | font face             | font name. Ex: `{ catAxisTitleFontFace:'Arial' }` |
| `catAxisTitleFontSize` | number  | points  |              | font size    | 1-256. Ex: `{ catAxisTitleFontSize:12 }` |
| `catAxisTitleRotate`   | integer | degrees |              | title rotation degrees           | 0-360. Ex: `{ catAxisTitleRotate:45 }` |
| `catGridLine`          | object  |         | `none`    | category grid line style  | object with properties `size` (pt), `color` and `style` (`'solid'`, `'dash'` or `'dot'`) or `'none'` to hide |
| `showCatAxisTitle`     | boolean |         | `false`   | show category (vertical) title | `true` or `false`.  Ex:`{ showCatAxisTitle:true }` |
| `showValAxisTitle`     | boolean |         | `false`   | show values (horizontal) title | `true` or `false`.  Ex:`{ showValAxisTitle:true }` |
| `valAxisHidden`        | boolean |         | `false`   | hide value-axis          | `true` or `false`   |
| `valAxisLabelColor`    | string  |         | `000000`  | value-axis color         | hex color code. Ex: `{ valAxisLabelColor:'0088CC' }` |
| `valAxisLabelFontFace` | string  |         | `Arial`   | value-axis font face     | font name. Ex: `{ titleFontFace:'Arial' }`   |
| `valAxisLabelFontSize` | number  | points  | `18`      | value-axis font size     | 1-256. Ex: `{ titleFontSize:12 }`            |
>>>>>>> 9a82ed4f
| `valAxisLabelFormatCode` | string |        | `General` | value-axis number format | format string. Ex: `{ axisLabelFormatCode:'#,##0' }` [MicroSoft Number Format Codes](https://support.office.com/en-us/article/Number-format-codes-5026bbd6-04bc-48cd-bf33-80f18b4eae68) |
| `valAxisLineShow`      | boolean |         | true      | show/hide axis line     | `true` or `false` |
| `valAxisMajorUnit`     | number  | float   | `1.0`     | value-axis tick steps    | Float or whole number. Ex: `{ majorUnit:0.2 }`      |
| `valAxisMaxVal`        | number  |         |           | value-axis maximum value | 1-N. Ex: `{ valAxisMaxVal:125 }` |
<<<<<<< HEAD
| `valAxisOrientation`   | string  |         | `minMax`  | value-axis orientation  | `maxMin` (high->low) or `minMax` (low->high) |
=======
| `valAxisMinVal`        | number  |         |           | value-axis minimum value | 1-N. Ex: `{ valAxisMinVal: -10 }` |
| `valAxisOrientation`   | string  |         | `minMax`  | value-axis orientation   | `maxMin` (high->low) or `minMax` (low->high) |
| `valAxisTitle`         | string  |         | `Axis Title` | axis title   | a string. Ex: `{ valAxisTitle:'Sales (USD)' }` |
| `valAxisTitleColor`    | string  |         | `000000`     | title color           | hex color code. Ex: `{ valAxisTitleColor:'0088CC' }` |
| `valAxisTitleFontFace` | string  |         | `Arial`      | font face             | font name. Ex: `{ valAxisTitleFontFace:'Arial' }` |
| `valAxisTitleFontSize` | number  | points  |              | font size    | 1-256. Ex: `{ valAxisTitleFontSize:12 }` |
| `valAxisTitleRotate`   | integer | degrees |              | title rotation degrees           | 0-360. Ex: `{ valAxisTitleRotate:45 }` |
| `valGridLine`          | object  |         |           | value grid line style    | _the same as `catGridLine`_ |
>>>>>>> 9a82ed4f

### Chart Data Options
| Option                 | Type    | Unit    | Default   | Description                | Possible Values                            |
| :--------------------- | :------ | :------ | :-------- | :------------------------- | :----------------------------------------- |
| `barDir`               | string  |         | `col`     | bar direction              | (*Bar Chart*) `bar` (horizontal) or `col` (vertical). Ex: `{barDir:'bar'}` |
| `barGapWidthPct`       | number  | percent | `150`     | width % between bar groups | (*Bar Chart*) 0-999. Ex: `{ barGapWidthPct:50 }` |
| `barGrouping`          | string  |         |`clustered`| bar grouping               | (*Bar Chart*) `clustered` or `stacked` or `percentStacked`. |
| `dataBorder`           | object  |         |           | data border          | object with `pt` and `color` values. Ex: `border:{pt:'1', color:'f1f1f1'}` |
| `dataLabelColor`       | string  |         | `000000`  | value-axis color           | hex color code. Ex: `{ dataLabelColor:'0088CC' }`     |
| `dataLabelFormatCode`  | string  |         |           | format to show data value  | format string. Ex: `{ dataLabelFormatCode:'#,##0' }` [MicroSoft Number Format Codes](https://support.office.com/en-us/article/Number-format-codes-5026bbd6-04bc-48cd-bf33-80f18b4eae68)  |
| `dataLabelFontFace`    | string  |         | `Arial`   | value-axis font face       | font name. Ex: `{ titleFontFace:'Arial' }`   |
| `dataLabelFontSize`    | number  | points  | `18`      | value-axis font size       | 1-256. Ex: `{ titleFontSize:12 }`            |
| `dataLabelPosition`    | string  |         | `bestFit` | data label position        | `bestFit`,`b`,`ctr`,`inBase`,`inEnd`,`l`,`outEnd`,`r`,`t` |
| `lineDataSymbol`       | string  |         | `circle`  | symbol used on line marker | `circle`,`dash`,`diamond`,`dot`,`none`,`square`,`triangle` |
| `lineDataSymbolSize`   | number  | points  | `6`       | size of line data symbol   | 1-256. Ex: `{ lineDataSymbolSize:12 }` |
| `valueBarColors`       | boolean |         | `false`   | forces chartColors on multi-data-series   | `true` or `false` |

### Chart Examples
```javascript
var pptx = new PptxGenJS();
pptx.setLayout('LAYOUT_WIDE');

var slide = pptx.addNewSlide();

// Chart Type: BAR
var dataChartBar = [
  {
    name  : 'Region 1',
    labels: ['May', 'June', 'July', 'August'],
    values: [26, 53, 100, 75]
  },
  {
    name  : 'Region 2',
    labels: ['May', 'June', 'July', 'August'],
    values: [43.5, 70.3, 90.1, 80.05]
  }
];
slide.addChart( pptx.charts.BAR, dataChartBar, { x:1.0, y:1.0, w:12, h:6 } );

// Chart Type: AREA
// Chart Type: LINE
var dataChartAreaLine = [
  {
    name  : 'Actual Sales',
    labels: ['Jan','Feb','Mar','Apr','May','Jun','Jul','Aug','Sep','Oct','Nov','Dec'],
    values: [1500, 4600, 5156, 3167, 8510, 8009, 6006, 7855, 12102, 12789, 10123, 15121]
  },
  {
    name  : 'Projected Sales',
    labels: ['Jan','Feb','Mar','Apr','May','Jun','Jul','Aug','Sep','Oct','Nov','Dec'],
    values: [1000, 2600, 3456, 4567, 5010, 6009, 7006, 8855, 9102, 10789, 11123, 12121]
  }
];
slide.addChart( pptx.charts.AREA, dataChartAreaLine, { x:1.0, y:1.0, w:12, h:6 } );
slide.addChart( pptx.charts.LINE, dataChartAreaLine, { x:1.0, y:1.0, w:12, h:6 } );

// Chart Type: PIE
var dataChartPie = [
  { name:'Location', labels:['DE','GB','MX','JP','IN','US'], values:[35,40,85,88,99,101] }
];
slide.addChart( pptx.charts.PIE, dataChartPie, { x:1.0, y:1.0, w:6, h:6 } );

pptx.save('Demo-Chart');
```



**************************************************************************************************
## Adding Text
```javascript
// Syntax
slide.addText('TEXT', {OPTIONS});
slide.addText('Line 1\nLine 2', {OPTIONS});
slide.addText([ {text:'TEXT', options:{OPTIONS}} ]);
```

### Text Options
| Option       | Type    | Unit    | Default   | Description         | Possible Values  |
| :----------- | :------ | :------ | :-------- | :------------------ | :--------------- |
| `x`          | number  | inches  | `1.0`     | horizontal location | 0-n OR 'n%'. (Ex: `{x:'50%'}` will place object in the middle of the Slide) |
| `y`          | number  | inches  | `1.0`     | vertical location   | 0-n OR 'n%'. |
| `w`          | number  | inches  |           | width               | 0-n OR 'n%'. (Ex: `{w:'50%'}` will make object 50% width of the Slide) |
| `h`          | number  | inches  |           | height              | 0-n OR 'n%'. |
| `align`      | string  |         | `left`    | alignment           | `left` or `center` or `right` |
| `autoFit`    | boolean |         | `false`   | "Fit to Shape"      | `true` or `false` |
| `bold`       | boolean |         | `false`   | bold text           | `true` or `false` |
| `breakLine`  | boolean |         | `false`   | appends a line break | `true` or `false` (only applies when used in text object options) Ex: `{text:'hi', options:{breakLine:true}}` |
| `bullet`     | boolean |         | `false`   | bulleted text       | `true` or `false` |
| `bullet`     | object  |         |           | bullet options (number type or choose any unicode char) | object with `type` or `code`. Ex: `bullet:{type:'number'}`. Ex: `bullet:{code:'2605'}` |
| `color`      | string  |         |           | text color          | hex color code. Ex: `{ color:'0088CC' }` |
| `fill`       | string  |         |           | fill/bkgd color     | hex color code. Ex: `{ color:'0088CC' }` |
| `font_face`  | string  |         |           | font face           | Ex: 'Arial' |
| `font_size`  | number  | points  |           | font size           | 1-256. Ex: `{ font_size:12 }` |
| `hyperlink`  | string  |         |           | add hyperlink       | object with `url` and optionally `tooltip`. Ex: `{ hyperlink:{url:'https://github.com'} }` |
| `indentLevel` | number  | level  | `0`       | bullet indent level | 1-32. Ex: `{ indentLevel:1 }` |
| `inset`      | number  | inches  |           | inset/padding       | 1-256. Ex: `{ inset:1.25 }` |
| `isTextBox`  | boolean |         | `false`   | PPT "Textbox"       | `true` or `false` |
| `italic`     | boolean |         | `false`   | italic text         | `true` or `false` |
| `lineSpacing`| number  | points  |           | line spacing points | 1-256. Ex: `{ lineSpacing:28 }` |
| `margin`     | number  | points  |           | margin              | 0-99 (ProTip: use the same value from CSS `padding`) |
| `rectRadius` | number  | inches  |           | rounding radius     | rounding radius for `ROUNDED_RECTANGLE` text shapes |
| `rtlMode`    | boolean |         | `false`   | enable Right-to-Left mode | `true` or `false` |
| `shadow`     | object  |         |           | text shadow options | see options below. Ex: `shadow:{ type:'outer' }` |
| `subscript`  | boolean |         | `false`   | subscript text      | `true` or `false` |
| `superscript`| boolean |         | `false`   | superscript text    | `true` or `false` |
| `underline`  | boolean |         | `false`   | underline text      | `true` or `false` |
| `valign`     | string  |         |           | vertical alignment  | `top` or `middle` or `bottom` |

### Text Shadow Options
| Option       | Type    | Unit    | Default   | Description         | Possible Values                          |
| :----------- | :------ | :------ | :-------- | :------------------ | :--------------------------------------- |
| `type`       | string  |         | outer     | shadow type         | `outer` or `inner`                       |
| `angle`      | number  | degrees |           | shadow angle        | 0-359. Ex: `{ angle:180 }`               |
| `blur`       | number  | points  |           | blur size           | 1-256. Ex: `{ blur:3 }`                  |
| `color`      | string  |         |           | text color          | hex color code. Ex: `{ color:'0088CC' }` |
| `offset`     | number  | points  |           | offset size         | 1-256. Ex: `{ offset:8 }`                |
| `opacity`    | number  | percent |           | opacity             | 0-1. Ex: `opacity:0.75`                  |

### Text Examples
```javascript
var pptx = new PptxGenJS();
var slide = pptx.addNewSlide();

// EX: Dynamic location using percentages
slide.addText('^ (50%/50%)', {x:'50%', y:'50%'});

// EX: Basic formatting
slide.addText('Hello',  { x:0.5, y:0.7, w:3, color:'0000FF', font_size:64 });
slide.addText('World!', { x:2.7, y:1.0, w:5, color:'DDDD00', font_size:90 });

// EX: More formatting options
slide.addText(
    'Arial, 32pt, green, bold, underline, 0 inset',
    { x:0.5, y:5.0, w:'90%', margin:0.5, font_face:'Arial', font_size:32, color:'00CC00', bold:true, underline:true, isTextBox:true }
);

// EX: Format some text
slide.addText('Hello World!', { x:2, y:4, font_face:'Arial', font_size:42, color:'00CC00', bold:true, italic:true, underline:true } );

// EX: Multiline Text / Line Breaks - use "\n" to create line breaks inside text strings
slide.addText('Line 1\nLine 2\nLine 3', { x:2, y:3, color:'DDDD00', font_size:90 });

// EX: Format individual words or lines by passing an array of text objects with `text` and `options`
slide.addText(
    [
        { text:'word-level', options:{ font_size:36, color:'99ABCC', align:'r', breakLine:true } },
        { text:'formatting', options:{ font_size:48, color:'FFFF00', align:'c' } }
    ],
    { x:0.5, y:4.1, w:8.5, h:2.0, fill:'F1F1F1' }
);

// EX: Bullets
slide.addText('Regular, black circle bullet', { x:8.0, y:1.4, w:'30%', h:0.5, bullet:true });
// Use line-break character to bullet multiple lines
slide.addText('Line 1\nLine 2\nLine 3', { x:8.0, y:2.4, w:'30%', h:1, fill:'F2F2F2', bullet:{type:'number'} });
// Bullets can also be applied on a per-line level
slide.addText(
    [
        { text:'I have a star bullet'    , options:{bullet:{code:'2605'}, color:'CC0000'} },
        { text:'I have a triangle bullet', options:{bullet:{code:'25BA'}, color:'00CD00'} },
        { text:'no bullets on this line' , options:{font_size:12} },
        { text:'I have a normal bullet'  , options:{bullet:true, color:'0000AB'} }
    ],
    { x:8.0, y:5.0, w:'30%', h:1.4, color:'ABABAB', margin:1 }
);

// EX: Hyperlinks
slide.addText(
    [{
        text: 'PptxGenJS Project',
        options: { hyperlink:{ url:'https://github.com/gitbrent/pptxgenjs', tooltip:'Visit Homepage' } }
    }],
    { x:1.0, y:1.0, w:5, h:1 }
);

// EX: Drop/Outer Shadow
slide.addText(
    'Outer Shadow',
    {
        x:0.5, y:6.0, font_size:36, color:'0088CC',
        shadow: {type:'outer', color:'696969', blur:3, offset:10, angle:45}
    }
);

// EX: Formatting can be applied at the word/line level
// Provide an array of text objects with the formatting options for that `text` string value
// Line-breaks work as well
slide.addText(
    [
        { text:'word-level\nformatting', options:{ font_size:36, font_face:'Courier New', color:'99ABCC', align:'r', breakLine:true } },
        { text:'...in the same textbox', options:{ font_size:48, font_face:'Arial', color:'FFFF00', align:'c' } }
    ],
    { x:0.5, y:4.1, w:8.5, h:2.0, margin:0.1, fill:'232323' }
);

pptx.save('Demo-Text');
```


**************************************************************************************************
## Adding Tables
Syntax:
```javascript
slide.addTable( [rows] );
slide.addTable( [rows], {any Layout/Formatting OPTIONS} );
```

### Table Layout Options
| Option       | Type    | Unit   | Default   | Description            | Possible Values  |
| :----------- | :------ | :----- | :-------- | :--------------------- | :--------------- |
| `x`          | number  | inches | `1.0`     | horizontal location    | 0-n OR 'n%'. (Ex: `{x:'50%'}` will place object in the middle of the Slide) |
| `y`          | number  | inches | `1.0`     | vertical location      | 0-n OR 'n%'. |
| `w`          | number  | inches |           | width                  | 0-n OR 'n%'. (Ex: `{w:'50%'}` will make object 50% width of the Slide) |
| `h`          | number  | inches |           | height                 | 0-n OR 'n%'. |
| `colW`       | integer | inches |           | width for every column | Ex: Width for every column in table (uniform) `2.0` |
| `colW`       | array   | inches |           | column widths in order | Ex: Width for each of 5 columns `[1.0, 2.0, 2.5, 1.5, 1.0]` |
| `rowH`       | integer | inches |           | height for every row   | Ex: Height for every row in table (uniform) `2.0` |
| `rowH`       | array   | inches |           | row heights in order   | Ex: Height for each of 5 rows `[1.0, 2.0, 2.5, 1.5, 1.0]` |

### Table Auto-Paging Options
| Option          | Type    | Default   | Description            | Possible Values                          |
| :-------------- | :------ | :-------- | :--------------------- | :--------------------------------------- |
| `autoPage`      | boolean | `true`    | auto-page table        | `true` or `false`  |
| `lineWeight`    | float   | 0         | line weight value      | -1.0 to 1.0. Ex: `{lineWeight:0.5}` |
| `newPageStartY` | object  |           | starting `y` value for tables on new Slides | 0-n OR 'n%'. Ex:`{newPageStartY:0.5}` |

### Table Auto-Paging Notes
Tables will auto-page by default and the table on new Slides will use the current Slide's top `margin` value as the starting point for `y`.
Tables will retain their existing `x`, `w`, and `colW` values as they are continued onto subsequent Slides.

* `autoPage`: allows the auto-paging functionality (as table rows overflow the Slide, new Slides will be added) to be disabled.
* `lineWeight`: adjusts the calculated height of lines. If too much empty space is left under each table,
then increase lineWeight value. Conversely, if the tables are overflowing the bottom of the Slides, then
reduce the lineWeight value. Also helpful when using some fonts that do not have the usual golden ratio.
* `newPageStartY`: provides the ability to specify where new tables will be placed on new Slides. For example,
you may place a table halfway down a Slide, but you wouldn't that to be the starting location for subsequent
tables. Use this option to ensure there is no wasted space and to guarantee a professional look.

### Table Formatting Options
| Option       | Type    | Unit   | Default   | Description        | Possible Values  |
| :----------- | :------ | :----- | :-------- | :----------------- | :--------------- |
| `align`      | string  |        | `left`    | alignment          | `left` or `center` or `right` (or `l` `c` `r`) |
| `bold`       | boolean |        | `false`   | bold text          | `true` or `false` |
| `border`     | object  |        |           | cell border        | object with `pt` and `color` values. Ex: `{pt:'1', color:'f1f1f1'}` |
| `border`     | array   |        |           | cell border        | array of objects with `pt` and `color` values in TRBL order. |
| `color`      | string  |        |           | text color         | hex color code. Ex: `{color:'0088CC'}` |
| `colspan`    | integer |        |           | column span        | 2-n. Ex: `{colspan:2}` |
| `fill`       | string  |        |           | fill/bkgd color    | hex color code. Ex: `{color:'0088CC'}` |
| `font_face`  | string  |        |           | font face          | Ex: 'Arial' |
| `font_size`  | number  | points |           | font size          | 1-256. Ex: `{font_size:12}` |
| `italic`     | boolean |        | `false`   | italic text        | `true` or `false` |
| `margin`     | number  | points |           | margin             | 0-99 (ProTip: use the same value from CSS `padding`) |
| `margin`     | array   | points |           | margin             | array of integer values in TRBL order. Ex: `margin:[5,10,5,10]` |
| `rowspan`    | integer |        |           | row span           | 2-n. Ex: `{rowspan:2}` |
| `underline`  | boolean |        | `false`   | underline text     | `true` or `false` |
| `valign`     | string  |        |           | vertical alignment | `top` or `middle` or `bottom` (or `t` `m` `b`) |

### Table Formatting Notes
* **Formatting Options** passed to `slide.addTable()` apply to every cell in the table
* You can selectively override formatting at a cell-level providing any **Formatting Option** in the cell `options`

### Table Cell Formatting
* Table cells can be either a plain text string or an object with text and options properties
* When using an object, any of the formatting options above can be passed in `options` and will apply to that cell only

Bullets and word-level formatting are supported inside table cells. Passing an array of objects with text/options values
as the `text` value allows fine-grained control over the text inside cells.
* Available formatting options are here: [Text Options](#text-options)
* See below for examples or view the `examples/pptxgenjs-demo.html` page for lots more

### Table Cell Formatting Examples
```javascript
// TABLE 1: Cell-level Formatting
var rows = [];
// Row One: cells will be formatted according to any options provided to `addTable()`
rows.push( ['First', 'Second', 'Third'] );
// Row Two: set/override formatting for each cell
rows.push([
    { text:'1st', options:{color:'ff0000'} },
    { text:'2nd', options:{color:'00ff00'} },
    { text:'3rd', options:{color:'0000ff'} }
]);
slide.addTable( rows, { x:0.5, y:1.0, w:9.0, color:'363636' } );

// TABLE 2: Using word-level formatting inside cells
// NOTE: An array of text/options objects provides fine-grained control over formatting
var arrObjText = [
    { text:'Red ',   options:{color:'FF0000'} },
    { text:'Green ', options:{color:'00FF00'} },
    { text:'Blue',   options:{color:'0000FF'} }
];
// EX A: Pass an array of text objects to `addText()`
slide.addText( arrObjText, { x:0.5, y:2.75, w:9, h:2, margin:0.1, fill:'232323' } );

// EX B: Pass the same objects as a cell's `text` value
var arrTabRows = [
    [
        { text:'Cell 1 A',  options:{font_face:'Arial'  } },
        { text:'Cell 1 B',  options:{font_face:'Courier'} },
        { text: arrObjText, options:{fill:'232323'}       }
    ]
];
slide.addTable( arrTabRows, { x:0.5, y:5, w:9, h:2, colW:[1.5,1.5,6] } );
```

### Table Examples
```javascript
var pptx = new PptxGenJS();
var slide = pptx.addNewSlide();
slide.addText('Demo-03: Table', { x:0.5, y:0.25, font_size:18, font_face:'Arial', color:'0088CC' });

// TABLE 1: Single-row table
// --------
var rows = [ 'Cell 1', 'Cell 2', 'Cell 3' ];
var tabOpts = { x:0.5, y:1.0, w:9.0, fill:'F7F7F7', font_size:14, color:'363636' };
slide.addTable( rows, tabOpts );

// TABLE 2: Multi-row table (each rows array element is an array of cells)
// --------
var rows = [
    ['A1', 'B1', 'C1'],
    ['A2', 'B2', 'C2']
];
var tabOpts = { x:0.5, y:2.0, w:9.0, fill:'F7F7F7', font_size:18, color:'6f9fc9' };
slide.addTable( rows, tabOpts );

// TABLE 3: Formatting at a cell level - use this to selectively override table's cell options
// --------
var rows = [
    [
        { text:'Top Lft', options:{ valign:'t', align:'l', font_face:'Arial'   } },
        { text:'Top Ctr', options:{ valign:'t', align:'c', font_face:'Verdana' } },
        { text:'Top Rgt', options:{ valign:'t', align:'r', font_face:'Courier' } }
    ],
];
var tabOpts = { x:0.5, y:4.5, w:9.0, rowH:0.6, fill:'F7F7F7', font_size:18, color:'6f9fc9', valign:'m'} };
slide.addTable( rows, tabOpts );

// Multiline Text / Line Breaks - use either "\r" or "\n"
slide.addTable( ['Line 1\nLine 2\nLine 3'], { x:2, y:3, w:4 });

pptx.save('Demo-Tables');
```


**************************************************************************************************
## Adding Shapes
Syntax (no text):
```javascript
slide.addShape({SHAPE}, {OPTIONS});
```
Syntax (with text):
```javascript
slide.addText("some string", {SHAPE, OPTIONS});
```
Check the `pptxgen.shapes.js` file for a complete list of the hundreds of PowerPoint shapes available.

### Shape Options
| Option       | Type    | Unit   | Default   | Description         | Possible Values  |
| :----------- | :------ | :----- | :-------- | :------------------ | :--------------- |
| `x`          | number  | inches | `1.0`     | horizontal location | 0-n OR 'n%'. (Ex: `{x:'50%'}` will place object in the middle of the Slide) |
| `y`          | number  | inches | `1.0`     | vertical location   | 0-n OR 'n%'. |
| `w`          | number  | inches |           | width               | 0-n OR 'n%'. (Ex: `{w:'50%'}` will make object 50% width of the Slide) |
| `h`          | number  | inches |           | height              | 0-n OR 'n%'. |
| `align`      | string  |        | `left`    | alignment           | `left` or `center` or `right` |
| `fill`       | string  |        |           | fill/bkgd color     | hex color code. Ex: `{color:'0088CC'}` |
| `fill`       | object |   |   | fill/bkgd color | object with `type`, `color` and optional `alpha` keys. Ex: `fill:{type:'solid', color:'0088CC', alpha:25}` |
| `flipH`      | boolean |        |           | flip Horizontal     | `true` or `false` |
| `flipV`      | boolean |        |           | flip Vertical       | `true` or `false` |
| `line`       | string  |        |           | border line color   | hex color code. Ex: `{line:'0088CC'}` |
| `line_dash`  | string  |       | `solid` | border line dash style | `dash`, `dashDot`, `lgDash`, `lgDashDot`, `lgDashDotDot`, `solid`, `sysDash` or `sysDot` |
| `line_head`  | string  |        |           | border line ending  | `arrow`, `diamond`, `oval`, `stealth`, `triangle` or `none` |
| `line_size`  | number  | points |           | border line size    | 1-256. Ex: {line_size:4} |
| `line_tail`  | string  |        |           | border line heading | `arrow`, `diamond`, `oval`, `stealth`, `triangle` or `none` |
| `rectRadius` | number  | inches  |          | rounding radius     | rounding radius for `ROUNDED_RECTANGLE` text shapes |
| `rotate`     | integer | degrees |          | rotation degrees    | 0-360. Ex: `{rotate:180}` |

### Shape Examples
```javascript
var pptx = new PptxGenJS();
pptx.setLayout('LAYOUT_WIDE');

var slide = pptx.addNewSlide();

// LINE
slide.addShape(pptx.shapes.LINE,      { x:4.15, y:4.40, w:5, h:0, line:'FF0000', line_size:1 });
slide.addShape(pptx.shapes.LINE,      { x:4.15, y:4.80, w:5, h:0, line:'FF0000', line_size:2, line_head:'triangle' });
slide.addShape(pptx.shapes.LINE,      { x:4.15, y:5.20, w:5, h:0, line:'FF0000', line_size:3, line_tail:'triangle' });
slide.addShape(pptx.shapes.LINE,      { x:4.15, y:5.60, w:5, h:0, line:'FF0000', line_size:4, line_head:'triangle', line_tail:'triangle' });
// DIAGONAL LINE
slide.addShape(pptx.shapes.LINE,      { x:0, y:0, w:5.0, h:0, line:'FF0000', rotate:45 });
// RECTANGLE
slide.addShape(pptx.shapes.RECTANGLE, { x:0.50, y:0.75, w:5, h:3, fill:'FF0000' });
// OVAL
slide.addShape(pptx.shapes.OVAL,      { x:4.15, y:0.75, w:5, h:2, fill:{ type:'solid', color:'0088CC', alpha:25 } });

// Adding text to Shapes:
slide.addText('RIGHT-TRIANGLE', { shape:pptx.shapes.RIGHT_TRIANGLE, align:'c', x:0.40, y:4.3, w:6, h:3, fill:'0088CC', line:'000000', line_size:3 });
slide.addText('RIGHT-TRIANGLE', { shape:pptx.shapes.RIGHT_TRIANGLE, align:'c', x:7.00, y:4.3, w:6, h:3, fill:'0088CC', line:'000000', flipH:true });

pptx.save('Demo-Shapes');
```


**************************************************************************************************
## Adding Images
Syntax:
```javascript
slide.addImage({OPTIONS});
```

Animated GIFs can be included in Presentations in one of two ways:
* Using Node.js: use either `data` or `path` options (Node can encode any image into base64)
* Client Browsers: pre-encode the gif and add it using the `data` option (encoding images into GIFs is beyond any current browser)

### Image Options
| Option       | Type    | Unit   | Default   | Description         | Possible Values  |
| :----------- | :------ | :----- | :-------- | :------------------ | :--------------- |
| `x`          | number  | inches | `1.0`     | horizontal location | 0-n |
| `y`          | number  | inches | `1.0`     | vertical location   | 0-n |
| `w`          | number  | inches | `1.0`     | width               | 0-n |
| `h`          | number  | inches | `1.0`     | height              | 0-n |
| `data`       | string  |        |           | image data (base64) | base64-encoded image string. (either `data` or `path` is required) |
| `hyperlink`  | string  |        |           | add hyperlink | object with `url` and optionally `tooltip`. Ex: `{ hyperlink:{url:'https://github.com'} }` |
| `path`       | string  |        |           | image path          | Same as used in an (img src="") tag. (either `data` or `path` is required) |

**NOTES**  
* SVG images are not currently supported in PowerPoint or PowerPoint Online (even when encoded into base64). PptxGenJS does
properly encode and include SVG images, so they will begin showing once Microsoft adds support for this image type.
* Using `path` to add remote images (images from a different server) is not currently supported.

**Deprecation Warning**  
Old positional parameters (e.g.: `slide.addImage('images/chart.png', 1, 1, 6, 3)`) are now deprecated as of 1.1.0

### Image Examples
```javascript
var pptx = new PptxGenJS();
var slide = pptx.addNewSlide();

// Image by path
slide.addImage({ path:'images/chart_world_peace_near.png', x:1.0, y:1.0, w:8.0, h:4.0 });
// Image by data (base64-encoding)
slide.addImage({ data:'image/png;base64,iVtDafDrBF[...]=', x:3.0, y:5.0, w:6.0, h:3.0 });

// NOTE: Slide API calls return the same slide, so you can chain calls:
slide.addImage({ path:'images/cc_license_comp_chart.png', x:6.6, y:0.75, w:6.30, h:3.70 })
     .addImage({ path:'images/cc_logo.jpg',               x:0.5, y:3.50, w:5.00, h:3.70 })
     .addImage({ path:'images/cc_symbols_trans.png',      x:6.6, y:4.80, w:6.30, h:2.30 });

// Image with Hyperlink
slide.addImage({
  x:1.0, y:1.0, w:8.0, h:4.0,
  hyperlink:{ url:'https://github.com/gitbrent/pptxgenjs', tooltip:'Visit Homepage' },
  path:'images/chart_world_peace_near.png',
});

pptx.save('Demo-Images');
```


**************************************************************************************************
## Adding Media (Audio/Video/YouTube)
Syntax:
```javascript
slide.addMedia({OPTIONS});
```

Both Video (mpg, mov, mp4, m4v, etc.) and Audio (mp3, wav, etc.) are supported (list of [supported formats](https://support.office.com/en-us/article/Video-and-audio-file-formats-supported-in-PowerPoint-d8b12450-26db-4c7b-a5c1-593d3418fb59#OperatingSystem=Windows))
* Using Node.js: use either `data` or `path` options (Node can encode any media into base64)
* Client Browsers: pre-encode the media and add it using the `data` option (encoding video/audio is beyond any current browser)

Online video (YouTube embeds, etc.) is supported in both client browser and in Node.js

### Media Options
| Option       | Type    | Unit   | Default   | Description         | Possible Values  |
| :----------- | :------ | :----- | :-------- | :------------------ | :--------------- |
| `x`          | number  | inches | `1.0`     | horizontal location | 0-n |
| `y`          | number  | inches | `1.0`     | vertical location   | 0-n |
| `w`          | number  | inches | `1.0`     | width               | 0-n |
| `h`          | number  | inches | `1.0`     | height              | 0-n |
| `data`       | string  |        |           | media data (base64) | base64-encoded string |
| `path`       | string  |        |           | media path          | relative path to media file |
| `link`       | string  |        |           | online url/link     | link to online video. Ex: `link:'https://www.youtube.com/embed/blahBlah'` |
| `type`       | string  |        |           | media type          | media type: `audio` or `video` (reqs: `data` or `path`) or `online` (reqs:`link`) |

### Media Examples
```javascript
var pptx = new PptxGenJS();
var slide = pptx.addNewSlide();

// Media by path (Node.js only)
slide.addMedia({ type:'audio', path:'../media/sample.mp3', x:1.0, y:1.0, w:3.0, h:0.5 });
// Media by data (client browser or Node.js)
slide.addMedia({ type:'audio', data:'audio/mp3;base64,iVtDafDrBF[...]=', x:3.0, y:1.0, w:6.0, h:3.0 });
// Online by link (client browser or Node.js)
slide.addMedia({ type:'online', link:'https://www.youtube.com/embed/Dph6ynRVyUc', x:1.0, y:4.0, w:8.0, h:4.5 });

pptx.save('Demo-Media');
```


**************************************************************************************************
# Master Slides and Corporate Branding

## Slide Masters
Generating sample slides like those shown above is great for demonstrating library features,
but the reality is most of us will be required to produce presentations that have a certain design or
corporate branding.

PptxGenJS allows you to define Master Slides via objects that can then be used to provide branding
functionality.

Slide Masters are defined using the same object style used in Slides. Add these objects as a variable to a file that
is included in the script src tags on your page, then reference them by name in your code.  
E.g.: `<script lang="javascript" src="pptxgenjs.masters.js"></script>`

## Slide Master Examples
`pptxgenjs.masters.js` contents:
```javascript
var gObjPptxMasters = {
  MASTER_SLIDE: {
    title:   'Slide Master',
    bkgd:    'FFFFFF',
    objects: [
      { 'line':  { x: 3.5, y:1.00, w:6.00, line:'0088CC', line_size:5 } },
      { 'rect':  { x: 0.0, y:5.30, w:'100%', h:0.75, fill:'F1F1F1' } },
      { 'text':  { text:'Status Report', options:{ x:3.0, y:5.30, w:5.5, h:0.75 } } },
      { 'image': { x:11.3, y:6.40, w:1.67, h:0.75, path:'images/logo.png' } }
    ],
    slideNumber: { x:0.3, y:'90%' }
  },
  TITLE_SLIDE: {
    title:   'I am the Title Slide',
    bkgd:    { data:'image/png;base64,R0lGONlhotPQBMAPyoAPosR[...]+0pEZbEhAAOw==' },
    objects: [
      { 'text':  { text:'Greetings!', options:{ x:0.0, y:0.9, w:'100%', h:1, font_face:'Arial', color:'FFFFFF', font_size:60, align:'c' } } },
      { 'image': { x:11.3, y:6.40, w:1.67, h:0.75, path:'images/logo.png' } }
    ]
  }
};
```  
Every object added to the global master slide variable `gObjPptxMasters` can then be referenced
by their key names that you created (e.g.: "TITLE_SLIDE").  

**TIP:**
Pre-encode your images (base64) and add the string as the optional data key/val
(see the `TITLE_SLIDE.images` object above)

```javascript
var pptx = new PptxGenJS();

var slide1 = pptx.addNewSlide( pptx.masters.TITLE_SLIDE );
slide1.addText('How To Create PowerPoint Presentations with JavaScript', { x:0.5, y:0.7, font_size:18 });
// NOTE: Base master slide properties can be overridden on a selective basis:
// Here we can set a new background color or image on-the-fly
var slide2 = pptx.addNewSlide( pptx.masters.MASTER_SLIDE, { bkgd:'0088CC' } );
var slide3 = pptx.addNewSlide( pptx.masters.MASTER_SLIDE, { bkgd:{ path:'images/title_bkgd.jpg' } } );
var slide4 = pptx.addNewSlide( pptx.masters.MASTER_SLIDE, { bkgd:{ data:'image/png;base64,tFfInmP[...]=' } } );

pptx.save();
```

## Slide Master Object Options
| Option        | Type    | Unit   | Default  | Description  | Possible Values       |
| :------------ | :------ | :----- | :------- | :----------- | :-------------------- |
| `bkgd`        | string  |        | `ffffff` | color        | hex color code. Ex: `{ bkgd:'0088CC' }` |
| `bkgd`        | object  |        |          | image | object with path OR data. Ex: `{path:'img/bkgd.png'}` OR `{data:'image/png;base64,iVBORwTwB[...]='}` |
| `slideNumber` | object  |        |          | Show slide numbers | ex: `{ x:1.0, y:'50%' }` `x` and `y` can be either inches or percent |
| `margin`      | number  | inches | `1.0`    | Slide margins      | 0.0 through Slide.width |
| `margin`      | array   |        |          | Slide margins      | array of numbers in TRBL order. Ex: `[0.5, 0.75, 0.5, 0.75]` |
| `objects`     | array   |        |          | Objects for Slide  | object with type and options. Type:`chart`,`image`,`line`,`rect` or `text`. [Example](https://github.com/gitbrent/PptxGenJS#slide-master-examples) |
| `title`       | string  |        |          | Slide title        | some title |

## Sample Slide Master File
A sample masters file is included in the distribution folder and contain a couple of different slides to get you started.  
Location: `PptxGenJS/dist/pptxgen.masters.js`

**************************************************************************************************
# Table-to-Slides Feature
Syntax:
```javascript
slide.addSlidesForTable(htmlElementID);
slide.addSlidesForTable(htmlElementID, {OPTIONS});
```

Any variety of HTML tables can be turned into a series of slides (auto-paging) by providing the table's ID.
* Reproduces an HTML table - background colors, borders, fonts, padding, etc.
* Slide margins are based on either the Master Slide provided or options

*NOTE: Nested tables are not supported in PowerPoint, so only the string contents of a single level deep table cell will be reproduced*

## Table-to-Slides Options
| Option       | Type    | Unit   | Description         | Possible Values  |
| :----------- | :------ | :----- | :------------------ | :--------------- |
| `x`          | number  | inches | horizontal location | 0-256. Table will be placed here on each Slide |
| `y`          | number  | inches | vertical location   | 0-256. Table will be placed here on each Slide |
| `w`          | number  | inches | width               | 0-256. Default is (100% - Slide margins) |
| `h`          | number  | inches | height              | 0-256. Default is (100% - Slide margins) |
| `master`     | string  |        | master slide name   | Any pre-defined Master Slide. EX: `{ master:pptx.masters.TITLE_SLIDE }`
| `addHeaderToEach` | boolean |   | add table headers to each slide | EX: `addHeaderToEach:true` |
| `addImage`   | string  |        | add an image to each slide | Use the established syntax. EX: `{ addImage:{ path:"images/logo.png", x:10, y:0.5, w:1.2, h:0.75 } }` |
| `addShape`   | string  |        | add a shape to each slide  | Use the established syntax. |
| `addTable`   | string  |        | add a table to each slide  | Use the established syntax. |
| `addText`    | string  |        | add text to each slide     | Use the established syntax. |

## Table-to-Slides HTML Options
A minimum column width can be specified by adding a `data-pptx-min-width` attribute to any given `<th>` tag.

Example:
```HTML
<table id="tabAutoPaging" class="tabCool">
  <thead>
    <tr>
      <th data-pptx-min-width="0.6" style="width: 5%">Row</th>
      <th data-pptx-min-width="0.8" style="width:10%">Last Name</th>
      <th data-pptx-min-width="0.8" style="width:10%">First Name</th>
      <th                           style="width:75%">Description</th>
    </tr>
  </thead>
  <tbody></tbody>
</table>
```

## Table-to-Slides Notes
* Default `x`, `y` and `margin` value is 0.5 inches, the table will take up all remaining space by default (h:100%, w:100%)
* Your Master Slides should already have defined margins, so a Master Slide name is the only option you'll need most of the time

## Table-to-Slides Examples
```javascript
// Pass table element ID to addSlidesForTable function to produce 1-N slides
pptx.addSlidesForTable( 'myHtmlTableID' );

// Optionally, include a Master Slide name for pre-defined margins, background, logo, etc.
pptx.addSlidesForTable( 'myHtmlTableID', { master:pptx.masters.MASTER_SLIDE } );

// Optionally, add images/shapes/text/tables to each Slide
pptx.addSlidesForTable( 'myHtmlTableID', { addText:{ text:"Dynamic Title", options:{x:1, y:0.5, color:'0088CC'} } } );
pptx.addSlidesForTable( 'myHtmlTableID', { addImage:{ path:"images/logo.png", x:10, y:0.5, w:1.2, h:0.75 } } );
```

## Creative Solutions
Design a Master Slide that already contains: slide layout, margins, logos, etc., then you can produce
professional looking Presentations with a single line of code which can be embedded into a link or a button:

Add a button to a webpage that will create a Presentation using whatever table data is present:
```html
<input type="button" value="Export to PPTX"
 onclick="{ var pptx = new PptxGenJS(); pptx.addSlidesForTable('tableId',{ master:pptx.masters.MASTER_SLIDE }); pptx.save(); }">
```

**SharePoint Integration**  

Placing a button like this into a WebPart is a great way to add "Export to PowerPoint" functionality
to SharePoint. (You'd also need to add the 4 `<script>` includes in the same or another WebPart)

**************************************************************************************************
# Full PowerPoint Shape Library
If you are planning on creating Shapes (basically anything other than Text, Tables or Rectangles), then you'll want to
include the `pptxgen.shapes.js` library.

The shapes file contains a complete PowerPoint Shape object array thanks to the [officegen project](https://github.com/Ziv-Barber/officegen).

```javascript
<script lang="javascript" src="PptxGenJS/dist/pptxgen.shapes.js"></script>
```

**************************************************************************************************
# Performance Considerations
It takes CPU time to read and encode images! The more images you include and the larger they are, the more time will be consumed.
The time needed to read/encode images can be completely eliminated by pre-encoding any images (see below).

## Pre-Encode Large Images
Pre-encode images into a base64 string (eg: 'image/png;base64,iVBORw[...]=') for use as the `data` option value.
This will both reduce dependencies (who needs another image asset to keep track of?) and provide a performance
boost (no time will need to be consumed reading and encoding the image).

**************************************************************************************************
# Building with Webpack/Typescript

Add this to your webpack config to avoid a module resolution error:  
`node: { fs: "empty" }`

[See Issue #72 for more information](https://github.com/gitbrent/PptxGenJS/issues/72)

**************************************************************************************************
# Issues / Suggestions

Please file issues or suggestions on the [issues page on github](https://github.com/gitbrent/PptxGenJS/issues/new), or even better, [submit a pull request](https://github.com/gitbrent/PptxGenJS/pulls). Feedback is always welcome!

When reporting issues, please include a code snippet or a link demonstrating the problem.
Here is a small [jsFiddle](https://jsfiddle.net/gitbrent/gx34jy59/5/) that is already configured and uses the latest PptxGenJS code.

**************************************************************************************************
# Need Help?

Sometimes implementing a new library can be a difficult task and the slightest mistake will keep something from working. We've all been there!

If you are having issues getting a presentation to generate, check out the demos in the `examples` directory. There
are demos for both nodejs and client-browsers that contain working examples of every available library feature.

* Use a pre-configured jsFiddle to test with: [PptxGenJS Fiddle](https://jsfiddle.net/gitbrent/gx34jy59/5/)
* Use Ask Question on [StackOverflow](http://stackoverflow.com/) - be sure to tag it with "PptxGenJS"

**************************************************************************************************
# Development Roadmap

Version 2.0 will be released in late 2017 and will drop support for IE11 as we move to adopt more
JavaScript ES6 features and remove many instances of jQuery utility functions.

**************************************************************************************************
# Unimplemented Features

The PptxgenJS library is not designed to replicate all the functionality of PowerPoint, meaning several features
are not on the development roadmap.

These include:
* Animations
* Cross-Slide Links
* Importing Existing Templates
* Outlines
* SmartArt

**************************************************************************************************
# Special Thanks

* [Officegen Project](https://github.com/Ziv-Barber/officegen) - For the Shape definitions and XML code
* [Dzmitry Dulko](https://github.com/DzmitryDulko) - For getting the project published on NPM
* Everyone who has submitted an Issue or Pull Request. :-)

**************************************************************************************************
# Support Us

Do you like this library and find it useful?  Add a link to the [PptxGenJS project](https://github.com/gitbrent/PptxGenJS)
on your blog, website or social media.

Thanks to everyone who supports this project! <3

**************************************************************************************************
# License

Copyright &copy; 2015-2017 [Brent Ely](https://github.com/gitbrent/PptxGenJS)

[MIT](https://github.com/gitbrent/PptxGenJS/blob/master/LICENSE)<|MERGE_RESOLUTION|>--- conflicted
+++ resolved
@@ -325,44 +325,6 @@
 * Currently: `pptx.charts.AREA`, `pptx.charts.BAR`, `pptx.charts.LINE`, `pptx.charts.PIE`, `pptx.charts.DOUGHNUT`
 
 ### Chart Size/Formatting Options
-<<<<<<< HEAD
-| Option          | Type    | Unit    | Default   | Description           | Possible Values  |
-| :-------------- | :------ | :------ | :-------- | :-------------------- | :--------------- |
-| `x`             | number  | inches  | `1.0`     | horizontal location   | 0-n OR 'n%'. (Ex: `{x:'50%'}` will place object in the middle of the Slide) |
-| `y`             | number  | inches  | `1.0`     | vertical location     | 0-n OR 'n%'. |
-| `w`             | number  | inches  | `50%`     | width                 | 0-n OR 'n%'. (Ex: `{w:'50%'}` will make object 50% width of the Slide) |
-| `h`             | number  | inches  | `50%`     | height                | 0-n OR 'n%'. |
-| `border`        | object  |         |           | chart border          | object with `pt` and `color` values. Ex: `border:{pt:'1', color:'f1f1f1'}` |
-| `chartColors`        | array  |         |       | data color            | array of hex color codes. Ex: `['0088CC','FFCC00']` |
-| `invertedColors`| array   |         |           | colors when value is < 0 | array of hex color codes. Ex: `['0088CC','FFCC00']` |
-| `chartColorsOpacity` | number | percent | `100` | data color opacity percent | 1-100. Ex: `{ chartColorsOpacity:50 }` |
-| `fill`          | string  |         |           | fill/background color | hex color code. Ex: `{ fill:'0088CC' }` |
-| `legendPos`     | string  |         | `r`       | chart legend position | `b` (bottom), `tr` (top-right), `l` (left), `r` (right), `t` (top) |
-| `showLabel`     | boolean |         | `false`   | show data labels      | `true` or `false` |
-| `showLegend`    | boolean |         | `false`   | show chart legend     | `true` or `false` |
-| `showPercent`   | boolean |         | `false`   | show data percent     | `true` or `false` |
-| `showTitle`     | boolean |         | `false`   | show chart title      | `true` or `false` |
-| `showValue`     | boolean |         | `false`   | show data values      | `true` or `false` |
-| `title`         | string  |         |           | chart title           | a string. Ex: `{ title:'Sales by Region' }` |
-| `titleColor`    | string  |         | `000000`  | title color           | hex color code. Ex: `{ titleColor:'0088CC' }` |
-| `titleFontFace` | string  |         | `Arial`   | font face             | font name. Ex: `{ titleFontFace:'Arial' }` |
-| `titleFontSize` | number  | points  | `18`      | font size             | 1-256. Ex: `{ titleFontSize:12 }` |
-
-### Chart Axis Options
-| Option                 | Type    | Unit    | Default   | Description             | Possible Values                            |
-| :--------------------- | :------ | :------ | :-------- | :---------------------- | :----------------------------------------- |
-| `axisLabelFormatCode`  | string  |         |           | format to show axis value  | format string. Ex: `{ axisLabelFormatCode:'#,##0' }` [MicroSoft Number Format Codes](https://support.office.com/en-us/article/Number-format-codes-5026bbd6-04bc-48cd-bf33-80f18b4eae68)  |
-| `axisLineColor`        | string  |         | `888888`  | axis line color         | format string. Ex: `{ axisLineColor:'00FFFF' }` |
-| `catAxisLabelColor`    | string  |         | `000000`  | category-axis color     | hex color code. Ex: `{ catAxisLabelColor:'0088CC' }`   |
-| `catAxisLabelFontFace` | string  |         | `Arial`   | category-axis font face | font name. Ex: `{ titleFontFace:'Arial' }` |
-| `catAxisLabelFontSize` | number  | points  | `18`      | category-axis font size | 1-256. Ex: `{ titleFontSize:12 }`          |
-| `catAxisOrientation`   | string  |         | `minMax`  | category-axis orientation | `maxMin` (high->low) or `minMax` (low->high) |
-| `gridLineColor`        | string  |         | `888888`  | grid-line color         | hex color code. Ex: `{ gridLineColor:'0088CC' }`       |
-| `catAxisLabelPos`      | string  | string  | `nextTo`  | axis label position     | `low`, `high`, or `nextTo` . Ex: `{ tickLblPos: 'low' }`      |
-| `valAxisLabelColor`    | string  |         | `000000`  | value-axis color        | hex color code. Ex: `{ valAxisLabelColor:'0088CC' }` |
-| `valAxisLabelFontFace` | string  |         | `Arial`   | value-axis font face    | font name. Ex: `{ titleFontFace:'Arial' }`   |
-| `valAxisLabelFontSize` | number  | points  | `18`      | value-axis font size    | 1-256. Ex: `{ titleFontSize:12 }`            |
-=======
 | Option          | Type    | Unit    | Default   | Description                        | Possible Values  |
 | :-------------- | :------ | :------ | :-------- | :--------------------------------- | :--------------- |
 | `x`             | number  | inches  | `1.0`     | horizontal location                | 0-n OR 'n%'. (Ex: `{x:'50%'}` will place object in the middle of the Slide) |
@@ -407,14 +369,10 @@
 | `valAxisLabelColor`    | string  |         | `000000`  | value-axis color         | hex color code. Ex: `{ valAxisLabelColor:'0088CC' }` |
 | `valAxisLabelFontFace` | string  |         | `Arial`   | value-axis font face     | font name. Ex: `{ titleFontFace:'Arial' }`   |
 | `valAxisLabelFontSize` | number  | points  | `18`      | value-axis font size     | 1-256. Ex: `{ titleFontSize:12 }`            |
->>>>>>> 9a82ed4f
 | `valAxisLabelFormatCode` | string |        | `General` | value-axis number format | format string. Ex: `{ axisLabelFormatCode:'#,##0' }` [MicroSoft Number Format Codes](https://support.office.com/en-us/article/Number-format-codes-5026bbd6-04bc-48cd-bf33-80f18b4eae68) |
 | `valAxisLineShow`      | boolean |         | true      | show/hide axis line     | `true` or `false` |
 | `valAxisMajorUnit`     | number  | float   | `1.0`     | value-axis tick steps    | Float or whole number. Ex: `{ majorUnit:0.2 }`      |
 | `valAxisMaxVal`        | number  |         |           | value-axis maximum value | 1-N. Ex: `{ valAxisMaxVal:125 }` |
-<<<<<<< HEAD
-| `valAxisOrientation`   | string  |         | `minMax`  | value-axis orientation  | `maxMin` (high->low) or `minMax` (low->high) |
-=======
 | `valAxisMinVal`        | number  |         |           | value-axis minimum value | 1-N. Ex: `{ valAxisMinVal: -10 }` |
 | `valAxisOrientation`   | string  |         | `minMax`  | value-axis orientation   | `maxMin` (high->low) or `minMax` (low->high) |
 | `valAxisTitle`         | string  |         | `Axis Title` | axis title   | a string. Ex: `{ valAxisTitle:'Sales (USD)' }` |
@@ -423,7 +381,6 @@
 | `valAxisTitleFontSize` | number  | points  |              | font size    | 1-256. Ex: `{ valAxisTitleFontSize:12 }` |
 | `valAxisTitleRotate`   | integer | degrees |              | title rotation degrees           | 0-360. Ex: `{ valAxisTitleRotate:45 }` |
 | `valGridLine`          | object  |         |           | value grid line style    | _the same as `catGridLine`_ |
->>>>>>> 9a82ed4f
 
 ### Chart Data Options
 | Option                 | Type    | Unit    | Default   | Description                | Possible Values                            |

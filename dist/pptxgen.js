/*\
|*|  :: pptxgen.js ::
|*|
|*|  JavaScript framework that creates PowerPoint (pptx) presentations
|*|  https://github.com/gitbrent/PptxGenJS
|*|
|*|  This framework is released under the MIT Public License (MIT)
|*|
|*|  PptxGenJS (C) 2015-2017 Brent Ely -- https://github.com/gitbrent
|*|
|*|  Some code derived from the OfficeGen project:
|*|  github.com/Ziv-Barber/officegen/ (Copyright 2013 Ziv Barber)
|*|
|*|  Permission is hereby granted, free of charge, to any person obtaining a copy
|*|  of this software and associated documentation files (the "Software"), to deal
|*|  in the Software without restriction, including without limitation the rights
|*|  to use, copy, modify, merge, publish, distribute, sublicense, and/or sell
|*|  copies of the Software, and to permit persons to whom the Software is
|*|  furnished to do so, subject to the following conditions:
|*|
|*|  The above copyright notice and this permission notice shall be included in all
|*|  copies or substantial portions of the Software.
|*|
|*|  THE SOFTWARE IS PROVIDED "AS IS", WITHOUT WARRANTY OF ANY KIND, EXPRESS OR
|*|  IMPLIED, INCLUDING BUT NOT LIMITED TO THE WARRANTIES OF MERCHANTABILITY,
|*|  FITNESS FOR A PARTICULAR PURPOSE AND NONINFRINGEMENT. IN NO EVENT SHALL THE
|*|  AUTHORS OR COPYRIGHT HOLDERS BE LIABLE FOR ANY CLAIM, DAMAGES OR OTHER
|*|  LIABILITY, WHETHER IN AN ACTION OF CONTRACT, TORT OR OTHERWISE, ARISING FROM,
|*|  OUT OF OR IN CONNECTION WITH THE SOFTWARE OR THE USE OR OTHER DEALINGS IN THE
|*|  SOFTWARE.
\*/

/*
	PPTX Units are "DXA" (except for font sizing)
	....: There are 1440 DXA per inch. 1 inch is 72 points. 1 DXA is 1/20th's of a point (20 DXA is 1 point).
	....: There is also something called EMU's (914400 EMUs is 1 inch, 12700 EMUs is 1pt).
	SEE: https://startbigthinksmall.wordpress.com/2010/01/04/points-inches-and-emus-measuring-units-in-office-open-xml/
	|
	OBJECT LAYOUTS: 16x9 (10" x 5.625"), 16x10 (10" x 6.25"), 4x3 (10" x 7.5"), Wide (13.33" x 7.5") and Custom (any size)
	|
	REFS:
	* "Structure of a PresentationML document (Open XML SDK)"
	* @see: https://msdn.microsoft.com/en-us/library/office/gg278335.aspx
	* TableStyleId enumeration
	* @see: https://msdn.microsoft.com/en-us/library/office/hh273476(v=office.14).aspx
*/

// Polyfill for IE11 (https://developer.mozilla.org/en-US/docs/Web/JavaScript/Reference/Global_Objects/Number/isInteger)
Number.isInteger = Number.isInteger || function(value) {
	return typeof value === "number" && isFinite(value) && Math.floor(value) === value;
};

// Detect Node.js
var NODEJS = ( typeof module !== 'undefined' && module.exports );

// [Node.js] <script> includes
if ( NODEJS ) {
	var gObjPptxMasters = require('../dist/pptxgen.masters.js');
	var gObjPptxShapes  = require('../dist/pptxgen.shapes.js');
}

var PptxGenJS = function(){
	// CONSTANTS
	var APP_VER = "1.8.0-beta";
	var APP_REL = "20170814";
	//
	var MASTER_OBJECTS = {
		'chart': { name:'chart' },
		'image': { name:'image' },
		'line' : { name:'line'  },
		'rect' : { name:'rect'  },
		'text' : { name:'text'  }
	}
	var LAYOUTS = {
		'LAYOUT_4x3'  : { name: 'screen4x3',   width:  9144000, height: 6858000 },
		'LAYOUT_16x9' : { name: 'screen16x9',  width:  9144000, height: 5143500 },
		'LAYOUT_16x10': { name: 'screen16x10', width:  9144000, height: 5715000 },
		'LAYOUT_WIDE' : { name: 'custom',      width: 12191996, height: 6858000 },
		'LAYOUT_USER' : { name: 'custom',      width: 12191996, height: 6858000 }
	};
	var BASE_SHAPES = {
		'RECTANGLE': { 'displayName': 'Rectangle', 'name': 'rect', 'avLst': {} },
		'LINE'     : { 'displayName': 'Line',      'name': 'line', 'avLst': {} }
	};
	// NOTE: 20170304: Only default is used so far. I'd like to combine the two peices of code that use these before implementing these as options
	// Since we close <p> within the text object bullets, its slightly more difficult than combining into a func and calling to get the paraProp
	// and i'm not sure if anyone will even use these... so, skipping for now.
	var BULLET_TYPES = {
		'DEFAULT' : "&#x2022;",
		'CHECK'   : "&#x2713;",
		'STAR'    : "&#x2605;",
		'TRIANGLE': "&#x25B6;"
	};
	var CHART_TYPES = {
		'AREA'    : { 'displayName':'Area Chart',      'name':'area'     },
		'BAR'     : { 'displayName':'Bar Chart' ,      'name':'bar'      },
		'LINE'    : { 'displayName':'Line Chart',      'name':'line'     },
		'PIE'     : { 'displayName':'Pie Chart' ,      'name':'pie'      },
		'DOUGHNUT': { 'displayName':'Doughnut Chart' , 'name':'doughnut' }
	}
	//var RAINBOW_COLORS = ['8A56E2','CF56E2','E256AE','E25668','E28956','E2CF56','AEE256','68E256','56E289','56E2CF','56AEE2','5668E2'];
	var PIECHART_COLORS = ['5DA5DA','FAA43A','60BD68','F17CB0','B2912F','B276B2','DECF3F','F15854','A7A7A7', '5DA5DA','FAA43A','60BD68','F17CB0','B2912F','B276B2','DECF3F','F15854','A7A7A7'];
	var BARCHART_COLORS = ['C0504D','4F81BD','9BBB59','8064A2','4BACC6','F79646','628FC6','C86360', 'C0504D','4F81BD','9BBB59','8064A2','4BACC6','F79646','628FC6','C86360'];
	//
	var SLDNUMFLDID = '{F7021451-1387-4CA6-816F-3879F97B5CBC}';
	{
		var IMG_BROKEN  = 'data:image/png;base64,iVBORw0KGgoAAAANSUhEUgAAAGQAAAB3CAYAAAD1oOVhAAAGAUlEQVR4Xu2dT0xcRRzHf7tAYSsc0EBSIq2xEg8mtTGebVzEqOVIolz0siRE4gGTStqKwdpWsXoyGhMuyAVJOHBgqyvLNgonDkabeCBYW/8kTUr0wsJC+Wfm0bfuvn37Znbem9mR9303mJnf/Pb7ed95M7PDI5JIJPYJV5EC7e3t1N/fT62trdqViQCIu+bVgpIHEo/Hqbe3V/sdYVKHyWSSZmZm8ilVA0oeyNjYmEnaVC2Xvr6+qg5fAOJAz4DU1dURGzFSqZRVqtMpAFIGyMjICC0vL9PExIRWKADiAYTNshYWFrRCARAOEFZcCKWtrY0GBgaUTYkBRACIE4rKZwqACALR5RQAqQCIDqcASIVAVDsFQCSAqHQKgEgCUeUUAPEBRIVTAMQnEBvK5OQkbW9vk991CoAEAMQJxc86BUACAhKUUwAkQCBBOAVAAgbi1ykAogCIH6cAiCIgsk4BEIVAZJwCIIqBVLqiBxANQFgXS0tLND4+zl08AogmIG5OSSQS1gGKwgtANAIRcQqAaAbCe6YASBWA2E6xDyeyDUl7+AKQMkDYYevm5mZHabA/Li4uUiaTsYLau8QA4gLE/hU7wajyYtv1hReDAiAOxQcHBymbzark4BkbQKom/X8dp9Npmpqasn4BIAYAYSnYp+4BBEAMUcCwNOCQsAKZnp62NtQOw8WmwT09PUo+ijaHsOMx7GppaaH6+nolH0Z10K2tLVpdXbW6UfV3mNqBdHd3U1NTk2rtlMRfW1uj2dlZAFGirkRQAJEQTWUTAFGprkRsAJEQTWUTAFGprkRsAJEQTWUTAFGprkRsAJEQTWUTAFGprkRsAJEQTWUTAFGprkRsAJEQTWUTAGHqrm8caPzQ0WC1logbeiC7X3xJm0PvUmRzh45cuki1588FAmVn9BO6P3yF9utrqGH0MtW82S8UN9RA9v/4k7InjhcJFTs/TLVXLwmJV67S7vD7tHF5pKi46fYdosdOcOOGG8j1OcqefbFEJD9Q3GCwDhqT31HklS4A8VRgfYM2Op6k3bt/BQJl58J7lPvwg5JYNccepaMry0LPqFA7hCm39+NNyp2J0172b19QysGINj5CsRtpij57musOViH0QPJQXn6J9u7dlYJSFkbrMYolrwvDAJAC+WWdEpQz7FTgECeUCpzi6YxvvqXoM6eEhqnCSgDikEzUKUE7Aw7xuHctKB5OYU3dZlNR9syQdAaAcAYTC0pXF+39c09o2Ik+3EqxVKqiB7hbYAxZkk4pbBaEM+AQofv+wTrFwylBOQNABIGwavdfe4O2pg5elO+86l99nY58/VUF0byrYsjiSFluNlXYrOHcBar7+EogUADEQ0YRGHbzoKAASBkg2+9cpM1rV0tK2QOcXW7bLEFAARAXIF4w2DrDWoeUWaf4hQIgDiA8GPZ2iNfi0Q8UACkAIgrDbrJ385eDxaPLLrEsFAB5oG6lMPJQPLZZZKAACBGVhcG2Q+bmuLu2nk55e4jqPv1IeEoceiBeX7s2zCa5MAqdstl91vfXwaEGsv/rb5TtOFk6tWXOuJGh6KmnhO9sayrMninPx103JBtXblHkice58cINZP4Hyr5wpkgkdiChEmc4FWazLzenNKa/p0jncwDiqcD6BuWePk07t1asatZGoYQzSqA4nFJ7soNiP/+EUyfc25GI2GG53dHPrKo1g/1Cw4pIXLrzO+1c+/wg7tBbFDle/EbQcjFCPWQJCau5EoBoFpzXHYDwFNJcDiCaBed1ByA8hTSXA4hmwXndAQhPIc3lAKJZcF53AMJTSHM5gGgWnNcdgPAU0lwOIJoF53UHIDyFNJcfSiCdnZ0Ui8U0SxlMd7lcjubn561gh+Y1scFIU/0o/3sgeLO12E2k7UXKYumgFoAYdg8ACIAYpoBh6cAhAGKYAoalA4cAiGEKGJYOHAIghilgWDpwCIAYpoBh6cAhAGKYAoalA4cAiGEKGJYOHAIghilgWDpwCIAYpoBh6ZQ4JB6PKzviYthnNy4d9h+1M5mMlVckkUjsG5dhiBMCEMPg/wuOfrZZ/RSywQAAAABJRU5ErkJggg==';
		var IMG_PLAYBTN = 'data:image/png;base64,iVBORw0KGgoAAAANSUhEUgAAAyAAAAHCCAYAAAAXY63IAAAACXBIWXMAAAsTAAALEwEAmpwYAAAKT2lDQ1BQaG90b3Nob3AgSUNDIHByb2ZpbGUAAHjanVNnVFPpFj333vRCS4iAlEtvUhUIIFJCi4AUkSYqIQkQSoghodkVUcERRUUEG8igiAOOjoCMFVEsDIoK2AfkIaKOg6OIisr74Xuja9a89+bN/rXXPues852zzwfACAyWSDNRNYAMqUIeEeCDx8TG4eQuQIEKJHAAEAizZCFz/SMBAPh+PDwrIsAHvgABeNMLCADATZvAMByH/w/qQplcAYCEAcB0kThLCIAUAEB6jkKmAEBGAYCdmCZTAKAEAGDLY2LjAFAtAGAnf+bTAICd+Jl7AQBblCEVAaCRACATZYhEAGg7AKzPVopFAFgwABRmS8Q5ANgtADBJV2ZIALC3AMDOEAuyAAgMADBRiIUpAAR7AGDIIyN4AISZABRG8lc88SuuEOcqAAB4mbI8uSQ5RYFbCC1xB1dXLh4ozkkXKxQ2YQJhmkAuwnmZGTKBNA/g88wAAKCRFRHgg/P9eM4Ors7ONo62Dl8t6r8G/yJiYuP+5c+rcEAAAOF0ftH+LC+zGoA7BoBt/qIl7gRoXgugdfeLZrIPQLUAoOnaV/Nw+H48PEWhkLnZ2eXk5NhKxEJbYcpXff5nwl/AV/1s+X48/Pf14L7iJIEyXYFHBPjgwsz0TKUcz5IJhGLc5o9H/LcL//wd0yLESWK5WCoU41EScY5EmozzMqUiiUKSKcUl0v9k4t8s+wM+3zUAsGo+AXuRLahdYwP2SycQWHTA4vcAAPK7b8HUKAgDgGiD4c93/+8//UegJQCAZkmScQAAXkQkLlTKsz/HCAAARKCBKrBBG/TBGCzABhzBBdzBC/xgNoRCJMTCQhBCCmSAHHJgKayCQiiGzbAdKmAv1EAdNMBRaIaTcA4uwlW4Dj1wD/phCJ7BKLyBCQRByAgTYSHaiAFiilgjjggXmYX4IcFIBBKLJCDJiBRRIkuRNUgxUopUIFVIHfI9cgI5h1xGupE7yAAygvyGvEcxlIGyUT3UDLVDuag3GoRGogvQZHQxmo8WoJvQcrQaPYw2oefQq2gP2o8+Q8cwwOgYBzPEbDAuxsNCsTgsCZNjy7EirAyrxhqwVqwDu4n1Y8+xdwQSgUXACTYEd0IgYR5BSFhMWE7YSKggHCQ0EdoJNwkDhFHCJyKTqEu0JroR+cQYYjIxh1hILCPWEo8TLxB7iEPENyQSiUMyJ7mQAkmxpFTSEtJG0m5SI+ksqZs0SBojk8naZGuyBzmULCAryIXkneTD5DPkG+Qh8lsKnWJAcaT4U+IoUspqShnlEOU05QZlmDJBVaOaUt2ooVQRNY9aQq2htlKvUYeoEzR1mjnNgxZJS6WtopXTGmgXaPdpr+h0uhHdlR5Ol9BX0svpR+iX6AP0dwwNhhWDx4hnKBmbGAcYZxl3GK+YTKYZ04sZx1QwNzHrmOeZD5lvVVgqtip8FZHKCpVKlSaVGyovVKmqpqreqgtV81XLVI+pXlN9rkZVM1PjqQnUlqtVqp1Q61MbU2epO6iHqmeob1Q/pH5Z/YkGWcNMw09DpFGgsV/jvMYgC2MZs3gsIWsNq4Z1gTXEJrHN2Xx2KruY/R27iz2qqaE5QzNKM1ezUvOUZj8H45hx+Jx0TgnnKKeX836K3hTvKeIpG6Y0TLkxZVxrqpaXllirSKtRq0frvTau7aedpr1Fu1n7gQ5Bx0onXCdHZ4/OBZ3nU9lT3acKpxZNPTr1ri6qa6UbobtEd79up+6Ynr5egJ5Mb6feeb3n+hx9L/1U/W36p/VHDFgGswwkBtsMzhg8xTVxbzwdL8fb8VFDXcNAQ6VhlWGX4YSRudE8o9VGjUYPjGnGXOMk423GbcajJgYmISZLTepN7ppSTbmmKaY7TDtMx83MzaLN1pk1mz0x1zLnm+eb15vft2BaeFostqi2uGVJsuRaplnutrxuhVo5WaVYVVpds0atna0l1rutu6cRp7lOk06rntZnw7Dxtsm2qbcZsOXYBtuutm22fWFnYhdnt8Wuw+6TvZN9un2N/T0HDYfZDqsdWh1+c7RyFDpWOt6azpzuP33F9JbpL2dYzxDP2DPjthPLKcRpnVOb00dnF2e5c4PziIuJS4LLLpc+Lpsbxt3IveRKdPVxXeF60vWdm7Obwu2o26/uNu5p7ofcn8w0nymeWTNz0MPIQ+BR5dE/C5+VMGvfrH5PQ0+BZ7XnIy9jL5FXrdewt6V3qvdh7xc+9j5yn+M+4zw33jLeWV/MN8C3yLfLT8Nvnl+F30N/I/9k/3r/0QCngCUBZwOJgUGBWwL7+Hp8Ib+OPzrbZfay2e1BjKC5QRVBj4KtguXBrSFoyOyQrSH355jOkc5pDoVQfujW0Adh5mGLw34MJ4WHhVeGP45wiFga0TGXNXfR3ENz30T6RJZE3ptnMU85ry1KNSo+qi5qPNo3ujS6P8YuZlnM1VidWElsSxw5LiquNm5svt/87fOH4p3iC+N7F5gvyF1weaHOwvSFpxapLhIsOpZATIhOOJTwQRAqqBaMJfITdyWOCnnCHcJnIi/RNtGI2ENcKh5O8kgqTXqS7JG8NXkkxTOlLOW5hCepkLxMDUzdmzqeFpp2IG0yPTq9MYOSkZBxQqohTZO2Z+pn5mZ2y6xlhbL+xW6Lty8elQfJa7OQrAVZLQq2QqboVFoo1yoHsmdlV2a/zYnKOZarnivN7cyzytuQN5zvn//tEsIS4ZK2pYZLVy0dWOa9rGo5sjxxedsK4xUFK4ZWBqw8uIq2Km3VT6vtV5eufr0mek1rgV7ByoLBtQFr6wtVCuWFfevc1+1dT1gvWd+1YfqGnRs+FYmKrhTbF5cVf9go3HjlG4dvyr+Z3JS0qavEuWTPZtJm6ebeLZ5bDpaql+aXDm4N2dq0Dd9WtO319kXbL5fNKNu7g7ZDuaO/PLi8ZafJzs07P1SkVPRU+lQ27tLdtWHX+G7R7ht7vPY07NXbW7z3/T7JvttVAVVN1WbVZftJ+7P3P66Jqun4lvttXa1ObXHtxwPSA/0HIw6217nU1R3SPVRSj9Yr60cOxx++/p3vdy0NNg1VjZzG4iNwRHnk6fcJ3/ceDTradox7rOEH0x92HWcdL2pCmvKaRptTmvtbYlu6T8w+0dbq3nr8R9sfD5w0PFl5SvNUyWna6YLTk2fyz4ydlZ19fi753GDborZ752PO32oPb++6EHTh0kX/i+c7vDvOXPK4dPKy2+UTV7hXmq86X23qdOo8/pPTT8e7nLuarrlca7nuer21e2b36RueN87d9L158Rb/1tWeOT3dvfN6b/fF9/XfFt1+cif9zsu72Xcn7q28T7xf9EDtQdlD3YfVP1v+3Njv3H9qwHeg89HcR/cGhYPP/pH1jw9DBY+Zj8uGDYbrnjg+OTniP3L96fynQ89kzyaeF/6i/suuFxYvfvjV69fO0ZjRoZfyl5O/bXyl/erA6xmv28bCxh6+yXgzMV70VvvtwXfcdx3vo98PT+R8IH8o/2j5sfVT0Kf7kxmTk/8EA5jz/GMzLdsAAAAgY0hSTQAAeiUAAICDAAD5/wAAgOkAAHUwAADqYAAAOpgAABdvkl/FRgAAFRdJREFUeNrs3WFz2lbagOEnkiVLxsYQsP//z9uZZmMswJIlS3k/tPb23U3TOAUM6Lpm8qkzbXM4A7p1dI4+/etf//oWAAAAB3ARETGdTo0EAACwV1VVRWIYAACAQxEgAACAAAEAAAQIAACAAAEAAAQIAACAAAEAAAQIAAAgQAAAAAQIAAAgQAAAAAQIAAAgQAAAAAECAAAgQAAAAAECAAAgQAAAAAECAAAIEAAAAAECAAAIEAAAAAECAAAIEAAAQIAAAAAIEAAAQIAAAAAIEAAAQIAAAAACBAAAQIAAAAACBAAAQIAAAAACBAAAQIAAAAACBAAAECAAAAACBAAAECAAAAACBAAAECAAAIAAAQAAECAAAIAAAQAAECAAAIAAAQAABAgAAIAAAQAABAgAAIAAAQAABAgAACBAAAAABAgAACBAAAAABAgAACBAAAAAAQIAACBAAAAAAQIAACBAAAAAAQIAACBAAAAAAQIAAAgQAAAAAQIAAAgQAAAAAQIAAAgQAABAgAAAAAgQAABAgAAAAAgQAABAgAAAAAIEAABAgAAAAAIEAABAgAAAAAIEAAAQIAAAAAIEAAAQIAAAAAIEAAAQIAAAgAABAAAQIAAAgAABAAAQIAAAgAABAAAQIAAAgAABAAAECAAAgAABAAAECAAAgAABAAAECAAAIEAAAAAECAAAIEAAAAAECAAAIEAAAAABAgAAIEAAAAABAgAAIEAAAAABAgAACBAAAAABAgAACBAAAAABAgAACBAAAECAAAAACBAAAECAAAAACBAAAECAAAAAAgQAAECAAAAAAgQAAECAAAAAAgQAAECAAAAAAgQAABAgAAAAAgQAABAgAAAAAgQAABAgAACAAAEAABAgAACAAAEAABAgAACAAAEAAAQIAACAAAEAAAQIAACAAAEAAAQIAAAgQAAAAPbnwhAA8CuGYYiXl5fv/7hcXESSuMcFgAAB4G90XRffvn2L5+fniIho2zYiIvq+j77vf+nfmaZppGkaERF5nkdExOXlZXz69CmyLDPoAAIEgDFo2zaen5/j5eUl+r6Pruv28t/5c7y8Bs1ms3n751mWRZqmcXFxEZeXl2+RAoAAAeBEDcMQbdu+/dlXbPyKruve/n9ewyTLssjz/O2PR7oABAgAR67v+2iaJpqmeVt5OBWvUbLdbiPi90e3iqKIoijeHucCQIAAcATRsd1uo2maX96zcYxeV26qqoo0TaMoiphMJmIEQIAAcGjDMERd11HX9VE9WrXvyNput5FlWZRlGWVZekwLQIAAsE+vjyjVdT3qMei6LqqqirIsYzKZOFkLQIAAsEt1XcfT09PJ7es4xLjUdR15nsfV1VWUZWlQAAQIAP/kAnu9Xp/V3o59eN0vsl6v4+bmRogACBAAhMf+9X0fq9VKiAAIEAB+RtM0UVWV8NhhiEyn0yiKwqAACBAAXr1uqrbHY/ch8vDwEHmex3Q6tVkdQIAAjNswDLHZbN5evsd+tG0bX758iclkEtfX147vBRAgAOPTNE08Pj7GMAwG40BejzC+vb31WBaAAAEYh9f9CR63+hjDMLw9ljWfz62GAOyZb1mAD9Q0TXz58kV8HIG2beO3336LpmkMBsAeWQEB+ADDMERVVaN+g/mxfi4PDw9RlmVMp1OrIQACBOD0dV0XDw8PjtY9YnVdR9u2MZ/PnZQFsGNu7QAc+ML269ev4uME9H0fX79+tUoFsGNWQAAOZLVauZg9McMwxGq1iufn55jNZgYEQIAAnMZF7MPDg43mJ6yu6+j73ilZADvgWxRgj7qui69fv4qPM9C2rcfnAAQIwPHHR9d1BuOMPtMvX774TAEECMBxxoe3mp+fYRiEJYAAATgeryddiY/zjxAvLQQQIAAfHh+r1Up8jCRCHh4enGwGIEAAPkbTNLFarQzEyKxWKyshAAIE4LC6rovHx0cDMVKPj4/2hAAIEIDDxYc9H+NmYzqAAAEQH4gQAAECcF4XnI+Pj+IDcwJAgADs38PDg7vd/I+u6+Lh4cFAAAgQgN1ZrVbRtq2B4LvatnUiGoAAAdiNuq69+wHzBECAAOxf13VRVZWB4KdUVeUxPQABAvBrXt98bYMx5gyAAAHYu6qqou97A8G79H1v1QxAgAC8T9M0nufnl9V1HU3TGAgAAQLw9/q+j8fHx5P6f86yLMqy9OEdEe8HARAgAD9ltVqd3IXjp0+fYjabxWKxiDzPfYhH4HU/CIAAAeAvNU1z0u/7yPM8FotFzGazSBJf+R+tbVuPYgECxBAAfN8wDCf36NVfKcsy7u7u4vr62gf7wTyKBQgQAL5rs9mc1YVikiRxc3MT9/f3URSFD/gDw3az2RgIQIAA8B9d18V2uz3Lv1uapjGfz2OxWESWZT7sD7Ddbr2gEBAgAPzHGN7bkOd5LJfLmE6n9oeYYwACBOCjnPrG8/eaTCZxd3cXk8nEh39ANqQDAgSAiBjnnekkSWI6ncb9/b1je801AAECcCh1XUff96P9+6dpGovFIhaLRaRpakLsWd/3Ude1gQAECMBYrddrgxC/7w+5v7+P6+tr+0PMOQABArAPY1/9+J6bm5u4u7uLsiwNxp5YBQEECMBIuRP9Fz8USRKz2SyWy6X9IeYegAAB2AWrH38vy7JYLBYxn8/tD9kxqyCAAAEYmaenJ4Pwk4qiiOVyaX+IOQggQAB+Rdd1o3rvx05+PJIkbm5uYrlc2h+yI23bejs6IEAAxmC73RqEX5Smacxms1gsFpFlmQExFwEECMCPDMPg2fsdyPM8lstlzGYzj2X9A3VdxzAMBgIQIADnfMHH7pRlGXd3d3F9fW0wzEkAAQLgYu8APyx/7A+5v7+PoigMiDkJIEAAIn4/+tSm3/1J0zTm83ksFgvH9r5D13WOhAYECMA5suH3MPI8j/v7+5hOp/aHmJsAAgQYr6ZpDMIBTSaTuLu7i8lkYjDMTUCAAIxL3/cec/mIH50kiel0Gvf395HnuQExPwEBAjAO7jB/rDRNY7FYxHw+tz/EHAUECICLOw6jKIq4v7+P6+tr+0PMUUCAAJynYRiibVsDcURubm7i7u4uyrI0GH9o29ZLCQEBAnAuF3Yc4Q9SksRsNovlcml/iLkKCBAAF3UcRpZlsVgsYjabjX5/iLkKnKMLQwC4qOMYlWUZl5eXsd1u4+npaZSPI5mrwDmyAgKMjrefn9CPVJLEzc1NLJfLUe4PMVcBAQJw4txRPk1pmsZsNovFYhFZlpmzAAIE4DQ8Pz8bhBOW53ksl8uYzWajObbXnAXOjT0gwKi8vLwYhDPw5/0hm83GnAU4IVZAgFHp+94gnMsP2B/7Q+7v78/62F5zFhAgACfMpt7zk6ZpLBaLWCwWZ3lsrzkLCBAAF3IcoTzP4/7+PqbT6dntDzF3AQECcIK+fftmEEZgMpnE3d1dTCYTcxdAgAB8HKcJjejHLUliOp3Gcrk8i/0h5i4gQADgBGRZFovFIubz+VnuDwE4RY7hBUbDC93GqyiKKIoi1ut1PD09xTAM5i7AB7ECAsBo3NzcxN3dXZRlaTAABAjAfnmfAhG/7w+ZzWaxWCxOZn+IuQsIEAABwonL8zwWi0XMZrOj3x9i7gLnxB4QAEatLMu4vLyM7XZ7kvtDAE6NFRAA/BgmSdzc3MRyuYyiKAwIgAAB+Gfc1eZnpGka8/k8FotFZFlmDgMIEIBf8/LyYhD4aXmex3K5jNlsFkmSmMMAO2QPCAD8hT/vD9lsNgYEYAesgADAj34o/9gfcn9/fzLH9gIIEAAAgPAIFgD80DAMsdlsYrvdGgwAAQIA+/O698MJVAACBOB9X3YXvu74eW3bRlVV0XWdOQwgQADe71iOUuW49X0fVVVF0zTmMIAAAYD9GIbBUbsAAgQA9q+u61iv19H3vcEAECAAu5OmqYtM3rRtG+v1Otq2PYm5CyBAAAQIJ6jv+1iv11HX9UnNXQABAgAnZr1ex9PTk2N1AQQIwP7leX4Sj9uwe03TRFVVJ7sClue5DxEQIABw7Lqui6qqhCeAAAE4vMvLS8esjsQwDLHZbGK73Z7N3AUQIAAn5tOnTwZhBF7f53FO+zzMXUCAAJygLMsMwhlr2zZWq9VZnnRm7gICBOCEL+S6rjMQZ6Tv+1itVme7z0N8AAIE4ISlaSpAzsQwDG+PW537nAUQIACn+qV34WvvHNR1HVVVjeJ9HuYsIEAATpiTsE5b27ZRVdWoVrGcgAUIEIBT/tJzN/kk9X0fVVVF0zSj+7t7CSEgQABOWJIkNqKfkNd9Hk9PT6N43Oq/2YAOCBCAM5DnuQA5AXVdx3q9Pstjdd8zVwEECMAZXNSdyxuyz1HXdVFV1dkeqytAAAEC4KKOIzAMQ1RVFXVdGwxzFRAgAOcjSZLI89wd9iOyXq9Hu8/jR/GRJImBAAQIwDkoikKAHIGmaaKqqlHv8/jRHAUQIABndHFXVZWB+CB938dqtRKBAgQQIADjkKZppGnqzvuBDcMQm83GIQA/OT8BBAjAGSmKwoXwAW2329hsNvZ5/OTcBBAgAGdmMpkIkANo2zZWq5XVpnfOTQABAnBm0jT1VvQ96vs+qqqKpmkMxjtkWebxK0CAAJyrsiwFyI4Nw/D2uBW/NicBBAjAGV/sOQ1rd+q6jqqq7PMQIAACBOB7kiSJsiy9ffsfats2qqqymrSD+PDyQUCAAJy5q6srAfKL+r6P9Xpt/HY4FwEECMCZy/M88jz3Urx3eN3n8fT05HGrHc9DAAECMAJXV1cC5CfVdR3r9dqxunuYgwACBGAkyrJ0Uf03uq6LqqqE2h6kaWrzOSBAAMbm5uYmVquVgfgvwzBEVVX2eex57gEIEICRsQryv9brtX0ee2b1AxAgACNmFeR3bdvGarUSYweacwACBGCkxr4K0vd9rFYr+zwOxOoHIEAAGOUqyDAMsdlsYrvdmgAHnmsAAgRg5MqyjKenp9GsAmy329hsNvZ5HFie51Y/gFFKDAHA/xrDnem2bePLly9RVZX4MMcADsYKCMB3vN6dPsejZ/u+j6qqomkaH/QHKcvSW88BAQLA/zedTuP5+flsVgeGYXh73IqPkyRJTKdTAwGM93vQEAD89YXi7e3tWfxd6rqO3377TXwcgdvb20gSP7/AeFkBAfiBoigiz/OT3ZDetm2s12vH6h6JPM+jKAoDAYyaWzAAf2M2m53cHetv377FarWKf//73+LjWH5wkyRms5mBAHwfGgKAH0vT9OQexeq67iw30J+y29vbSNPUQAACxBAA/L2iKDw6g/kDIEAADscdbH7FKa6gAQgQgGP4wkySmM/nBoJ3mc/nTr0CECAAvybLMhuJ+Wmz2SyyLDMQAAIE4NeVZRllWRoIzBMAAQJwGO5s8yNWygAECMDOff78WYTw3fj4/PmzgQAQIAA7/gJNkri9vbXBGHMCQIAAHMbr3W4XnCRJYlUMQIAAiBDEB4AAATjDCJlOpwZipKbTqfgAECAAh1WWpZOPRmg2mzluF+AdLgwBwG4jJCKiqqoYhsGAnLEkSWI6nYoPgPd+fxoCgN1HiD0h5x8fnz9/Fh8AAgTgONiYfv7xYc8HgAABOMoIcaHqMwVAgAC4YOVd8jz3WQIIEIAT+KJNklgul/YLnLCyLGOxWHikDkCAAJyO2WzmmF6fG8DoOYYX4IDKsoyLi4t4eHiIvu8NyBFL0zTm87lHrgB2zAoIwIFlWRbL5TKKojAYR6ooilgul+IDYA+sgAB8gCRJYj6fR9M08fj46KWFR/S53N7eikMAAQJwnoqiiCzLYrVaRdu2BuQD5Xkes9ks0jQ1GAACBOB8pWkai8XCasgHseoBIEAARqkoisjzPKqqirquDcgBlGUZ0+nU8boAAgRgnJIkidlsFldXV7Ferz2WtSd5nsd0OrXJHECAAPB6gbxYLKKu61iv147s3ZE0TWM6nXrcCkCAAPA9ZVlGWZZCZAfhcXNz4230AAIEACEiPAAECABHHyJPT0/2iPyFPM/j6upKeAAIEAB2GSJt28bT05NTs/40LpPJxOZyAAECwD7kef52olNd11HXdXRdN6oxyLLsLcgcpwsgQAA4gCRJYjKZxGQyib7vY7vdRtM0Z7tXJE3TKIoiJpOJN5cDCBAAPvrifDqdxnQ6jb7vo2maaJrm5PeL5HkeRVFEURSiA0CAAHCsMfK6MjIMQ7Rt+/bn2B/VyrLs7RGzPM89XgUgQAA4JUmSvK0gvGrbNp6fn+Pl5SX6vv+wKMmyLNI0jYuLi7i8vIw8z31gAAIEgHPzurrwZ13Xxbdv3+L5+fktUiIi+r7/5T0laZq+PTb1+t+7vLyMT58+ObEKQIAAMGavQfB3qxDDMMTLy8v3f1wuLjwyBYAAAWB3kiTxqBQA7//9MAQAAIAAAQAABAgAAIAAAQAABAgAAIAAAQAABAgAACBAAAAABAgAACBAAAAABAgAACBAAAAAAQIAACBAAAAAAQIAACBAAAAAAQIAAAgQAAAAAQIAAAgQAAAAAQIAAAgQAABAgAAAAAgQAABAgAAAAAgQAABAgAAAAAIEAABAgAAAAAIEAABAgAAAAAIEAABAgAAAAAIEAAAQIAAAAAIEAAAQIAAAAAIEAAAQIAAAgAABAAAQIAAAgAABAAAQIAAAgAABAAAECAAAgAABAAAECAAAgAABAAAECAAAIEAAAAAECAAAIEAAAAAECAAAIEAAAAABAgAAIEAAAAABAgAAIEAAAAABAgAAIEAAAAABAgAACBAAAAABAgAACBAAAAABAgAACBAAAECAAAAACBAAAECAAAAACBAAAECAAAAAAgQAAECAAAAAAgQAAECAAAAAAgQAABAgAAAAAgQAABAgAAAAAgQAABAgAACAAAEAABAgAACAAAEAABAgAACAAAEAAASIIQAAAAQIAAAgQAAAAAQIAAAgQAAAAAQIAAAgQAAAAAECAAAgQAAAAAECAAAgQAAAAAECAAAIEAAAAAECAAAIEAAAAAECAAAIEAAAQIAAAAAIEAAAQIAAAAAIEAAAQIAAAAACBAAAQIAAAAACBAAAQIAAAAACBAAAECAAAAACBAAAECAAAAACBAAAECAAAAACBAAAECAAAIAAAQAAECAAAIAAAQAAECAAAIAAAQAABAgAAIAAAQAABAgAAIAAAQAABAgAACBAAAAAdu0iIqKqKiMBAADs3f8NAFFjCf5mB+leAAAAAElFTkSuQmCC';
	}
	//
	var LETTERS = 'ABCDEFGHIJKLMNOPQRSTUVWXYZ'.split('');
	var CRLF = '\r\n'; // AKA: Chr(13) & Chr(10)
	var EMU = 914400;  // One (1) inch (OfficeXML measures in EMU (English Metric Units))
	var ONEPT = 12700; // One (1) point (pt)
	//
	var DEF_CELL_MARGIN_PT = [3, 3, 3, 3]; // TRBL-style
	var DEF_FONT_SIZE = 12;
	var DEF_FONT_TITLE_SIZE = 18;
	var DEF_SLIDE_MARGIN_IN = [0.5, 0.5, 0.5, 0.5]; // TRBL-style
	var DEF_CHART_GRIDLINE = { color: "888888", style: "solid", size: 1 };

	// A: Create internal pptx object
	var gObjPptx = {};

	// B: Set Presentation Property Defaults
	gObjPptx.author = 'PptxGenJS';
	gObjPptx.company = 'PptxGenJS';
	gObjPptx.revision = '1';
	gObjPptx.subject = 'PptxGenJS Presentation';
	gObjPptx.title = 'PptxGenJS Presentation';
	gObjPptx.fileName = 'Presentation';
	gObjPptx.fileExtn = '.pptx';
	gObjPptx.pptLayout = LAYOUTS['LAYOUT_16x9'];
	gObjPptx.rtlMode = false;
	gObjPptx.slides = [];

	// C: Expose shape library to clients
	this.charts  = CHART_TYPES;
	this.masters = ( typeof gObjPptxMasters !== 'undefined' ? gObjPptxMasters : {} );
	this.shapes  = ( typeof gObjPptxShapes  !== 'undefined' ? gObjPptxShapes  : BASE_SHAPES );

	// D: Fall back to base shapes if shapes file was not linked
	gObjPptxShapes = ( gObjPptxShapes || this.shapes );

	/* ===============================================================================================
	|
	#     #
	#     #  ######  #       #####   ######  #####    ####
	#     #  #       #       #    #  #       #    #  #
	#######  #####   #       #    #  #####   #    #   ####
	#     #  #       #       #####   #       #####        #
	#     #  #       #       #       #       #   #   #    #
	#     #  ######  ######  #       ######  #    #   ####
	|
	==================================================================================================
	*/

	/**
	 * DESC: Export the .pptx file
	 */
	function doExportPresentation(callback) {
		var arrChartPromises = [];
		var intSlideNum = 0, intRels = 0;

		// STEP 1: Create new JSZip file
		var zip = new JSZip();

		// STEP 2: Add all required folders and files
		zip.folder("_rels");
		zip.folder("docProps");
		zip.folder("ppt").folder("_rels");
		zip.folder("ppt/charts").folder("_rels");
		zip.folder("ppt/embeddings");
		zip.folder("ppt/media");
		zip.folder("ppt/slideLayouts").folder("_rels");
		zip.folder("ppt/slideMasters").folder("_rels");
		zip.folder("ppt/slides").folder("_rels");
		zip.folder("ppt/theme");
		//
		zip.file("[Content_Types].xml", makeXmlContTypes());
		zip.file("_rels/.rels", makeXmlRootRels());
		zip.file("docProps/app.xml", makeXmlApp());
		zip.file("docProps/core.xml", makeXmlCore());
		zip.file("ppt/_rels/presentation.xml.rels", makeXmlPresentationRels());
		//
		zip.file("ppt/theme/theme1.xml", makeXmlTheme());
		zip.file("ppt/presentation.xml", makeXmlPresentation());
		zip.file("ppt/presProps.xml",    makeXmlPresProps());
		zip.file("ppt/tableStyles.xml",  makeXmlTableStyles());
		zip.file("ppt/viewProps.xml",    makeXmlViewProps());

		// Create a Layout/Master/Rel/Slide file for each SLIDE
		for ( var idx=0; idx<gObjPptx.slides.length; idx++ ) {
			intSlideNum++;
			zip.file("ppt/slideLayouts/slideLayout"+ intSlideNum +".xml", makeXmlSlideLayout( intSlideNum ));
			zip.file("ppt/slideLayouts/_rels/slideLayout"+ intSlideNum +".xml.rels", makeXmlSlideLayoutRel( intSlideNum ));
			zip.file("ppt/slides/slide"+ intSlideNum +".xml", makeXmlSlide(gObjPptx.slides[idx]));
			zip.file("ppt/slides/_rels/slide"+ intSlideNum +".xml.rels", makeXmlSlideRel( intSlideNum ));
		}
		zip.file("ppt/slideMasters/slideMaster1.xml", makeXmlSlideMaster());
		zip.file("ppt/slideMasters/_rels/slideMaster1.xml.rels", makeXmlSlideMasterRel());

		// Create all Rels (images, media, chart data)
		gObjPptx.slides.forEach(function(slide,idx){
			slide.rels.forEach(function(rel,idy){
				if ( rel.type == 'chart' ) {
					arrChartPromises.push(new Promise(function(resolve,reject){
						var zipExcel = new JSZip();

						zipExcel.folder("_rels");
						zipExcel.folder("docProps");
						zipExcel.folder("xl/_rels");
						zipExcel.folder("xl/tables");
						zipExcel.folder("xl/theme");
						zipExcel.folder("xl/worksheets");
						zipExcel.folder("xl/worksheets/_rels");

						{
							zipExcel.file("[Content_Types].xml",
								'<?xml version="1.0" encoding="UTF-8" standalone="yes"?><Types xmlns="http://schemas.openxmlformats.org/package/2006/content-types">'
								+ '  <Default Extension="rels" ContentType="application/vnd.openxmlformats-package.relationships+xml"/>'
								+ '  <Default Extension="xml" ContentType="application/xml"/>'
								//+ '  <Default Extension="jpeg" ContentType="image/jpg"/><Default Extension="png" ContentType="image/png"/>'
								//+ '  <Default Extension="bmp" ContentType="image/bmp"/><Default Extension="gif" ContentType="image/gif"/><Default Extension="tif" ContentType="image/tif"/><Default Extension="pdf" ContentType="application/pdf"/><Default Extension="mov" ContentType="application/movie"/><Default Extension="vml" ContentType="application/vnd.openxmlformats-officedocument.vmlDrawing"/>'
								//+ '  <Default Extension="xlsx" ContentType="application/vnd.openxmlformats-officedocument.spreadsheetml.sheet"/>'
								+ '  <Override PartName="/xl/workbook.xml" ContentType="application/vnd.openxmlformats-officedocument.spreadsheetml.sheet.main+xml"/>'
								+ '  <Override PartName="/xl/worksheets/sheet1.xml" ContentType="application/vnd.openxmlformats-officedocument.spreadsheetml.worksheet+xml"/>'
								+ '  <Override PartName="/xl/theme/theme1.xml" ContentType="application/vnd.openxmlformats-officedocument.theme+xml"/>'
								+ '  <Override PartName="/xl/styles.xml" ContentType="application/vnd.openxmlformats-officedocument.spreadsheetml.styles+xml"/>'
								+ '  <Override PartName="/xl/sharedStrings.xml" ContentType="application/vnd.openxmlformats-officedocument.spreadsheetml.sharedStrings+xml"/>'
								+ '  <Override PartName="/xl/tables/table1.xml" ContentType="application/vnd.openxmlformats-officedocument.spreadsheetml.table+xml"/>'
								+ '  <Override PartName="/docProps/core.xml" ContentType="application/vnd.openxmlformats-package.core-properties+xml"/>'
								+ '  <Override PartName="/docProps/app.xml" ContentType="application/vnd.openxmlformats-officedocument.extended-properties+xml"/>'
								+ '</Types>\n'
							);
							zipExcel.file("_rels/.rels", '<?xml version="1.0" encoding="UTF-8" standalone="yes"?><Relationships xmlns="http://schemas.openxmlformats.org/package/2006/relationships">'
								+ '<Relationship Id="rId1" Type="http://schemas.openxmlformats.org/package/2006/relationships/metadata/core-properties" Target="docProps/core.xml"/>'
								+ '<Relationship Id="rId2" Type="http://schemas.openxmlformats.org/officeDocument/2006/relationships/extended-properties" Target="docProps/app.xml"/>'
								+ '<Relationship Id="rId3" Type="http://schemas.openxmlformats.org/officeDocument/2006/relationships/officeDocument" Target="xl/workbook.xml"/>'
								+ '</Relationships>\n');
							zipExcel.file("docProps/app.xml",
								'<?xml version="1.0" encoding="UTF-8" standalone="yes"?><Properties xmlns="http://schemas.openxmlformats.org/officeDocument/2006/extended-properties" xmlns:vt="http://schemas.openxmlformats.org/officeDocument/2006/docPropsVTypes">'
								+ '<Application>Microsoft Excel</Application>'
								+ '<DocSecurity>0</DocSecurity>'
								+ '<HeadingPairs><vt:vector size="2" baseType="variant"><vt:variant><vt:lpstr>Worksheets</vt:lpstr></vt:variant><vt:variant><vt:i4>1</vt:i4></vt:variant></vt:vector></HeadingPairs><TitlesOfParts><vt:vector size="1" baseType="lpstr"><vt:lpstr>Sheet1</vt:lpstr></vt:vector></TitlesOfParts>'
								+ '</Properties>\n'
							);
							zipExcel.file("docProps/core.xml",
								'<?xml version="1.0" encoding="UTF-8"?><cp:coreProperties xmlns:cp="http://schemas.openxmlformats.org/package/2006/metadata/core-properties" xmlns:dc="http://purl.org/dc/elements/1.1/" xmlns:dcterms="http://purl.org/dc/terms/" xmlns:dcmitype="http://purl.org/dc/dcmitype/" xmlns:xsi="http://www.w3.org/2001/XMLSchema-instance">'
								+ '<dc:creator>PptxGenJS</dc:creator>'
								+ '<cp:lastModifiedBy>Ely, Brent</cp:lastModifiedBy>'
								+ '<dcterms:created xsi:type="dcterms:W3CDTF">'+ new Date().toISOString() +'</dcterms:created>'
								+ '<dcterms:modified xsi:type="dcterms:W3CDTF">'+ new Date().toISOString() +'</dcterms:modified>'
								+ '</cp:coreProperties>\n');
							zipExcel.file("xl/_rels/workbook.xml.rels",
								'<?xml version="1.0" encoding="UTF-8" standalone="yes"?>'
								+ '<Relationships xmlns="http://schemas.openxmlformats.org/package/2006/relationships">'
								+ '<Relationship Id="rId3" Type="http://schemas.openxmlformats.org/officeDocument/2006/relationships/styles" Target="styles.xml"/>'
								+ '<Relationship Id="rId2" Type="http://schemas.openxmlformats.org/officeDocument/2006/relationships/theme" Target="theme/theme1.xml"/>'
								+ '<Relationship Id="rId1" Type="http://schemas.openxmlformats.org/officeDocument/2006/relationships/worksheet" Target="worksheets/sheet1.xml"/>'
								+ '<Relationship Id="rId4" Type="http://schemas.openxmlformats.org/officeDocument/2006/relationships/sharedStrings" Target="sharedStrings.xml"/>'
								+ '</Relationships>\n'
							);
							zipExcel.file("xl/styles.xml",
								'<?xml version="1.0" encoding="UTF-8" standalone="yes"?><styleSheet xmlns="http://schemas.openxmlformats.org/spreadsheetml/2006/main"><numFmts count="1"><numFmt numFmtId="0" formatCode="General"/></numFmts><fonts count="4"><font><sz val="9"/><color indexed="8"/><name val="Geneva"/></font><font><sz val="9"/><color indexed="8"/><name val="Geneva"/></font><font><sz val="10"/><color indexed="8"/><name val="Geneva"/></font><font><sz val="18"/><color indexed="8"/>'
								+ '<name val="Arial"/></font></fonts><fills count="2"><fill><patternFill patternType="none"/></fill><fill><patternFill patternType="gray125"/></fill></fills><borders count="1"><border><left/><right/><top/><bottom/><diagonal/></border></borders><dxfs count="0"/><tableStyles count="0"/><colors><indexedColors><rgbColor rgb="ff000000"/><rgbColor rgb="ffffffff"/><rgbColor rgb="ffff0000"/><rgbColor rgb="ff00ff00"/><rgbColor rgb="ff0000ff"/>'
								+ '<rgbColor rgb="ffffff00"/><rgbColor rgb="ffff00ff"/><rgbColor rgb="ff00ffff"/><rgbColor rgb="ff000000"/><rgbColor rgb="ffffffff"/><rgbColor rgb="ff878787"/><rgbColor rgb="fff9f9f9"/></indexedColors></colors></styleSheet>\n'
							);
							zipExcel.file("xl/theme/theme1.xml",
								'<?xml version="1.0" encoding="UTF-8" standalone="yes"?><a:theme xmlns:a="http://schemas.openxmlformats.org/drawingml/2006/main" xmlns:r="http://schemas.openxmlformats.org/officeDocument/2006/relationships" name="Office Theme"><a:themeElements><a:clrScheme name="Office Theme"><a:dk1><a:srgbClr val="000000"/></a:dk1><a:lt1><a:srgbClr val="FFFFFF"/></a:lt1><a:dk2><a:srgbClr val="A7A7A7"/></a:dk2><a:lt2><a:srgbClr val="535353"/></a:lt2><a:accent1><a:srgbClr val="4F81BD"/></a:accent1><a:accent2><a:srgbClr val="C0504D"/></a:accent2><a:accent3><a:srgbClr val="9BBB59"/></a:accent3><a:accent4><a:srgbClr val="8064A2"/></a:accent4><a:accent5><a:srgbClr val="4BACC6"/></a:accent5><a:accent6><a:srgbClr val="F79646"/></a:accent6><a:hlink><a:srgbClr val="0000FF"/></a:hlink><a:folHlink><a:srgbClr val="FF00FF"/></a:folHlink></a:clrScheme><a:fontScheme name="Office Theme"><a:majorFont><a:latin typeface="Helvetica"/><a:ea typeface="Helvetica"/><a:cs typeface="Helvetica"/></a:majorFont><a:minorFont><a:latin typeface="Arial"/><a:ea typeface="Arial"/><a:cs typeface="Arial"/></a:minorFont></a:fontScheme><a:fmtScheme name="Office Theme"><a:fillStyleLst><a:solidFill><a:schemeClr val="phClr"/></a:solidFill><a:gradFill rotWithShape="1"><a:gsLst><a:gs pos="0"><a:schemeClr val="phClr"><a:tint val="50000"/><a:satMod val="300000"/></a:schemeClr></a:gs><a:gs pos="35000"><a:schemeClr val="phClr"><a:tint val="37000"/><a:satMod val="300000"/></a:schemeClr></a:gs><a:gs pos="100000"><a:schemeClr val="phClr"><a:tint val="15000"/><a:satMod val="350000"/></a:schemeClr></a:gs></a:gsLst><a:lin ang="16200000" scaled="1"/></a:gradFill><a:gradFill rotWithShape="1"><a:gsLst><a:gs pos="0"><a:schemeClr val="phClr"><a:tint val="100000"/><a:shade val="100000"/><a:satMod val="129999"/></a:schemeClr></a:gs><a:gs pos="100000"><a:schemeClr val="phClr"><a:tint val="50000"/><a:shade val="100000"/><a:satMod val="350000"/></a:schemeClr></a:gs></a:gsLst><a:lin ang="16200000" scaled="0"/></a:gradFill></a:fillStyleLst><a:lnStyleLst><a:ln w="9525" cap="flat" cmpd="sng" algn="ctr"><a:solidFill><a:schemeClr val="phClr"><a:shade val="95000"/><a:satMod val="104999"/></a:schemeClr></a:solidFill><a:prstDash val="solid"/></a:ln><a:ln w="25400" cap="flat" cmpd="sng" algn="ctr"><a:solidFill><a:schemeClr val="phClr"/></a:solidFill><a:prstDash val="solid"/></a:ln><a:ln w="38100" cap="flat" cmpd="sng" algn="ctr"><a:solidFill><a:schemeClr val="phClr"/></a:solidFill><a:prstDash val="solid"/></a:ln></a:lnStyleLst><a:effectStyleLst><a:effectStyle><a:effectLst><a:outerShdw sx="100000" sy="100000" kx="0" ky="0" algn="b" rotWithShape="0" blurRad="38100" dist="23000" dir="5400000"><a:srgbClr val="000000"><a:alpha val="35000"/></a:srgbClr></a:outerShdw></a:effectLst></a:effectStyle><a:effectStyle><a:effectLst><a:outerShdw sx="100000" sy="100000" kx="0" ky="0" algn="b" rotWithShape="0" blurRad="38100" dist="23000" dir="5400000"><a:srgbClr val="000000"><a:alpha val="35000"/></a:srgbClr></a:outerShdw></a:effectLst></a:effectStyle><a:effectStyle><a:effectLst><a:outerShdw sx="100000" sy="100000" kx="0" ky="0" algn="b" rotWithShape="0" blurRad="38100" dist="20000" dir="5400000"><a:srgbClr val="000000"><a:alpha val="38000"/></a:srgbClr></a:outerShdw></a:effectLst></a:effectStyle></a:effectStyleLst><a:bgFillStyleLst><a:solidFill><a:schemeClr val="phClr"/></a:solidFill><a:gradFill rotWithShape="1"><a:gsLst><a:gs pos="0"><a:schemeClr val="phClr"><a:tint val="40000"/><a:satMod val="350000"/></a:schemeClr></a:gs><a:gs pos="40000"><a:schemeClr val="phClr"><a:tint val="45000"/><a:shade val="99000"/><a:satMod val="350000"/></a:schemeClr></a:gs><a:gs pos="100000"><a:schemeClr val="phClr"><a:shade val="20000"/><a:satMod val="255000"/></a:schemeClr></a:gs></a:gsLst><a:path path="circle"><a:fillToRect l="50000" t="-80000" r="50000" b="180000"/></a:path></a:gradFill><a:gradFill rotWithShape="1"><a:gsLst><a:gs pos="0"><a:schemeClr val="phClr"><a:tint val="80000"/><a:satMod val="300000"/></a:schemeClr></a:gs><a:gs pos="100000"><a:schemeClr val="phClr"><a:shade val="30000"/><a:satMod val="200000"/></a:schemeClr></a:gs></a:gsLst><a:path path="circle"><a:fillToRect l="50000" t="50000" r="50000" b="50000"/></a:path></a:gradFill></a:bgFillStyleLst></a:fmtScheme></a:themeElements><a:objectDefaults><a:spDef><a:spPr><a:solidFill><a:srgbClr val="FFFFFF"/></a:solidFill><a:ln w="25400" cap="flat"><a:solidFill><a:schemeClr val="accent1"/></a:solidFill><a:prstDash val="solid"/><a:round/></a:ln><a:effectLst><a:outerShdw sx="100000" sy="100000" kx="0" ky="0" algn="b" rotWithShape="0" blurRad="38100" dist="23000" dir="5400000"><a:srgbClr val="000000"><a:alpha val="35000"/></a:srgbClr></a:outerShdw></a:effectLst><a:sp3d/></a:spPr><a:bodyPr rot="0" spcFirstLastPara="1" vertOverflow="overflow" horzOverflow="overflow" vert="horz" wrap="square" lIns="45719" tIns="45719" rIns="45719" bIns="45719" numCol="1" spcCol="38100" rtlCol="0" anchor="ctr" upright="0"><a:spAutoFit/></a:bodyPr><a:lstStyle><a:defPPr marL="0" marR="0" indent="0" algn="l" defTabSz="914400" rtl="0" fontAlgn="auto" latinLnBrk="0" hangingPunct="0"><a:lnSpc><a:spcPct val="100000"/></a:lnSpc><a:spcBef><a:spcPts val="0"/></a:spcBef><a:spcAft><a:spcPts val="0"/></a:spcAft><a:buClrTx/><a:buSzTx/><a:buFontTx/><a:buNone/><a:tabLst/><a:defRPr b="0" baseline="0" cap="none" i="0" spc="0" strike="noStrike" sz="1800" u="none" kumimoji="0" normalizeH="0"><a:ln><a:noFill/></a:ln><a:solidFill><a:srgbClr val="000000"/></a:solidFill><a:effectLst/><a:uFillTx/><a:latin typeface="+mn-lt"/><a:ea typeface="+mn-ea"/><a:cs typeface="+mn-cs"/><a:sym typeface="Arial"/></a:defRPr></a:defPPr><a:lvl1pPr marL="0" marR="0" indent="0" algn="l" defTabSz="914400" rtl="0" fontAlgn="auto" latinLnBrk="1" hangingPunct="0"><a:lnSpc><a:spcPct val="100000"/></a:lnSpc><a:spcBef><a:spcPts val="0"/></a:spcBef><a:spcAft><a:spcPts val="0"/></a:spcAft><a:buClrTx/><a:buSzTx/><a:buFontTx/><a:buNone/><a:tabLst/><a:defRPr b="0" baseline="0" cap="none" i="0" spc="0" strike="noStrike" sz="1800" u="none" kumimoji="0" normalizeH="0"><a:ln><a:noFill/></a:ln><a:solidFill><a:srgbClr val="000000"/></a:solidFill><a:effectLst/><a:uFillTx/></a:defRPr></a:lvl1pPr><a:lvl2pPr marL="0" marR="0" indent="0" algn="l" defTabSz="914400" rtl="0" fontAlgn="auto" latinLnBrk="1" hangingPunct="0"><a:lnSpc><a:spcPct val="100000"/></a:lnSpc><a:spcBef><a:spcPts val="0"/></a:spcBef><a:spcAft><a:spcPts val="0"/></a:spcAft><a:buClrTx/><a:buSzTx/><a:buFontTx/><a:buNone/><a:tabLst/><a:defRPr b="0" baseline="0" cap="none" i="0" spc="0" strike="noStrike" sz="1800" u="none" kumimoji="0" normalizeH="0"><a:ln><a:noFill/></a:ln><a:solidFill><a:srgbClr val="000000"/></a:solidFill><a:effectLst/><a:uFillTx/></a:defRPr></a:lvl2pPr><a:lvl3pPr marL="0" marR="0" indent="0" algn="l" defTabSz="914400" rtl="0" fontAlgn="auto" latinLnBrk="1" hangingPunct="0"><a:lnSpc><a:spcPct val="100000"/></a:lnSpc><a:spcBef><a:spcPts val="0"/></a:spcBef><a:spcAft><a:spcPts val="0"/></a:spcAft><a:buClrTx/><a:buSzTx/><a:buFontTx/><a:buNone/><a:tabLst/><a:defRPr b="0" baseline="0" cap="none" i="0" spc="0" strike="noStrike" sz="1800" u="none" kumimoji="0" normalizeH="0"><a:ln><a:noFill/></a:ln><a:solidFill><a:srgbClr val="000000"/></a:solidFill><a:effectLst/><a:uFillTx/></a:defRPr></a:lvl3pPr><a:lvl4pPr marL="0" marR="0" indent="0" algn="l" defTabSz="914400" rtl="0" fontAlgn="auto" latinLnBrk="1" hangingPunct="0"><a:lnSpc><a:spcPct val="100000"/></a:lnSpc><a:spcBef><a:spcPts val="0"/></a:spcBef><a:spcAft><a:spcPts val="0"/></a:spcAft><a:buClrTx/><a:buSzTx/><a:buFontTx/><a:buNone/><a:tabLst/><a:defRPr b="0" baseline="0" cap="none" i="0" spc="0" strike="noStrike" sz="1800" u="none" kumimoji="0" normalizeH="0"><a:ln><a:noFill/></a:ln><a:solidFill><a:srgbClr val="000000"/></a:solidFill><a:effectLst/><a:uFillTx/></a:defRPr></a:lvl4pPr><a:lvl5pPr marL="0" marR="0" indent="0" algn="l" defTabSz="914400" rtl="0" fontAlgn="auto" latinLnBrk="1" hangingPunct="0"><a:lnSpc><a:spcPct val="100000"/></a:lnSpc><a:spcBef><a:spcPts val="0"/></a:spcBef><a:spcAft><a:spcPts val="0"/></a:spcAft><a:buClrTx/><a:buSzTx/><a:buFontTx/><a:buNone/><a:tabLst/><a:defRPr b="0" baseline="0" cap="none" i="0" spc="0" strike="noStrike" sz="1800" u="none" kumimoji="0" normalizeH="0"><a:ln><a:noFill/></a:ln><a:solidFill><a:srgbClr val="000000"/></a:solidFill><a:effectLst/><a:uFillTx/></a:defRPr></a:lvl5pPr><a:lvl6pPr marL="0" marR="0" indent="0" algn="l" defTabSz="914400" rtl="0" fontAlgn="auto" latinLnBrk="1" hangingPunct="0"><a:lnSpc><a:spcPct val="100000"/></a:lnSpc><a:spcBef><a:spcPts val="0"/></a:spcBef><a:spcAft><a:spcPts val="0"/></a:spcAft><a:buClrTx/><a:buSzTx/><a:buFontTx/><a:buNone/><a:tabLst/><a:defRPr b="0" baseline="0" cap="none" i="0" spc="0" strike="noStrike" sz="1800" u="none" kumimoji="0" normalizeH="0"><a:ln><a:noFill/></a:ln><a:solidFill><a:srgbClr val="000000"/></a:solidFill><a:effectLst/><a:uFillTx/></a:defRPr></a:lvl6pPr><a:lvl7pPr marL="0" marR="0" indent="0" algn="l" defTabSz="914400" rtl="0" fontAlgn="auto" latinLnBrk="1" hangingPunct="0"><a:lnSpc><a:spcPct val="100000"/></a:lnSpc><a:spcBef><a:spcPts val="0"/></a:spcBef><a:spcAft><a:spcPts val="0"/></a:spcAft><a:buClrTx/><a:buSzTx/><a:buFontTx/><a:buNone/><a:tabLst/><a:defRPr b="0" baseline="0" cap="none" i="0" spc="0" strike="noStrike" sz="1800" u="none" kumimoji="0" normalizeH="0"><a:ln><a:noFill/></a:ln><a:solidFill><a:srgbClr val="000000"/></a:solidFill><a:effectLst/><a:uFillTx/></a:defRPr></a:lvl7pPr><a:lvl8pPr marL="0" marR="0" indent="0" algn="l" defTabSz="914400" rtl="0" fontAlgn="auto" latinLnBrk="1" hangingPunct="0"><a:lnSpc><a:spcPct val="100000"/></a:lnSpc><a:spcBef><a:spcPts val="0"/></a:spcBef><a:spcAft><a:spcPts val="0"/></a:spcAft><a:buClrTx/><a:buSzTx/><a:buFontTx/><a:buNone/><a:tabLst/><a:defRPr b="0" baseline="0" cap="none" i="0" spc="0" strike="noStrike" sz="1800" u="none" kumimoji="0" normalizeH="0"><a:ln><a:noFill/></a:ln><a:solidFill><a:srgbClr val="000000"/></a:solidFill><a:effectLst/><a:uFillTx/></a:defRPr></a:lvl8pPr><a:lvl9pPr marL="0" marR="0" indent="0" algn="l" defTabSz="914400" rtl="0" fontAlgn="auto" latinLnBrk="1" hangingPunct="0"><a:lnSpc><a:spcPct val="100000"/></a:lnSpc><a:spcBef><a:spcPts val="0"/></a:spcBef><a:spcAft><a:spcPts val="0"/></a:spcAft><a:buClrTx/><a:buSzTx/><a:buFontTx/><a:buNone/><a:tabLst/><a:defRPr b="0" baseline="0" cap="none" i="0" spc="0" strike="noStrike" sz="1800" u="none" kumimoji="0" normalizeH="0"><a:ln><a:noFill/></a:ln><a:solidFill><a:srgbClr val="000000"/></a:solidFill><a:effectLst/><a:uFillTx/></a:defRPr></a:lvl9pPr></a:lstStyle><a:style><a:lnRef idx="0"/><a:fillRef idx="0"/><a:effectRef idx="0"/><a:fontRef idx="none"/></a:style></a:spDef><a:lnDef><a:spPr><a:noFill/><a:ln w="25400" cap="flat"><a:solidFill><a:schemeClr val="accent1"/></a:solidFill><a:prstDash val="solid"/><a:round/></a:ln><a:effectLst><a:outerShdw sx="100000" sy="100000" kx="0" ky="0" algn="b" rotWithShape="0" blurRad="38100" dist="20000" dir="5400000"><a:srgbClr val="000000"><a:alpha val="38000"/></a:srgbClr></a:outerShdw></a:effectLst><a:sp3d/></a:spPr><a:bodyPr rot="0" spcFirstLastPara="1" vertOverflow="overflow" horzOverflow="overflow" vert="horz" wrap="square" lIns="91439" tIns="45719" rIns="91439" bIns="45719" numCol="1" spcCol="38100" rtlCol="0" anchor="t" upright="0"><a:noAutofit/></a:bodyPr><a:lstStyle><a:defPPr marL="0" marR="0" indent="0" algn="l" defTabSz="914400" rtl="0" fontAlgn="auto" latinLnBrk="1" hangingPunct="0"><a:lnSpc><a:spcPct val="100000"/></a:lnSpc><a:spcBef><a:spcPts val="0"/></a:spcBef><a:spcAft><a:spcPts val="0"/></a:spcAft><a:buClrTx/><a:buSzTx/><a:buFontTx/><a:buNone/><a:tabLst/><a:defRPr b="0" baseline="0" cap="none" i="0" spc="0" strike="noStrike" sz="1800" u="none" kumimoji="0" normalizeH="0"><a:ln><a:noFill/></a:ln><a:solidFill><a:srgbClr val="000000"/></a:solidFill><a:effectLst/><a:uFillTx/></a:defRPr></a:defPPr><a:lvl1pPr marL="0" marR="0" indent="0" algn="l" defTabSz="914400" rtl="0" fontAlgn="auto" latinLnBrk="1" hangingPunct="0"><a:lnSpc><a:spcPct val="100000"/></a:lnSpc><a:spcBef><a:spcPts val="0"/></a:spcBef><a:spcAft><a:spcPts val="0"/></a:spcAft><a:buClrTx/><a:buSzTx/><a:buFontTx/><a:buNone/><a:tabLst/><a:defRPr b="0" baseline="0" cap="none" i="0" spc="0" strike="noStrike" sz="1800" u="none" kumimoji="0" normalizeH="0"><a:ln><a:noFill/></a:ln><a:solidFill><a:srgbClr val="000000"/></a:solidFill><a:effectLst/><a:uFillTx/></a:defRPr></a:lvl1pPr><a:lvl2pPr marL="0" marR="0" indent="0" algn="l" defTabSz="914400" rtl="0" fontAlgn="auto" latinLnBrk="1" hangingPunct="0"><a:lnSpc><a:spcPct val="100000"/></a:lnSpc><a:spcBef><a:spcPts val="0"/></a:spcBef><a:spcAft><a:spcPts val="0"/></a:spcAft><a:buClrTx/><a:buSzTx/><a:buFontTx/><a:buNone/><a:tabLst/><a:defRPr b="0" baseline="0" cap="none" i="0" spc="0" strike="noStrike" sz="1800" u="none" kumimoji="0" normalizeH="0"><a:ln><a:noFill/></a:ln><a:solidFill><a:srgbClr val="000000"/></a:solidFill><a:effectLst/><a:uFillTx/></a:defRPr></a:lvl2pPr><a:lvl3pPr marL="0" marR="0" indent="0" algn="l" defTabSz="914400" rtl="0" fontAlgn="auto" latinLnBrk="1" hangingPunct="0"><a:lnSpc><a:spcPct val="100000"/></a:lnSpc><a:spcBef><a:spcPts val="0"/></a:spcBef><a:spcAft><a:spcPts val="0"/></a:spcAft><a:buClrTx/><a:buSzTx/><a:buFontTx/><a:buNone/><a:tabLst/><a:defRPr b="0" baseline="0" cap="none" i="0" spc="0" strike="noStrike" sz="1800" u="none" kumimoji="0" normalizeH="0"><a:ln><a:noFill/></a:ln><a:solidFill><a:srgbClr val="000000"/></a:solidFill><a:effectLst/><a:uFillTx/></a:defRPr></a:lvl3pPr><a:lvl4pPr marL="0" marR="0" indent="0" algn="l" defTabSz="914400" rtl="0" fontAlgn="auto" latinLnBrk="1" hangingPunct="0"><a:lnSpc><a:spcPct val="100000"/></a:lnSpc><a:spcBef><a:spcPts val="0"/></a:spcBef><a:spcAft><a:spcPts val="0"/></a:spcAft><a:buClrTx/><a:buSzTx/><a:buFontTx/><a:buNone/><a:tabLst/><a:defRPr b="0" baseline="0" cap="none" i="0" spc="0" strike="noStrike" sz="1800" u="none" kumimoji="0" normalizeH="0"><a:ln><a:noFill/></a:ln><a:solidFill><a:srgbClr val="000000"/></a:solidFill><a:effectLst/><a:uFillTx/></a:defRPr></a:lvl4pPr><a:lvl5pPr marL="0" marR="0" indent="0" algn="l" defTabSz="914400" rtl="0" fontAlgn="auto" latinLnBrk="1" hangingPunct="0"><a:lnSpc><a:spcPct val="100000"/></a:lnSpc><a:spcBef><a:spcPts val="0"/></a:spcBef><a:spcAft><a:spcPts val="0"/></a:spcAft><a:buClrTx/><a:buSzTx/><a:buFontTx/><a:buNone/><a:tabLst/><a:defRPr b="0" baseline="0" cap="none" i="0" spc="0" strike="noStrike" sz="1800" u="none" kumimoji="0" normalizeH="0"><a:ln><a:noFill/></a:ln><a:solidFill><a:srgbClr val="000000"/></a:solidFill><a:effectLst/><a:uFillTx/></a:defRPr></a:lvl5pPr><a:lvl6pPr marL="0" marR="0" indent="0" algn="l" defTabSz="914400" rtl="0" fontAlgn="auto" latinLnBrk="1" hangingPunct="0"><a:lnSpc><a:spcPct val="100000"/></a:lnSpc><a:spcBef><a:spcPts val="0"/></a:spcBef><a:spcAft><a:spcPts val="0"/></a:spcAft><a:buClrTx/><a:buSzTx/><a:buFontTx/><a:buNone/><a:tabLst/><a:defRPr b="0" baseline="0" cap="none" i="0" spc="0" strike="noStrike" sz="1800" u="none" kumimoji="0" normalizeH="0"><a:ln><a:noFill/></a:ln><a:solidFill><a:srgbClr val="000000"/></a:solidFill><a:effectLst/><a:uFillTx/></a:defRPr></a:lvl6pPr><a:lvl7pPr marL="0" marR="0" indent="0" algn="l" defTabSz="914400" rtl="0" fontAlgn="auto" latinLnBrk="1" hangingPunct="0"><a:lnSpc><a:spcPct val="100000"/></a:lnSpc><a:spcBef><a:spcPts val="0"/></a:spcBef><a:spcAft><a:spcPts val="0"/></a:spcAft><a:buClrTx/><a:buSzTx/><a:buFontTx/><a:buNone/><a:tabLst/><a:defRPr b="0" baseline="0" cap="none" i="0" spc="0" strike="noStrike" sz="1800" u="none" kumimoji="0" normalizeH="0"><a:ln><a:noFill/></a:ln><a:solidFill><a:srgbClr val="000000"/></a:solidFill><a:effectLst/><a:uFillTx/></a:defRPr></a:lvl7pPr><a:lvl8pPr marL="0" marR="0" indent="0" algn="l" defTabSz="914400" rtl="0" fontAlgn="auto" latinLnBrk="1" hangingPunct="0"><a:lnSpc><a:spcPct val="100000"/></a:lnSpc><a:spcBef><a:spcPts val="0"/></a:spcBef><a:spcAft><a:spcPts val="0"/></a:spcAft><a:buClrTx/><a:buSzTx/><a:buFontTx/><a:buNone/><a:tabLst/><a:defRPr b="0" baseline="0" cap="none" i="0" spc="0" strike="noStrike" sz="1800" u="none" kumimoji="0" normalizeH="0"><a:ln><a:noFill/></a:ln><a:solidFill><a:srgbClr val="000000"/></a:solidFill><a:effectLst/><a:uFillTx/></a:defRPr></a:lvl8pPr><a:lvl9pPr marL="0" marR="0" indent="0" algn="l" defTabSz="914400" rtl="0" fontAlgn="auto" latinLnBrk="1" hangingPunct="0"><a:lnSpc><a:spcPct val="100000"/></a:lnSpc><a:spcBef><a:spcPts val="0"/></a:spcBef><a:spcAft><a:spcPts val="0"/></a:spcAft><a:buClrTx/><a:buSzTx/><a:buFontTx/><a:buNone/><a:tabLst/><a:defRPr b="0" baseline="0" cap="none" i="0" spc="0" strike="noStrike" sz="1800" u="none" kumimoji="0" normalizeH="0"><a:ln><a:noFill/></a:ln><a:solidFill><a:srgbClr val="000000"/></a:solidFill><a:effectLst/><a:uFillTx/></a:defRPr></a:lvl9pPr></a:lstStyle><a:style><a:lnRef idx="0"/><a:fillRef idx="0"/><a:effectRef idx="0"/><a:fontRef idx="none"/></a:style></a:lnDef><a:txDef><a:spPr><a:noFill/><a:ln w="12700" cap="flat"><a:noFill/><a:miter lim="400000"/></a:ln><a:effectLst/><a:sp3d/></a:spPr><a:bodyPr rot="0" spcFirstLastPara="1" vertOverflow="overflow" horzOverflow="overflow" vert="horz" wrap="square" lIns="45719" tIns="45719" rIns="45719" bIns="45719" numCol="1" spcCol="38100" rtlCol="0" anchor="t" upright="0"><a:spAutoFit/></a:bodyPr><a:lstStyle><a:defPPr marL="0" marR="0" indent="0" algn="l" defTabSz="914400" rtl="0" fontAlgn="auto" latinLnBrk="0" hangingPunct="0"><a:lnSpc><a:spcPct val="100000"/></a:lnSpc><a:spcBef><a:spcPts val="0"/></a:spcBef><a:spcAft><a:spcPts val="0"/></a:spcAft><a:buClrTx/><a:buSzTx/><a:buFontTx/><a:buNone/><a:tabLst/><a:defRPr b="0" baseline="0" cap="none" i="0" spc="0" strike="noStrike" sz="1800" u="none" kumimoji="0" normalizeH="0"><a:ln><a:noFill/></a:ln><a:solidFill><a:srgbClr val="000000"/></a:solidFill><a:effectLst/><a:uFillTx/><a:latin typeface="+mn-lt"/><a:ea typeface="+mn-ea"/><a:cs typeface="+mn-cs"/><a:sym typeface="Arial"/></a:defRPr></a:defPPr><a:lvl1pPr marL="0" marR="0" indent="0" algn="l" defTabSz="914400" rtl="0" fontAlgn="auto" latinLnBrk="1" hangingPunct="0"><a:lnSpc><a:spcPct val="100000"/></a:lnSpc><a:spcBef><a:spcPts val="0"/></a:spcBef><a:spcAft><a:spcPts val="0"/></a:spcAft><a:buClrTx/><a:buSzTx/><a:buFontTx/><a:buNone/><a:tabLst/><a:defRPr b="0" baseline="0" cap="none" i="0" spc="0" strike="noStrike" sz="1800" u="none" kumimoji="0" normalizeH="0"><a:ln><a:noFill/></a:ln><a:solidFill><a:srgbClr val="000000"/></a:solidFill><a:effectLst/><a:uFillTx/></a:defRPr></a:lvl1pPr><a:lvl2pPr marL="0" marR="0" indent="0" algn="l" defTabSz="914400" rtl="0" fontAlgn="auto" latinLnBrk="1" hangingPunct="0"><a:lnSpc><a:spcPct val="100000"/></a:lnSpc><a:spcBef><a:spcPts val="0"/></a:spcBef><a:spcAft><a:spcPts val="0"/></a:spcAft><a:buClrTx/><a:buSzTx/><a:buFontTx/><a:buNone/><a:tabLst/><a:defRPr b="0" baseline="0" cap="none" i="0" spc="0" strike="noStrike" sz="1800" u="none" kumimoji="0" normalizeH="0"><a:ln><a:noFill/></a:ln><a:solidFill><a:srgbClr val="000000"/></a:solidFill><a:effectLst/><a:uFillTx/></a:defRPr></a:lvl2pPr><a:lvl3pPr marL="0" marR="0" indent="0" algn="l" defTabSz="914400" rtl="0" fontAlgn="auto" latinLnBrk="1" hangingPunct="0"><a:lnSpc><a:spcPct val="100000"/></a:lnSpc><a:spcBef><a:spcPts val="0"/></a:spcBef><a:spcAft><a:spcPts val="0"/></a:spcAft><a:buClrTx/><a:buSzTx/><a:buFontTx/><a:buNone/><a:tabLst/><a:defRPr b="0" baseline="0" cap="none" i="0" spc="0" strike="noStrike" sz="1800" u="none" kumimoji="0" normalizeH="0"><a:ln><a:noFill/></a:ln><a:solidFill><a:srgbClr val="000000"/></a:solidFill><a:effectLst/><a:uFillTx/></a:defRPr></a:lvl3pPr><a:lvl4pPr marL="0" marR="0" indent="0" algn="l" defTabSz="914400" rtl="0" fontAlgn="auto" latinLnBrk="1" hangingPunct="0"><a:lnSpc><a:spcPct val="100000"/></a:lnSpc><a:spcBef><a:spcPts val="0"/></a:spcBef><a:spcAft><a:spcPts val="0"/></a:spcAft><a:buClrTx/><a:buSzTx/><a:buFontTx/><a:buNone/><a:tabLst/><a:defRPr b="0" baseline="0" cap="none" i="0" spc="0" strike="noStrike" sz="1800" u="none" kumimoji="0" normalizeH="0"><a:ln><a:noFill/></a:ln><a:solidFill><a:srgbClr val="000000"/></a:solidFill><a:effectLst/><a:uFillTx/></a:defRPr></a:lvl4pPr><a:lvl5pPr marL="0" marR="0" indent="0" algn="l" defTabSz="914400" rtl="0" fontAlgn="auto" latinLnBrk="1" hangingPunct="0"><a:lnSpc><a:spcPct val="100000"/></a:lnSpc><a:spcBef><a:spcPts val="0"/></a:spcBef><a:spcAft><a:spcPts val="0"/></a:spcAft><a:buClrTx/><a:buSzTx/><a:buFontTx/><a:buNone/><a:tabLst/><a:defRPr b="0" baseline="0" cap="none" i="0" spc="0" strike="noStrike" sz="1800" u="none" kumimoji="0" normalizeH="0"><a:ln><a:noFill/></a:ln><a:solidFill><a:srgbClr val="000000"/></a:solidFill><a:effectLst/><a:uFillTx/></a:defRPr></a:lvl5pPr><a:lvl6pPr marL="0" marR="0" indent="0" algn="l" defTabSz="914400" rtl="0" fontAlgn="auto" latinLnBrk="1" hangingPunct="0"><a:lnSpc><a:spcPct val="100000"/></a:lnSpc><a:spcBef><a:spcPts val="0"/></a:spcBef><a:spcAft><a:spcPts val="0"/></a:spcAft><a:buClrTx/><a:buSzTx/><a:buFontTx/><a:buNone/><a:tabLst/><a:defRPr b="0" baseline="0" cap="none" i="0" spc="0" strike="noStrike" sz="1800" u="none" kumimoji="0" normalizeH="0"><a:ln><a:noFill/></a:ln><a:solidFill><a:srgbClr val="000000"/></a:solidFill><a:effectLst/><a:uFillTx/></a:defRPr></a:lvl6pPr><a:lvl7pPr marL="0" marR="0" indent="0" algn="l" defTabSz="914400" rtl="0" fontAlgn="auto" latinLnBrk="1" hangingPunct="0"><a:lnSpc><a:spcPct val="100000"/></a:lnSpc><a:spcBef><a:spcPts val="0"/></a:spcBef><a:spcAft><a:spcPts val="0"/></a:spcAft><a:buClrTx/><a:buSzTx/><a:buFontTx/><a:buNone/><a:tabLst/><a:defRPr b="0" baseline="0" cap="none" i="0" spc="0" strike="noStrike" sz="1800" u="none" kumimoji="0" normalizeH="0"><a:ln><a:noFill/></a:ln><a:solidFill><a:srgbClr val="000000"/></a:solidFill><a:effectLst/><a:uFillTx/></a:defRPr></a:lvl7pPr><a:lvl8pPr marL="0" marR="0" indent="0" algn="l" defTabSz="914400" rtl="0" fontAlgn="auto" latinLnBrk="1" hangingPunct="0"><a:lnSpc><a:spcPct val="100000"/></a:lnSpc><a:spcBef><a:spcPts val="0"/></a:spcBef><a:spcAft><a:spcPts val="0"/></a:spcAft><a:buClrTx/><a:buSzTx/><a:buFontTx/><a:buNone/><a:tabLst/><a:defRPr b="0" baseline="0" cap="none" i="0" spc="0" strike="noStrike" sz="1800" u="none" kumimoji="0" normalizeH="0"><a:ln><a:noFill/></a:ln><a:solidFill><a:srgbClr val="000000"/></a:solidFill><a:effectLst/><a:uFillTx/></a:defRPr></a:lvl8pPr><a:lvl9pPr marL="0" marR="0" indent="0" algn="l" defTabSz="914400" rtl="0" fontAlgn="auto" latinLnBrk="1" hangingPunct="0"><a:lnSpc><a:spcPct val="100000"/></a:lnSpc><a:spcBef><a:spcPts val="0"/></a:spcBef><a:spcAft><a:spcPts val="0"/></a:spcAft><a:buClrTx/><a:buSzTx/><a:buFontTx/><a:buNone/><a:tabLst/><a:defRPr b="0" baseline="0" cap="none" i="0" spc="0" strike="noStrike" sz="1800" u="none" kumimoji="0" normalizeH="0"><a:ln><a:noFill/></a:ln><a:solidFill><a:srgbClr val="000000"/></a:solidFill><a:effectLst/><a:uFillTx/></a:defRPr></a:lvl9pPr></a:lstStyle><a:style><a:lnRef idx="0"/><a:fillRef idx="0"/><a:effectRef idx="0"/><a:fontRef idx="none"/></a:style></a:txDef></a:objectDefaults></a:theme>\n'
							);
							zipExcel.file("xl/workbook.xml",
								'<?xml version="1.0" encoding="UTF-8"?>'
								+ '<workbook xmlns="http://schemas.openxmlformats.org/spreadsheetml/2006/main" xmlns:r="http://schemas.openxmlformats.org/officeDocument/2006/relationships" xmlns:mc="http://schemas.openxmlformats.org/markup-compatibility/2006" mc:Ignorable="x15" xmlns:x15="http://schemas.microsoft.com/office/spreadsheetml/2010/11/main">'
								+ '<fileVersion appName="xl" lastEdited="6" lowestEdited="6" rupBuild="14420"/>'
								+ '<workbookPr defaultThemeVersion="153222"/>'
								+ '<bookViews><workbookView xWindow="0" yWindow="0" windowWidth="15960" windowHeight="18080"/></bookViews>'
								+ '<sheets><sheet name="Sheet1" sheetId="1" r:id="rId1"/></sheets>'
								+ '<calcPr calcId="0"/><oleSize ref="A1"/>'
								+ '</workbook>\n'
							);
							zipExcel.file("xl/worksheets/_rels/sheet1.xml.rels",
								'<?xml version="1.0" encoding="UTF-8"?>'
								+ '<Relationships xmlns="http://schemas.openxmlformats.org/package/2006/relationships">'
								+ '  <Relationship Id="rId1" Type="http://schemas.openxmlformats.org/officeDocument/2006/relationships/table" Target="../tables/table1.xml"/>'
								+ '</Relationships>\n'
							);
						}

						// `sharedStrings.xml`
						{
							var strSharedStrings = '<?xml version="1.0" encoding="UTF-8" standalone="yes"?>';
							strSharedStrings += '<sst xmlns="http://schemas.openxmlformats.org/spreadsheetml/2006/main" count="'+ (rel.data[0].labels.length + rel.data.length + 1) +'" uniqueCount="'+ (rel.data[0].labels.length + rel.data.length +1) +'">'

							// A: Add Labels
							rel.data[0].labels.forEach(function(label,idx){ strSharedStrings += '<si><t>'+ label +'</t></si>'; });

							// B: Add Series
							rel.data.forEach(function(objData,idx){ strSharedStrings += '<si><t>'+ (objData.name || ' ') +'</t></si>'; });

							// C: Add 'blank' for A1
							strSharedStrings += '<si><t xml:space="preserve"></t></si>';

							strSharedStrings += '</sst>\n';
							zipExcel.file("xl/sharedStrings.xml", strSharedStrings);
						}

						// tables/table1.xml
						{
							var strTableXml = '<?xml version="1.0" encoding="UTF-8" standalone="yes"?>';
							strTableXml += '<table xmlns="http://schemas.openxmlformats.org/spreadsheetml/2006/main" id="1" name="Table1" displayName="Table1" ref="A1:'+ LETTERS[rel.data.length] + (rel.data[0].labels.length+1) +'" totalsRowShown="0">';
							strTableXml += '<tableColumns count="' + (rel.data[0].labels.length+1) +'">';
							strTableXml += '<tableColumn id="1" name=" "/>';
							rel.data[0].labels.forEach(function(label,idx){ strTableXml += '<tableColumn id="'+ (idx+2) +'" name="'+ label +'"/>' });
							strTableXml += '</tableColumns>';
							strTableXml += '<tableStyleInfo showFirstColumn="0" showLastColumn="0" showRowStripes="1" showColumnStripes="0"/>';
							strTableXml += '</table>';
							zipExcel.file("xl/tables/table1.xml", strTableXml);
						}

						// worksheets/sheet1.xml
						var strSheetXml = '<?xml version="1.0" encoding="UTF-8" standalone="yes"?>';
						strSheetXml += '<worksheet xmlns="http://schemas.openxmlformats.org/spreadsheetml/2006/main" xmlns:r="http://schemas.openxmlformats.org/officeDocument/2006/relationships" xmlns:mc="http://schemas.openxmlformats.org/markup-compatibility/2006" mc:Ignorable="x14ac" xmlns:x14ac="http://schemas.microsoft.com/office/spreadsheetml/2009/9/ac">'
						strSheetXml += '<dimension ref="A1:'+ LETTERS[rel.data.length] + (rel.data[0].labels.length+1) +'"/>';
						strSheetXml += '<sheetViews><sheetView tabSelected="1" workbookViewId="0"><selection activeCell="B1" sqref="B1"/></sheetView></sheetViews>';
						strSheetXml += '<sheetFormatPr defaultRowHeight="15"/>';
						strSheetXml += '<cols>';
						strSheetXml += '<col min="10" max="100" width="20" customWidth="1"/>';
						rel.data[0].labels.forEach(function(){ strSheetXml += '<col min="10" max="100" width="10" customWidth="1"/>' });
						strSheetXml += '</cols>';
						strSheetXml += '<sheetData>';

						/* EX: INPUT: `rel.data`
						[
							{ name:'Red', labels:['Jan..May-17'], values:[11,13,14,15,16] },
							{ name:'Amb', labels:['Jan..May-17'], values:[22, 6, 7, 8, 9] },
							{ name:'Grn', labels:['Jan..May-17'], values:[33,32,42,53,63] }
						];
						*/
						/* EX: OUTPUT: lineChart Worksheet:
							-|---A---|--B--|--C--|--D--|
							1|       | Red | Amb | Grn |
							2|Jan-17 |   11|   22|   33|
							3|Feb-17 |   55|   43|   70|
							4|Mar-17 |   56|  143|   99|
							5|Apr-17 |   65|    3|  120|
							6|May-17 |   75|   93|  170|
							-|-------|-----|-----|-----|
						*/

						// A: Create header row first (NOTE: Start at index=1 as headers cols start with 'B')
						strSheetXml += '<row r="1">';
						strSheetXml += '<c r="A1" t="s"><v>'+ (rel.data.length + rel.data[0].labels.length) +'</v></c>';
						for (var idx=1; idx<=rel.data[0].labels.length; idx++) {
							// FIXME: Max cols is 52
							strSheetXml += '<c r="'+ ( idx < 26 ? LETTERS[idx] : 'A'+LETTERS[idx%LETTERS.length] ) +'1" t="s">'; // NOTE: use `t="s"` for label cols!
							strSheetXml += '<v>'+ (idx-1) +'</v>';
							strSheetXml += '</c>';
						}
						strSheetXml += '</row>';

						// B: Add data row(s)
						rel.data.forEach(function(row,idx){
							// Leading col is reserved for the label, so hard-code it, then loop over col values
							strSheetXml += '<row r="'+ (idx+2) +'">';
							strSheetXml += '<c r="A'+ (idx+2) +'" t="s">';
							strSheetXml += '<v>'+ (rel.data[0].values.length + idx + 1) +'</v>';
							strSheetXml += '</c>';
							row.values.forEach(function(val,idy){
								strSheetXml += '<c r="'+ ( (idy+1) < 26 ? LETTERS[(idy+1)] : 'A'+LETTERS[(idy+1)%LETTERS.length] ) +''+ (idx+2) +'">';
								strSheetXml += '<v>'+ val +'</v>';
								strSheetXml += '</c>';
							});
							strSheetXml += '</row>';
						});

						strSheetXml += '</sheetData>';
						strSheetXml += '<pageMargins left="0.7" right="0.7" top="0.75" bottom="0.75" header="0.3" footer="0.3"/>';
						//strSheetXml += '<tableParts count="1"><tablePart r:id="rId1"/></tableParts>'; // Causes unreadable error in O365
						strSheetXml += '</worksheet>\n';
						zipExcel.file("xl/worksheets/sheet1.xml", strSheetXml);

						// C: Add XLSX to PPTX export
						zipExcel.generateAsync({type:'base64'})
						.then(function(content){
							// 1: Create the embedded Excel worksheet with labels and data
							zip.file( "ppt/embeddings/Microsoft_Excel_Worksheet"+ (rel.rId-1) +".xlsx", content, {base64:true} );

							// 2: Create the chart.xml and rels files
							zip.file("ppt/charts/_rels/"+ rel.fileName +".rels",
								'<?xml version="1.0" encoding="UTF-8" standalone="yes"?>'
								+ '<Relationships xmlns="http://schemas.openxmlformats.org/package/2006/relationships">'
								+ '<Relationship Id="rId'+ (rel.rId-1) +'" Type="http://schemas.openxmlformats.org/officeDocument/2006/relationships/package" Target="../embeddings/Microsoft_Excel_Worksheet'+ (rel.rId-1) +'.xlsx"/>'
								+ '</Relationships>'
							);
							zip.file("ppt/charts/"+rel.fileName, makeXmlCharts(rel));

							// 3: Done
							resolve();
						})
						.catch(function(strErr){
							reject(strErr);
						});
					}) );
				}
				else if ( rel.type != 'online' && rel.type != 'hyperlink' ) {
					// A: Loop vars
					var data = rel.data;

					// B: Users will undoubtedly pass various string formats, so modify as needed
					if      ( data.indexOf(',') == -1 && data.indexOf(';') == -1 ) data = 'image/png;base64,' + data;
					else if ( data.indexOf(',') == -1                            ) data = 'image/png;base64,' + data;
					else if ( data.indexOf(';') == -1                            ) data = 'image/png;' + data;

					// C: Add media
					zip.file( rel.Target.replace('..','ppt'), data.split(',').pop(), {base64:true} );
				}
			});
		});

		// STEP 3: Wait for Promises (if any) then push the PPTX file to client-browser
		Promise.all( arrChartPromises )
		.then(function(arrResults){
			var strExportName = ((gObjPptx.fileName.toLowerCase().indexOf('.ppt') > -1) ? gObjPptx.fileName : gObjPptx.fileName+gObjPptx.fileExtn);
			if ( NODEJS ) {
				if ( callback ) {
					if ( strExportName.indexOf('http') == 0 ) {
						zip.generateAsync({type:'nodebuffer'}).then(function(content){ callback(content); });
					}
					else {
						zip.generateAsync({type:'nodebuffer'}).then(function(content){ fs.writeFile(strExportName, content, callback(strExportName)); });
					}
				}
				else
					zip.generateAsync({type:'nodebuffer'}).then(function(content){ fs.writeFile(strExportName, content); });
			}
			else {
				zip.generateAsync({type:'blob'}).then(function(content){ writeFileToBrowser(strExportName, content, callback); });
			}
		})
		.catch(function(strErr){
			console.error(strErr);
		});
	}

	function writeFileToBrowser(strExportName, content, callback) {
		// STEP 1: Create element
		var a = document.createElement("a");
		document.body.appendChild(a);
		a.style = "display: none";

		// STEP 2: Download file to browser
		// DESIGN: Use `createObjectURL()` (or MS-specific func for IE11) to D/L files in client browsers (FYI: synchronously executed)
		if ( window.navigator.msSaveOrOpenBlob ) {
			// REF: https://docs.microsoft.com/en-us/microsoft-edge/dev-guide/html5/file-api/blob
			blobObject = new Blob([content]);
			$(a).click(function(){
				window.navigator.msSaveOrOpenBlob(blobObject, strExportName);
			});
			a.click();

			// Clean-up
			document.body.removeChild(a);

			// LAST: Callback (if any)
			if ( callback ) callback(strExportName);
		}
		else if ( window.URL.createObjectURL ) {
			var blob = new Blob([content], {type: "octet/stream"});
			var url = window.URL.createObjectURL(blob);
			a.href = url;
			a.download = strExportName;
			a.click();

			// Clean-up (NOTE: Add a slight delay before removing to avoid 'blob:null' error in Firefox Issue#81)
			setTimeout(function(){
				window.URL.revokeObjectURL(url);
				document.body.removeChild(a);
			}, 100);

			// LAST: Callback (if any)
			if ( callback ) callback(strExportName);
		}
	}

	/**
	 * DESC: Convert component value to hex value
	 */
	function componentToHex(c) {
		var hex = c.toString(16);
		return hex.length == 1 ? "0" + hex : hex;
	}

	/**
	 * DESC: Used by `addSlidesForTable()` to convert RGB colors from jQuery selectors to Hex for Presentation colors
	 */
	function rgbToHex(r, g, b) {
		if (! Number.isInteger(r)) { try { console.warn('Integer expected!'); } catch(ex){} }
		return (componentToHex(r) + componentToHex(g) + componentToHex(b)).toUpperCase();
	}

	function inch2Emu(inches) {
		// FIRST: Provide Caller Safety: Numbers may get conv<->conv during flight, so be kind and do some simple checks to ensure inches were passed
		// Any value over 100 damn sure isnt inches, must be EMU already, so just return it
		if (inches > 100) return inches;
		if ( typeof inches == 'string' ) inches = Number( inches.replace(/in*/gi,'') );
		return Math.round(EMU * inches);
	}

	function getSizeFromImage(inImgUrl) {
		if ( NODEJS ) {
			try {
				var dimensions = sizeOf(inImgUrl);
				return { width:dimensions.width, height:dimensions.height };
			}
			catch(ex) {
				console.error('ERROR: Unable to read image: '+inImgUrl);
				return { width:0, height:0 };
			}
		}

		// A: Create
		var image = new Image();

		// B: Set onload event
		image.onload = function(){
			// FIRST: Check for any errors: This is the best method (try/catch wont work, etc.)
			if (this.width + this.height == 0) { return { width:0, height:0 }; }
			var obj = { width:this.width, height:this.height };
			return obj;
		};
		image.onerror = function(){
			try { console.error( '[Error] Unable to load image: ' + inImgUrl ); } catch(ex){}
		};

		// C: Load image
		image.src = inImgUrl;
	}

	function convertImgToDataURLviaCanvas(slideRel){
		// A: Create
		var image = new Image();

		// B: Set onload event
		image.onload = function(){
			// First: Check for any errors: This is the best method (try/catch wont work, etc.)
			if (this.width + this.height == 0) { this.onerror(); return; }
			var canvas = document.createElement('CANVAS');
			var ctx = canvas.getContext('2d');
			canvas.height = this.height;
			canvas.width  = this.width;
			ctx.drawImage(this, 0, 0);
			// Users running on local machine will get the following error:
			// "SecurityError: Failed to execute 'toDataURL' on 'HTMLCanvasElement': Tainted canvases may not be exported."
			// when the canvas.toDataURL call executes below.
			try { callbackImgToDataURLDone( canvas.toDataURL(slideRel.type), slideRel ); }
			catch(ex) {
				this.onerror();
				if ( window.location.href.indexOf('file:') == 0 ) {
					console.warn("WARNING: You are running this in a local web browser, which means you cant read local files! (use '--allow-file-access-from-files' flag with Chrome, etc.)");
				}
				return;
			}
			canvas = null;
		};
		image.onerror = function(){
			try {
				if ( typeof window !== 'undefined' && window.location.href.indexOf('file:') == 0 ) {
					console.warn("WARNING: You are running this in a local web browser, which means you cant read local files! (use '--allow-file-access-from-files' flag with Chrome, etc.)");
				}
				console.error('Unable to load image: "'+ slideRel.path +'"\nPlease check the image URL:\n'+ ( slideRel.path.indexOf('/') == 0 ? slideRel.path : window.location.href.substring(0,window.location.href.lastIndexOf('/')+1) + slideRel.path ) );
			} catch(ex){}
			// Return a predefined "Broken image" graphic so the user will see something on the slide
			callbackImgToDataURLDone(IMG_BROKEN, slideRel);
		};

		// C: Load image
		image.src = slideRel.path;
	}

	function callbackImgToDataURLDone(inStr, slideRel){
		var intEmpty = 0;

		// STEP 1: Set data for this rel, count outstanding
		$.each(gObjPptx.slides, function(i,slide){
			$.each(slide.rels, function(i,rel){
				if ( rel.path == slideRel.path ) rel.data = inStr;
				if ( !rel.data ) intEmpty++;
			});
		});

		// STEP 2: Continue export process if all rels have base64 `data` now
		if ( intEmpty == 0 ) doExportPresentation();
	}

	function getShapeInfo(shapeName) {
		if ( !shapeName ) return gObjPptxShapes.RECTANGLE;

		if ( typeof shapeName == 'object' && shapeName.name && shapeName.displayName && shapeName.avLst ) return shapeName;

		if ( gObjPptxShapes[shapeName] ) return gObjPptxShapes[shapeName];

		var objShape = gObjPptxShapes.filter(function(obj){ return obj.name == shapeName || obj.displayName; })[0];
		if ( typeof objShape !== 'undefined' && objShape != null ) return objShape;

		return gObjPptxShapes.RECTANGLE;
	}

	function getSmartParseNumber(inVal, inDir) {
		// FIRST: Convert string numeric value if reqd
		if ( typeof inVal == 'string' && !isNaN(Number(inVal)) ) inVal = Number(inVal);

		// CASE 1: Number in inches
		// Figure any number less than 100 is inches
		if ( typeof inVal == 'number' && inVal < 100 ) return inch2Emu(inVal);

		// CASE 2: Number is already converted to something other than inches
		// Figure any number greater than 100 is not inches! :)  Just return it (its EMU already i guess??)
		if ( typeof inVal == 'number' && inVal >= 100 ) return inVal;

		// CASE 3: Percentage (ex: '50%')
		if ( typeof inVal == 'string' && inVal.indexOf('%') > -1 ) {
			if ( inDir && inDir == 'X') return Math.round( (parseInt(inVal,10) / 100) * gObjPptx.pptLayout.width  );
			if ( inDir && inDir == 'Y') return Math.round( (parseInt(inVal,10) / 100) * gObjPptx.pptLayout.height );
			// Default: Assume width (x/cx)
			return Math.round( (parseInt(inVal,10) / 100) * gObjPptx.pptLayout.width );
		}

		// LAST: Default value
		return 0;
	}

	/**
	 * DESC: Replace special XML characters with HTML-encoded strings
	 */
	function decodeXmlEntities(inStr) {
		// NOTE: Dont use short-circuit eval here as value c/b "0" (zero) etc.!
		if ( typeof inStr === 'undefined' || inStr == null ) return "";
		return inStr.toString().replace(/&/g,'&amp;').replace(/</g,'&lt;').replace(/>/g,'&gt;').replace(/"/g,'&quot;').replace(/\'/g,'&apos;');
	}

	function createHyperlinkRels(inText, slideRels) {
		var arrTextObjects = [];

		// Only text objects can have hyperlinks, so return if this is plain text/number
		if ( typeof inText === 'string' || typeof inText === 'number' ) return;
		// IMPORTANT: Check for isArray before typeof=object, or we'll exhaust recursion!
		else if ( Array.isArray(inText) ) arrTextObjects = inText;
		else if ( typeof inText === 'object' ) arrTextObjects = [inText];

		arrTextObjects.forEach(function(text,idx){
			// `text` can be an array of other `text` objects (table cell word-level formatting), so use recursion
			if ( Array.isArray(text) ) createHyperlinkRels(text, slideRels);
			else if ( text && typeof text === 'object' && text.options && text.options.hyperlink && !text.options.hyperlink.rId ) {
				if ( typeof text.options.hyperlink !== 'object' ) console.log("ERROR: text `hyperlink` option should be an object. Ex: `hyperlink: {url:'https://github.com'}` ");
				else if ( !text.options.hyperlink.url || typeof text.options.hyperlink.url !== 'string' ) console.log("ERROR: 'hyperlink.url is required and/or should be a string'");
				else {
					var intRels = 1;
					gObjPptx.slides.forEach(function(slide,idx){ intRels += slide.rels.length; });
					var intRelId = intRels+1;

					slideRels.push({
						type: 'hyperlink',
						data: 'dummy',
						rId:  intRelId,
						Target: text.options.hyperlink.url
					});

					text.options.hyperlink.rId = intRelId;
				}
			}
		});
	}

	/**
	* Magic happens here
	*/
	function parseTextToLines(cell, inWidth) {
		var CHAR = 2.2 + (cell.opts && cell.opts.lineWeight ? cell.opts.lineWeight : 0); // Character Constant (An approximation of the Golden Ratio)
		var CPL = (inWidth*EMU / ( (cell.opts.font_size || DEF_FONT_SIZE)/CHAR )); // Chars-Per-Line
		var arrLines = [];
		var strCurrLine = '';

		// Allow a single space/whitespace as cell text
		if ( cell.text && cell.text.trim() == '' ) return [' '];

		// A: Remove leading/trailing space
		var inStr = (cell.text || '').toString().trim();

		// B: Build line array
		$.each(inStr.split('\n'), function(i,line){
			$.each(line.split(' '), function(i,word){
				if ( strCurrLine.length + word.length + 1 < CPL ) {
					strCurrLine += (word + " ");
				}
				else {
					if ( strCurrLine ) arrLines.push( strCurrLine );
					strCurrLine = (word + " ");
				}
			});
			// All words for this line have been exhausted, flush buffer to new line, clear line var
			if ( strCurrLine ) arrLines.push( $.trim(strCurrLine) + CRLF );
			strCurrLine = '';
		});

		// C: Remove trailing linebreak
		arrLines[(arrLines.length-1)] = $.trim(arrLines[(arrLines.length-1)]);

		// D: Return lines
		return arrLines;
	}

	/**
	* Magic happens here
	*/
	function getSlidesForTableRows(inArrRows, opts) {
		var LINEH_MODIFIER = 1.9;
		var opts = opts || {};
		var arrInchMargins = DEF_SLIDE_MARGIN_IN; // (0.5" on all sides)
		var arrObjTabHeadRows = [], arrObjTabBodyRows = [], arrObjTabFootRows = [];
		var arrObjSlides = [], arrRows = [], currRow = [];
		var intTabW = 0, emuTabCurrH = 0;
		var emuSlideTabW = EMU*1, emuSlideTabH = EMU*1;
		var arrObjTabHeadRows = opts.arrObjTabHeadRows || '';
		var numCols = 0;

		if (opts.debug) console.log('------------------------------------');
		if (opts.debug) console.log('opts.w ............. = '+ (opts.w||'').toString());
		if (opts.debug) console.log('opts.colW .......... = '+ (opts.colW||'').toString());
		if (opts.debug) console.log('opts.slideMargin ... = '+ (opts.slideMargin||'').toString());

		// NOTE: Use default size as zero cell margin is causing our tables to be too large and touch bottom of slide!
		if ( !opts.slideMargin && opts.slideMargin != 0 ) opts.slideMargin = DEF_SLIDE_MARGIN_IN[0];

		// STEP 1: Calc margins/usable space
		if ( opts.slideMargin || opts.slideMargin == 0 ) {
			if ( Array.isArray(opts.slideMargin) ) arrInchMargins = opts.slideMargin;
			else if ( !isNaN(opts.slideMargin) ) arrInchMargins = [opts.slideMargin, opts.slideMargin, opts.slideMargin, opts.slideMargin];
		}
		else if ( opts && opts.master && opts.master.margin && gObjPptxMasters) {
			if ( Array.isArray(opts.master.margin) ) arrInchMargins = opts.master.margin;
			else if ( !isNaN(opts.master.margin) ) arrInchMargins = [opts.master.margin, opts.master.margin, opts.master.margin, opts.master.margin];
		}

		// STEP 2: Calc number of columns
		// NOTE: Cells may have a colspan, so merely taking the length of the [0] (or any other) row is not
		// ....: sufficient to determine column count. Therefore, check each cell for a colspan and total cols as reqd
		inArrRows[0].forEach(function(cell,idx){
			if (!cell) cell = {};
			var cellOpts = cell.options || cell.opts || null; // DEPRECATED (`opts`)
			numCols += ( cellOpts && cellOpts.colspan ? cellOpts.colspan : 1 );
		});

		if (opts.debug) console.log('arrInchMargins ..... = '+ arrInchMargins.toString());
		if (opts.debug) console.log('numCols ............ = '+ numCols );

		// Calc opts.w if we can
		if ( !opts.w && opts.colW ) {
			if ( Array.isArray(opts.colW) ) opts.colW.forEach(function(val,idx){ opts.w += val });
			else { opts.w = opts.colW * numCols }
		}

		// STEP 2: Calc usable space/table size now that we have usable space calc'd
		emuSlideTabW = ( opts.w ? inch2Emu(opts.w) : (gObjPptx.pptLayout.width - inch2Emu((opts.x || arrInchMargins[1]) + arrInchMargins[3])) );
		if (opts.debug) console.log('emuSlideTabW (in) ........ = '+ (emuSlideTabW/EMU).toFixed(1) );
		if (opts.debug) console.log('gObjPptx.pptLayout.h ..... = '+ (gObjPptx.pptLayout.height/EMU));

		// STEP 3: Calc column widths if needed so we can subsequently calc lines (we need `emuSlideTabW`!)
		if ( !opts.colW || !Array.isArray(opts.colW) ) {
			if ( opts.colW && !isNaN(Number(opts.colW)) ) {
				var arrColW = [];
				inArrRows[0].forEach(function(cell,idx){ arrColW.push( opts.colW ) });
				opts.colW = [];
				arrColW.forEach(function(val,idx){ opts.colW.push(val) });
			}
			// No column widths provided? Then distribute cols.
			else {
				opts.colW = [];
				for (var iCol=0; iCol<numCols; iCol++) { opts.colW.push( (emuSlideTabW/EMU/numCols) ); }
			}
		}

		// STEP 4: Iterate over each line and perform magic =========================
		// NOTE: inArrRows will be an array of {text:'', opts{}} whether from `addSlidesForTable()` or `.addTable()`
		inArrRows.forEach(function(row,iRow){
			// A: Reset ROW variables
			var arrCellsLines = [], arrCellsLineHeights = [], emuRowH = 0, intMaxLineCnt = 0, intMaxColIdx = 0;

			// B: Calc usable vertical space/table height
			// NOTE: Use margins after the first Slide (dont re-use opt.y - it could've been halfway down the page!) (ISSUE#43,ISSUE#47,ISSUE#48)
			if ( arrObjSlides.length > 0 ) {
				emuSlideTabH = ( gObjPptx.pptLayout.height - inch2Emu( (opts.y/EMU < arrInchMargins[0] ? opts.y/EMU : arrInchMargins[0]) + arrInchMargins[2]) );
				// Use whichever is greater: area between margins or the table H provided (dont shrink usable area - the whole point of over-riding X on paging is to *increarse* usable space)
				if ( emuSlideTabH < opts.h ) emuSlideTabH = opts.h;
			}
			else emuSlideTabH = ( opts.h ? opts.h : (gObjPptx.pptLayout.height - inch2Emu((opts.y/EMU || arrInchMargins[0]) + arrInchMargins[2])) );
			if (opts.debug) console.log('* Slide '+arrObjSlides.length+': emuSlideTabH (in) ........ = '+ (emuSlideTabH/EMU).toFixed(1));

			// C: Parse and store each cell's text into line array (**MAGIC HAPPENS HERE**)
			row.forEach(function(cell,iCell){
				// FIRST: REALITY-CHECK:
				if (!cell) cell = {};

				// DESIGN: Cells are henceforth {objects} with `text` and `opts`
				var lines = [];

				// 1: Cleanse data
				if ( !isNaN(cell) || typeof cell === 'string' ) {
					// Grab table formatting `opts` to use here so text style/format inherits as it should
					cell = { text:cell.toString(), opts:opts };
				}
				else if ( typeof cell === 'object' ) {
					// ARG0: `text`
					if ( typeof cell.text === 'number' ) cell.text = cell.text.toString();
					else if ( typeof cell.text === 'undefined' || cell.text == null ) cell.text = "";

					// ARG1: `options`
					var opt = cell.options || cell.opts || {}; // Legacy support for `opts` (<= v1.2.0)
					cell.opts = opt; // This odd soln is needed until `opts` can be safely discarded (DEPRECATED)
				}
				// Capture some table options for use in other functions
				cell.opts.lineWeight = opts.lineWeight;

				// 2: Create a cell object for each table column
				currRow.push({ text:'', opts:cell.opts });

				// 3: Parse cell contents into lines (**MAGIC HAPPENSS HERE**)
				var lines = parseTextToLines(cell, (opts.colW[iCell]/ONEPT));
				arrCellsLines.push( lines );
				//if (opts.debug) console.log('Cell:'+iCell+' - lines:'+lines.length);

				// 4: Keep track of max line count within all row cells
				if ( lines.length > intMaxLineCnt ) { intMaxLineCnt = lines.length; intMaxColIdx = iCell; }
				var lineHeight = inch2Emu((cell.opts.font_size || opts.font_size || DEF_FONT_SIZE) * LINEH_MODIFIER / 100);
				// NOTE: Exempt cells with `rowspan` from increasing lineHeight (or we could create a new slide when unecessary!)
				if ( cell.opts && cell.opts.rowspan ) lineHeight = 0;

				// 5: Add cell margins to lineHeight (if any)
				if ( cell.opts.margin ) {
					if ( cell.opts.margin[0] ) lineHeight += (cell.opts.margin[0]*ONEPT) / intMaxLineCnt;
					if ( cell.opts.margin[2] ) lineHeight += (cell.opts.margin[2]*ONEPT) / intMaxLineCnt;
				}

				// Add to array
				arrCellsLineHeights.push( Math.round(lineHeight) );
			});

			// D: AUTO-PAGING: Add text one-line-a-time to this row's cells until: lines are exhausted OR table H limit is hit
			for (var idx=0; idx<intMaxLineCnt; idx++) {
				// 1: Add the current line to cell
				for (var col=0; col<arrCellsLines.length; col++) {
					// A: Commit this slide to Presenation if table Height limit is hit
					if ( emuTabCurrH + arrCellsLineHeights[intMaxColIdx] > emuSlideTabH ) {
						if (opts.debug) console.log('--------------- New Slide Created ---------------');
						if (opts.debug) console.log(' (calc) '+ (emuTabCurrH/EMU).toFixed(1) +'+'+ (arrCellsLineHeights[intMaxColIdx]/EMU).toFixed(1) +' > '+ emuSlideTabH/EMU.toFixed(1));
						if (opts.debug) console.log('--------------- New Slide Created ---------------');
						// 1: Add the current row to table
						// NOTE: Edge cases can occur where we create a new slide only to have no more lines
						// ....: and then a blank row sits at the bottom of a table!
						// ....: Hence, we verify all cells have text before adding this final row.
						$.each(currRow, function(i,cell){
							if (cell.text.length > 0 ) {
								// IMPORTANT: use jQuery extend (deep copy) or cell will mutate!!
								arrRows.push( $.extend(true, [], currRow) );
								return false; // break out of .each loop
							}
						});
						// 2: Add new Slide with current array of table rows
						arrObjSlides.push( $.extend(true, [], arrRows) );
						// 3: Empty rows for new Slide
						arrRows.length = 0;
						// 4: Reset current table height for new Slide
						emuTabCurrH = 0; // This row's emuRowH w/b added below
						// 5: Empty current row's text (continue adding lines where we left off below)
						$.each(currRow,function(i,cell){ cell.text = ''; });
						// 6: Auto-Paging Options: addHeaderToEach
						if ( opts.addHeaderToEach && arrObjTabHeadRows ) {
							var headRow = [];
							$.each(arrObjTabHeadRows[0], function(iCell,cell){
								headRow.push({ text:cell.text, opts:cell.opts });
								var lines = parseTextToLines(cell,(opts.colW[iCell]/ONEPT));
								if ( lines.length > intMaxLineCnt ) { intMaxLineCnt = lines.length; intMaxColIdx = iCell; }
							});
							arrRows.push( $.extend(true, [], headRow) );
						}
					}

					// B: Add next line of text to this cell
					if ( arrCellsLines[col][idx] ) currRow[col].text += arrCellsLines[col][idx];
				}

				// 2: Add this new rows H to overall (use cell with the most lines as the determiner for overall row Height)
				emuTabCurrH += arrCellsLineHeights[intMaxColIdx];
			}

			if (opts.debug) console.log('-> '+iRow+ ' row done!');
			if (opts.debug) console.log('-> emuTabCurrH (in) . = '+ (emuTabCurrH/EMU).toFixed(1));

			// E: Flush row buffer - Add the current row to table, then truncate row cell array
			// IMPORTANT: use jQuery extend (deep copy) or cell will mutate!!
			if (currRow.length) arrRows.push( $.extend(true,[],currRow) );
			currRow.length = 0;
		});

		// STEP 4-2: Flush final row buffer to slide
		arrObjSlides.push( $.extend(true,[],arrRows) );

		// LAST:
		if (opts.debug) { console.log('arrObjSlides count = '+arrObjSlides.length); console.log(arrObjSlides); }
		return arrObjSlides;
	}

	function correctLayoutOptions(layoutOpts) {
		['x', 'y', 'w', 'h'].forEach(function(key) {
			var val = layoutOpts[key];
			if (isNaN(Number(val)) || val < 0 || val > 1) {
				console.warn('Warning: chart.layout.' + key + ' can only be 0-1');
				delete layoutOpts[key]; // remove invalid value so that default will be used
			}
		});

	/**
	 * Checks grid line properties and correct them if needed.
	 * @param {Object} glOpts chart.gridLine options
	 */
	function correctGridLineOptions(glOpts) {
		if ( !glOpts || glOpts === 'none' ) return;
		if ( glOpts.size !== undefined && (isNaN(Number(glOpts.size)) || glOpts.size <= 0) ) {
			console.warn('Warning: chart.gridLine.size must be greater than 0.');
			delete glOpts.size; // delete prop to used defaults
		}
		if ( glOpts.style && ['solid', 'dash', 'dot'].indexOf(glOpts.style) < 0 ) {
			console.warn('Warning: chart.gridLine.style options: `solid`, `dash`, `dot`.');
			delete glOpts.style;
		}
	}

	/**
	 * @param {Object} glOpts {size, color, style}
	 * @param {Object} defaults {size, color, style}
	 * @param {String} type "major"(default) | "minor"
	 */
	function createGridLineElement(glOpts, defaults, type) {
		type = type || 'major';
		var tagName = 'c:'+ type + 'Gridlines';
		strXml =  '<'+ tagName + '>';
		strXml += ' <c:spPr>';
		strXml += '  <a:ln w="' + Math.round((glOpts.size || defaults.size) * ONEPT) +'" cap="flat">';
		strXml += '  <a:solidFill><a:srgbClr val="' + (glOpts.color || defaults.color) + '"/></a:solidFill>'; // should accept scheme colors as implemented in PR 135
		strXml += '   <a:prstDash val="' + (glOpts.style || defaults.style) + '"/><a:round/>';
		strXml += '  </a:ln>';
		strXml += ' </c:spPr>';
		strXml += '</'+ tagName + '>';
		return strXml;
	}

	/* =======================================================================================================
	|
	#     #  #     #  #             #####
	 #   #   ##   ##  #            #     #  ######  #    #  ######  #####     ##    #####  #   ####   #    #
	  # #    # # # #  #            #        #       ##   #  #       #    #   #  #     #    #  #    #  ##   #
	   #     #  #  #  #            #  ####  #####   # #  #  #####   #    #  #    #    #    #  #    #  # #  #
	  # #    #     #  #            #     #  #       #  # #  #       #####   ######    #    #  #    #  #  # #
	 #   #   #     #  #            #     #  #       #   ##  #       #   #   #    #    #    #  #    #  #   ##
	#     #  #     #  #######       #####   ######  #    #  ######  #    #  #    #    #    #   ####   #    #
	|
	=========================================================================================================
	*/

	/**
	* @see: http://www.datypic.com/sc/ooxml/s-dml-chart.xsd.html
	*/
	function makeXmlCharts(rel) {
		function getExcelColName(length) {
			var strName = '';

			if ( length <= 26 ) {
				strName = LETTERS[length];
			}
			else {
				strName += LETTERS[ Math.floor(length/LETTERS.length)-1 ];
				strName += LETTERS[ (length % LETTERS.length) ];
			}

			return strName;
		}

		// STEP 1: Create chart
		var strXml = '<?xml version="1.0" encoding="UTF-8" standalone="yes"?>';
		// CHARTSPACE: BEGIN vvv
		strXml += '<c:chartSpace xmlns:c="http://schemas.openxmlformats.org/drawingml/2006/chart" xmlns:a="http://schemas.openxmlformats.org/drawingml/2006/main" xmlns:r="http://schemas.openxmlformats.org/officeDocument/2006/relationships">';
		strXml += '<c:chart>';

		// OPTION: Title
		if ( rel.opts.showTitle ) {
			strXml += genXmlTitle({
				title: rel.opts.title || 'Chart Title',
				fontSize: rel.opts.titleFontSize || DEF_FONT_TITLE_SIZE,
				color: rel.opts.titleColor,
				fontFace: rel.opts.titleFontFace,
				rotate: rel.opts.titleRotate
			});
			strXml += '<c:autoTitleDeleted val="0"/>';
		}

		strXml += '<c:plotArea>';
		// IMPORTANT: Dont specify layout to enable auto-fit: PPT does a great job maximizing space with all 4 TRBL locations
		if ( rel.opts.layout ) {
			strXml += '<c:layout>';
			strXml += ' <c:manualLayout>';
			strXml += '  <c:layoutTarget val="inner" />';
			strXml += '  <c:xMode val="edge" />';
			strXml += '  <c:yMode val="edge" />';
			strXml += '  <c:x val="' + (rel.opts.layout.x || 0) + '" />';
			strXml += '  <c:y val="' + (rel.opts.layout.y || 0) + '" />';
			strXml += '  <c:w val="' + (rel.opts.layout.w || 1) + '" />';
			strXml += '  <c:h val="' + (rel.opts.layout.h || 1) + '" />';
			strXml += ' </c:manualLayout>';
			strXml += '</c:layout>';
		}
		else {
			strXml += '<c:layout/>';
		}

		// A: CHART TYPES -----------------------------------------------------------
		switch ( rel.opts.type ) {
			case 'area':
			case 'bar':
			case 'line':
				strXml += '<c:'+ rel.opts.type +'Chart>';
				if ( rel.opts.type == 'bar' ) strXml += '  <c:barDir val="'+ rel.opts.barDir +'"/>';
				strXml += '  <c:grouping val="'+ rel.opts.barGrouping + '"/>';
				strXml += '  <c:varyColors val="0"/>';

				// A: "Series" block for every data row
				/* EX:
					data: [
				     {
				       name: 'Region 1',
				       labels: ['April', 'May', 'June', 'July'],
				       values: [17, 26, 53, 96]
				     },
				     {
				       name: 'Region 2',
				       labels: ['April', 'May', 'June', 'July'],
				       values: [55, 43, 70, 58]
				     }
				    ]
				*/
				rel.data.forEach(function(obj,idx){
					strXml += '<c:ser>';
					strXml += '  <c:idx val="'+ idx +'"/>';
					strXml += '  <c:order val="'+ idx +'"/>';
					strXml += '  <c:tx>';
					strXml += '    <c:strRef>';
					strXml += '      <c:f>Sheet1!$A$'+ (idx+2) +'</c:f>';
					strXml += '      <c:strCache><c:ptCount val="1"/><c:pt idx="0"><c:v>'+ obj.name +'</c:v></c:pt></c:strCache>';
					strXml += '    </c:strRef>';
					strXml += '  </c:tx>';

					// Fill and Border
					var strSerColor = rel.opts.chartColors[(idx+1 > rel.opts.chartColors.length ? (Math.floor(Math.random() * rel.opts.chartColors.length)) : idx)];
					strXml += '  <c:spPr>';

					if ( rel.opts.chartColorsOpacity ) {
						strXml += '    <a:solidFill><a:srgbClr val="'+ strSerColor +'"><a:alpha val="50000"/></a:srgbClr></a:solidFill>';
					}
					else {
						strXml += '    <a:solidFill><a:srgbClr val="'+ strSerColor +'"/></a:solidFill>';
					}

					if ( rel.opts.type == 'line' ) {
						strXml += '<a:ln w="'+ (rel.opts.lineSize * ONEPT) +'" cap="flat"><a:solidFill><a:srgbClr val="'+ strSerColor +'"/></a:solidFill>';
						strXml += '<a:prstDash val="' + (rel.opts.line_dash || "solid") + '"/><a:round/></a:ln>';
					}
					else if ( rel.opts.dataBorder ) {
						strXml += '<a:ln w="'+ (rel.opts.dataBorder.pt * ONEPT) +'" cap="flat"><a:solidFill><a:srgbClr val="'+ rel.opts.dataBorder.color +'"/></a:solidFill><a:prstDash val="solid"/><a:round/></a:ln>';
					}
					strXml += '    <a:effectLst>';
					strXml += '      <a:outerShdw sx="100000" sy="100000" kx="0" ky="0" algn="tl" rotWithShape="1" blurRad="38100" dist="23000" dir="5400000">';
					strXml += '        <a:srgbClr val="000000"><a:alpha val="35000"/></a:srgbClr>';
					strXml += '      </a:outerShdw>';
					strXml += '    </a:effectLst>';
					strXml += '  </c:spPr>';

					// LINE CHART ONLY: `marker`
					if ( rel.opts.type == 'line' ) {
						strXml += '<c:marker>';
						strXml += '  <c:symbol val="'+ rel.opts.lineDataSymbol +'"/>';
						if ( rel.opts.lineDataSymbolSize ) strXml += '  <c:size val="'+ rel.opts.lineDataSymbolSize +'"/>'; // Defaults to "auto" otherwise (but this is usually too small, so there is a default)
						strXml += '  <c:spPr>';
	  					strXml += '    <a:solidFill><a:srgbClr val="'+ rel.opts.chartColors[(idx+1 > rel.opts.chartColors.length ? (Math.floor(Math.random() * rel.opts.chartColors.length)) : idx)] +'"/></a:solidFill>';
						strXml += '    <a:ln w="9525" cap="flat"><a:solidFill><a:srgbClr val="'+ strSerColor +'"/></a:solidFill><a:prstDash val="solid"/><a:round/></a:ln>';
						strXml += '    <a:effectLst/>';
						strXml += '  </c:spPr>';
						strXml += '</c:marker>';
					}

					// Color bar chart bars various colors
					// Allow users with a single data set to pass their own array of colors (check for this using != ours)
					if (( rel.data.length === 1 || rel.opts.valueBarColors ) && rel.opts.chartColors != BARCHART_COLORS ) {
						// Series Data Point colors
						obj.values.forEach(function (value, index) {
							var invert = rel.opts.invertedColors ? 0 : 1;
							var colors = value < 0 ? rel.opts.invertedColors : rel.opts.chartColors;
							strXml += '  <c:dPt>';
							strXml += '    <c:idx val="'+index+'"/>';
							strXml += '    	<c:invertIfNegative val="'+invert+'"/>';
							strXml += '    	<c:bubble3D val="0"/>';
							strXml += '    	<c:spPr>';
							strXml += '    <a:solidFill>';
							strXml += '    <a:srgbClr val="'+(colors[index % colors.length])+'"/>';
							strXml += '    	</a:solidFill>';
							strXml += '    <a:effectLst>';
							strXml += '    <a:outerShdw blurRad="38100" dist="23000" dir="5400000" algn="tl">';
							strXml += '    	<a:srgbClr val="000000">';
							strXml += '    	<a:alpha val="35000"/>';
							strXml += '    	</a:srgbClr>';
							strXml += '    </a:outerShdw>';
							strXml += '    </a:effectLst>';
							strXml += '    </c:spPr>';
							strXml += '  </c:dPt>';
						});
					}

					// 1: "Data Labels"
					strXml += '  <c:dLbls>';
					strXml += '    <c:numFmt formatCode="'+ rel.opts.dataLabelFormatCode +'" sourceLinked="0"/>';
					strXml += '    <c:txPr>';
					strXml += '      <a:bodyPr/>';
					strXml += '      <a:lstStyle/>';
					strXml += '      <a:p><a:pPr>';
					strXml += '        <a:defRPr b="0" i="0" strike="noStrike" sz="'+ (rel.opts.dataLabelFontSize || DEF_FONT_SIZE) +'00" u="none">';
					strXml += '          <a:solidFill><a:srgbClr val="'+ (rel.opts.dataLabelColor || '000000') +'"/></a:solidFill>';
					strXml += '          <a:latin typeface="'+ (rel.opts.dataLabelFontFace || 'Arial') +'"/>';
					strXml += '        </a:defRPr>';
					strXml += '      </a:pPr></a:p>';
					strXml += '    </c:txPr>';
					if ( rel.opts.type != 'area' ) strXml += '    <c:dLblPos val="'+ (rel.opts.dataLabelPosition || 'outEnd') +'"/>';
					strXml += '    <c:showLegendKey val="0"/>';
					strXml += '    <c:showVal val="'+ (rel.opts.showValue ? '1' : '0') +'"/>';
					strXml += '    <c:showCatName val="0"/>';
					strXml += '    <c:showSerName val="0"/>';
					strXml += '    <c:showPercent val="0"/>';
					strXml += '    <c:showBubbleSize val="0"/>';
					strXml += '    <c:showLeaderLines val="0"/>';
					strXml += '  </c:dLbls>';

					// 2: "Categories"
					strXml += '<c:cat>';
					strXml += '  <c:strRef>';
					strXml += '    <c:f>Sheet1!'+ '$B$1:$'+ getExcelColName(obj.labels.length) +'$1' +'</c:f>';
					strXml += '    <c:strCache>';
					strXml += '	     <c:ptCount val="'+ obj.labels.length +'"/>';
					obj.labels.forEach(function(label,idx){ strXml += '<c:pt idx="'+ idx +'"><c:v>'+ label +'</c:v></c:pt>'; });
					strXml += '    </c:strCache>';
					strXml += '  </c:strRef>';
					strXml += '</c:cat>';

					// 3: "Values"
					strXml += '  <c:val>';
					strXml += '    <c:numRef>';
					strXml += '      <c:f>Sheet1!'+ '$B$'+ (idx+2) +':$'+ getExcelColName(obj.labels.length) +'$'+ (idx+2) +'</c:f>';
					strXml += '      <c:numCache>';
					strXml += '	       <c:ptCount val="'+ obj.labels.length +'"/>';
					obj.values.forEach(function(value,idx){ strXml += '<c:pt idx="'+ idx +'"><c:v>'+ value +'</c:v></c:pt>'; });
					strXml += '      </c:numCache>';
					strXml += '    </c:numRef>';
					strXml += '  </c:val>';

					// LINE CHART ONLY: `smooth`
					if ( rel.opts.type == 'line' ) strXml += '<c:smooth val="'+ (rel.opts.lineSmooth ? "1" : "0" ) +'"/>';

					// 4: Close "SERIES"
					strXml += '</c:ser>';
				});
				//
				if ( rel.opts.type == 'bar' ) {
					strXml += '  <c:gapWidth val="'+ rel.opts.barGapWidthPct +'"/>';
					strXml += '  <c:overlap val="'+ (rel.opts.barGrouping.indexOf('tacked') > -1 ? 100 : 0) +'"/>';
				}
				else if ( rel.opts.type == 'line' ) {
					strXml += '  <c:marker val="1"/>';
				}
				strXml += '  <c:axId val="2094734552"/>';
				strXml += '  <c:axId val="2094734553"/>';
				strXml += '</c:'+ rel.opts.type +'Chart>';

				// B: "Category Axis"
				{
					strXml += '<c:catAx>';
					if (rel.opts.showCatAxisTitle) {
						strXml += genXmlTitle({
							title: rel.opts.catAxisTitle || 'Axis Title',
							fontSize: rel.opts.catAxisTitleFontSize,
							color: rel.opts.catAxisTitleColor,
							fontFace: rel.opts.catAxisTitleFontFace,
							rotate: rel.opts.catAxisTitleRotate
						});
					}
					strXml += '  <c:axId val="2094734552"/>';
					strXml += '  <c:scaling><c:orientation val="'+ (rel.opts.catAxisOrientation || (rel.opts.barDir == 'col' ? 'minMax' : 'minMax')) +'"/></c:scaling>';
					strXml += '  <c:delete val="'+ (rel.opts.catAxisHidden ? 1 : 0) +'"/>';
					strXml += '  <c:axPos val="'+ (rel.opts.barDir == 'col' ? 'b' : 'l') +'"/>';
					if ( rel.opts.catGridLine !== 'none' ) {
						strXml += createGridLineElement(rel.opts.catGridLine, DEF_CHART_GRIDLINE);
					}
					strXml += '  <c:numFmt formatCode="General" sourceLinked="0"/>';
					strXml += '  <c:majorTickMark val="out"/>';
					strXml += '  <c:minorTickMark val="none"/>';
					strXml += '  <c:tickLblPos val="'+ (rel.opts.catAxisLabelPos || rel.opts.barDir == 'col' ? 'low' : 'nextTo') +'"/>';
					strXml += '  <c:spPr>';
					strXml += '    <a:ln w="12700" cap="flat"><a:solidFill><a:srgbClr val="888888"/></a:solidFill><a:prstDash val="solid"/><a:round/></a:ln>';
					strXml += '  </c:spPr>';
					strXml += '  <c:txPr>';
					strXml += '    <a:bodyPr rot="0"/>';
					strXml += '    <a:lstStyle/>';
					strXml += '    <a:p>';
					strXml += '    <a:pPr>';
					strXml += '<a:defRPr b="0" i="0" strike="noStrike" sz="'+ (rel.opts.catAxisLabelFontSize || DEF_FONT_SIZE) +'00" u="none">';
					strXml += '<a:solidFill><a:srgbClr val="'+ (rel.opts.catAxisLabelColor || '000000') +'"/></a:solidFill>';
					strXml += '<a:latin typeface="'+ (rel.opts.catAxisLabelFontFace || 'Arial') +'"/>';
					strXml += '   </a:defRPr>';
					strXml += '  </a:pPr>';
					strXml += '  </a:p>';
					strXml += ' </c:txPr>';
					strXml += ' <c:crossAx val="2094734553"/>';
					strXml += ' <c:crosses val="autoZero"/>';
					strXml += ' <c:auto val="1"/>';
					strXml += ' <c:lblAlgn val="ctr"/>';
					strXml += ' <c:noMultiLvlLbl val="1"/>';
					strXml += '</c:catAx>';
				}

				// C: "Value Axis"
				{
					strXml += '<c:valAx>';
					if (rel.opts.showValAxisTitle) {
						strXml += genXmlTitle({
							title: rel.opts.valAxisTitle || 'Axis Title',
							fontSize: rel.opts.valAxisTitleFontSize,
							color: rel.opts.valAxisTitleColor,
							fontFace: rel.opts.valAxisTitleFontFace,
							rotate: rel.opts.valAxisTitleRotate
						});
					}
					strXml += '  <c:axId val="2094734553"/>';
					strXml += '  <c:scaling>';
					strXml += '    <c:orientation val="'+ (rel.opts.valAxisOrientation || (rel.opts.barDir == 'col' ? 'minMax' : 'minMax')) +'"/>';
					if (rel.opts.valAxisMaxVal) strXml += '<c:max val="'+ rel.opts.valAxisMaxVal +'"/>';
					if (rel.opts.valAxisMinVal) strXml += '<c:min val="'+ rel.opts.valAxisMinVal +'"/>';
					strXml += '  </c:scaling>';
					strXml += '  <c:delete val="'+ (rel.opts.valAxisHidden ? 1 : 0) +'"/>';
					strXml += '  <c:axPos val="'+ (rel.opts.barDir == 'col' ? 'l' : 'b') +'"/>';
<<<<<<< HEAD

					// TESTING: 20170527 - omitting this 'strXml' works fine in Keynote/PPT-Online!!
					// TODO: gridLine options! (colors/style(solid/dashed) -OR- NONE (eg:omit this section)
					strXml += ' <c:majorGridlines>\
								<c:spPr>\
								  <a:ln w="12700" cap="flat">\
								    <a:solidFill><a:srgbClr val="'+(rel.opts.gridLineColor ? rel.opts.gridLineColor : "888888")+'"/></a:solidFill>\
								    <a:prstDash val="solid"/><a:round/>\
								  </a:ln>\
								</c:spPr>\
								</c:majorGridlines>';
=======
					if (rel.opts.valGridLine != 'none') strXml += createGridLineElement(rel.opts.valGridLine, DEF_CHART_GRIDLINE);
>>>>>>> 9a82ed4f
					strXml += ' <c:numFmt formatCode="'+ (rel.opts.valAxisLabelFormatCode ? rel.opts.valAxisLabelFormatCode : 'General') +'" sourceLinked="0"/>';
					strXml += ' <c:majorTickMark val="out"/>';
					strXml += ' <c:minorTickMark val="none"/>';
					strXml += ' <c:tickLblPos val="'+ (rel.opts.barDir == 'col' ? 'nextTo' : 'low') +'"/>';
					strXml += ' <c:spPr>';
					strXml += '   <a:ln w="12700" cap="flat">';

					var showAxis = !!rel.opts.valAxisLineShow || rel.opts.valAxisLineShow === undefined;
					if (!showAxis) {
						strXml += '     <a:noFill/>';
					} else {
						strXml += '     <a:solidFill>';
						strXml += '       <a:srgbClr val="'+(rel.opts.axisLineColor ? rel.opts.axisLineColor : "888888")+'"/>';
						strXml += '     </a:solidFill>';
					}
					strXml += '     <a:prstDash val="solid"/>';
					strXml += '     <a:round/>';
					strXml += '   </a:ln>';
					strXml += ' </c:spPr>';
					strXml += ' <c:txPr>';
					strXml += '  <a:bodyPr rot="0"/>';
					strXml += '  <a:lstStyle/>';
					strXml += '  <a:p>';
					strXml += '    <a:pPr>';
					strXml += '      <a:defRPr b="0" i="0" strike="noStrike" sz="'+ (rel.opts.valAxisLabelFontSize || DEF_FONT_SIZE) +'00" u="none">';
					strXml += '        <a:solidFill><a:srgbClr val="'+ (rel.opts.valAxisLabelColor || '000000') +'"/></a:solidFill>';
					strXml += '        <a:latin typeface="'+ (rel.opts.valAxisLabelFontFace || 'Arial') +'"/>';
					strXml += '      </a:defRPr>';
					strXml += '    </a:pPr>';
					strXml += '  </a:p>';
					strXml += ' </c:txPr>';
					strXml += ' <c:crossAx val="2094734552"/>';
					strXml += ' <c:crosses val="autoZero"/>';
					strXml += ' <c:crossBetween val="'+ ( rel.opts.type == 'area' ? 'midCat' : 'between' ) +'"/>';
					if ( rel.opts.valAxisMajorUnit ) strXml += ' <c:majorUnit val="'+ rel.opts.valAxisMajorUnit +'"/>';
					strXml += '</c:valAx>';
				}

				// Done with CHART.BAR/LINE
				break;

			case 'pie':
			case 'doughnut':
				// Use the same var name so code blocks from barChart are interchangeable
				var obj = rel.data[0];

				/* EX:
					data: [
					 {
					   name: 'Project Status',
					   labels: ['Red', 'Amber', 'Green', 'Unknown'],
					   values: [10, 20, 38, 2]
					 }
					]
				*/

				// 1: Start pieChart
				strXml += '<c:'+ rel.opts.type +'Chart>';
				strXml += '  <c:varyColors val="0"/>';
				strXml += '<c:ser>';
				strXml += '  <c:idx val="0"/>';
				strXml += '  <c:order val="0"/>';
				strXml += '  <c:tx>';
				strXml += '    <c:strRef>';
				strXml += '      <c:f>Sheet1!$A$2</c:f>';
				strXml += '      <c:strCache>';
				strXml += '        <c:ptCount val="1"/>';
				strXml += '        <c:pt idx="0"><c:v>'+ decodeXmlEntities(obj.name) +'</c:v></c:pt>';
				strXml += '      </c:strCache>';
				strXml += '    </c:strRef>';
				strXml += '  </c:tx>';
				strXml += '  <c:spPr>';
				strXml += '    <a:solidFill><a:schemeClr val="accent1"/></a:solidFill>';
				strXml += '    <a:ln w="9525" cap="flat"><a:solidFill><a:srgbClr val="F9F9F9"/></a:solidFill><a:prstDash val="solid"/><a:round/></a:ln>';
				strXml += '    <a:effectLst>';
				strXml += '      <a:outerShdw sx="100000" sy="100000" kx="0" ky="0" algn="tl" rotWithShape="1" blurRad="38100" dist="23000" dir="5400000">';
				strXml += '        <a:srgbClr val="000000"><a:alpha val="35000"/></a:srgbClr>';
				strXml += '      </a:outerShdw>';
				strXml += '    </a:effectLst>';
				strXml += '  </c:spPr>';
				strXml += '<c:explosion val="0"/>';

				// 2: "Data Point" block for every data row
				obj.labels.forEach(function(label,idx){
					strXml += '<c:dPt>';
					strXml += '  <c:idx val="'+ idx +'"/>';
					strXml += '  <c:explosion val="0"/>';
					strXml += '  <c:spPr>';
					strXml += '    <a:solidFill><a:srgbClr val="'+ rel.opts.chartColors[(idx+1 > rel.opts.chartColors.length ? (Math.floor(Math.random() * rel.opts.chartColors.length)) : idx)] +'"/></a:solidFill>';
					if ( rel.opts.dataBorder ) {
						strXml += '<a:ln w="'+ (rel.opts.dataBorder.pt * ONEPT) +'" cap="flat"><a:solidFill><a:srgbClr val="'+ rel.opts.dataBorder.color +'"/></a:solidFill><a:prstDash val="solid"/><a:round/></a:ln>';
					}
					strXml += '    <a:effectLst>';
					strXml += '      <a:outerShdw sx="100000" sy="100000" kx="0" ky="0" algn="tl" rotWithShape="1" blurRad="38100" dist="23000" dir="5400000">';
					strXml += '        <a:srgbClr val="000000"><a:alpha val="35000"/></a:srgbClr>';
					strXml += '      </a:outerShdw>';
					strXml += '    </a:effectLst>';
					strXml += '  </c:spPr>';
					strXml += '</c:dPt>';
				});

				// 3: "Data Label" block for every data Label
				strXml += '<c:dLbls>';
				obj.labels.forEach(function(label,idx){
					strXml += '<c:dLbl>';
					strXml += '  <c:idx val="'+ idx +'"/>';
					strXml += '    <c:numFmt formatCode="'+ rel.opts.dataLabelFormatCode +'" sourceLinked="0"/>';
					strXml += '    <c:txPr>';
					strXml += '      <a:bodyPr/><a:lstStyle/>';
					strXml += '      <a:p><a:pPr>';
					strXml += '        <a:defRPr b="0" i="0" strike="noStrike" sz="'+ (rel.opts.dataLabelFontSize || DEF_FONT_SIZE) +'00" u="none">';
					strXml += '          <a:solidFill><a:srgbClr val="'+ (rel.opts.dataLabelColor || '000000') +'"/></a:solidFill>';
					strXml += '          <a:latin typeface="'+ (rel.opts.dataLabelFontFace || 'Arial') +'"/>';
					strXml += '        </a:defRPr>';
					strXml += '      </a:pPr></a:p>';
					strXml += '    </c:txPr>';
					if (rel.opts.type == 'pie') {
						strXml += '    <c:dLblPos val="'+ (rel.opts.dataLabelPosition || 'inEnd') +'"/>';
					}
					strXml += '    <c:showLegendKey val="0"/>';
					strXml += '    <c:showVal val="'+ (rel.opts.showValue ? "1" : "0") +'"/>';
					strXml += '    <c:showCatName val="'+ (rel.opts.showLabel ? "1" : "0") +'"/>';
					strXml += '    <c:showSerName val="0"/>';
					strXml += '    <c:showPercent val="'+ (rel.opts.showPercent ? "1" : "0") +'"/>';
					strXml += '    <c:showBubbleSize val="0"/>';
					strXml += '  </c:dLbl>';
				});
				strXml += '<c:numFmt formatCode="'+ rel.opts.dataLabelFormatCode +'" sourceLinked="0"/>\
		            <c:txPr>\
		              <a:bodyPr/>\
		              <a:lstStyle/>\
		              <a:p>\
		                <a:pPr>\
		                  <a:defRPr b="0" i="0" strike="noStrike" sz="1800" u="none">\
		                    <a:solidFill><a:srgbClr val="000000"/></a:solidFill><a:latin typeface="Arial"/>\
		                  </a:defRPr>\
		                </a:pPr>\
		              </a:p>\
		            </c:txPr>\
		            ' + (rel.opts.type == 'pie' ? '<c:dLblPos val="ctr"/>' : '') + '\
		            <c:showLegendKey val="0"/>\
		            <c:showVal val="0"/>\
		            <c:showCatName val="1"/>\
		            <c:showSerName val="0"/>\
		            <c:showPercent val="1"/>\
		            <c:showBubbleSize val="0"/>\
		            <c:showLeaderLines val="0"/>';
				strXml += '</c:dLbls>';

				// 2: "Categories"
				strXml += '<c:cat>';
				strXml += '  <c:strRef>';
				strXml += '    <c:f>Sheet1!'+ '$B$1:$'+ getExcelColName(obj.labels.length) +'$1' +'</c:f>';
				strXml += '    <c:strCache>';
				strXml += '	     <c:ptCount val="'+ obj.labels.length +'"/>';
				obj.labels.forEach(function(label,idx){ strXml += '<c:pt idx="'+ idx +'"><c:v>'+ label +'</c:v></c:pt>'; });
				strXml += '    </c:strCache>';
				strXml += '  </c:strRef>';
				strXml += '</c:cat>';

				// 3: Create vals
				strXml += '  <c:val>';
				strXml += '    <c:numRef>';
				strXml += '      <c:f>Sheet1!'+ '$B$2:$'+ getExcelColName(obj.labels.length) +'$'+ 2 +'</c:f>';
				strXml += '      <c:numCache>';
				strXml += '	       <c:ptCount val="'+ obj.labels.length +'"/>';
				obj.values.forEach(function(value,idx){ strXml += '<c:pt idx="'+ idx +'"><c:v>'+ value +'</c:v></c:pt>'; });
				strXml += '      </c:numCache>';
				strXml += '    </c:numRef>';
				strXml += '  </c:val>';

				// 4: Close "SERIES"
				strXml += '  </c:ser>';
				strXml += '  <c:firstSliceAng val="0"/>';
				if ( rel.opts.type == 'doughnut' ) strXml += '  <c:holeSize val="' + (rel.opts.holeSize || 50) + '"/>';
				strXml += '</c:'+ rel.opts.type +'Chart>';

				// Done with CHART.BAR
				break;
		}

		// B: Chart Properties + Options: Fill, Border, Legend
		{
			strXml += '  <c:spPr>';

			// OPTION: Fill
			strXml += ( rel.opts.fill ? genXmlColorSelection(rel.opts.fill) : '<a:noFill/>' );

			// OPTION: Border
			strXml += ( rel.opts.border ? '<a:ln w="'+ (rel.opts.border.pt * ONEPT) +'"'+' cap="flat">'+ genXmlColorSelection( rel.opts.border.color ) +'</a:ln>' : '<a:ln><a:noFill/></a:ln>' );

			// Close shapeProp/plotArea before Legend
			strXml += '    <a:effectLst/>';
			strXml += '  </c:spPr>';
			strXml += '</c:plotArea>';

			// OPTION: Legend
			// IMPORTANT: Dont specify layout to enable auto-fit: PPT does a great job maximizing space with all 4 TRBL locations
			if ( rel.opts.showLegend ) strXml += '<c:legend><c:legendPos val="'+ rel.opts.legendPos +'"/><c:layout/><c:overlay val="0"/></c:legend>';
		}

		strXml += '  <c:plotVisOnly val="1"/>';
		strXml += '  <c:dispBlanksAs val="gap"/>';
		strXml += '</c:chart>';

		// C: CHARTSPACE SHAPE PROPS
		strXml += '<c:spPr>';
		strXml += '  <a:noFill/>';
		strXml += '  <a:ln w="12700" cap="flat"><a:noFill/><a:miter lim="400000"/></a:ln>';
		strXml += '  <a:effectLst/>';
		strXml += '</c:spPr>';

		// D: DATA (Add relID)
		strXml += '<c:externalData r:id="rId'+ (rel.rId-1) +'"><c:autoUpdate val="0"/></c:externalData>';

		// LAST: chartSpace end
		strXml += '</c:chartSpace>';

		return strXml;
	}

	/**
	* DESC: Convert degrees (0..360) to Powerpoint rot value
	*/
	function convertRotationDegrees(d) {
		d = d || 0;
		return (d > 360 ? (d - 360) : d) * 60000;
	}

	/**
	* DESC: Generate the XML for title elements used for the char and axis titles
	*/
	function genXmlTitle(opts) {
		var strXml = '';
		strXml += '<c:title>';
		strXml += ' <c:tx>';
		strXml += '  <c:rich>';
		if (opts.rotate !== undefined) {
			strXml += '  <a:bodyPr rot="' + convertRotationDegrees(opts.rotate) + '"/>';
		}
		else {
			strXml += '  <a:bodyPr/>';  // don't specify rotation to get default (ex. vertical for cat axis)
		}
		strXml += '  <a:lstStyle/>';
		strXml += '  <a:p>';
		strXml += '    <a:pPr>';
		var sizeAttr = '';
		// only set the font size if specified.  Powerpoint will handle the default size
		if (opts.fontSize !== undefined) {
			sizeAttr = ' sz="' + opts.fontSize + '00"';
		}
		strXml += '      <a:defRPr b="0" i="0" strike="noStrike"'+ sizeAttr +' u="none">';
		strXml += '        <a:solidFill><a:srgbClr val="'+ (opts.color || '000000') +'"/></a:solidFill>';
		strXml += '        <a:latin typeface="'+ (opts.fontFace || 'Arial') +'"/>';
		strXml += '      </a:defRPr>';
		strXml += '    </a:pPr>';
		strXml += '    <a:r>';
		strXml += '      <a:rPr b="0" i="0" strike="noStrike"'+ sizeAttr +' u="none">';
		strXml += '        <a:solidFill><a:srgbClr val="'+ (opts.color || '000000') +'"/></a:solidFill>';
		strXml += '        <a:latin typeface="'+ (opts.fontFace || 'Arial') +'"/>';
		strXml += '      </a:rPr>';
		strXml += '      <a:t>'+ (decodeXmlEntities(opts.title) || '') +'</a:t>';
		strXml += '    </a:r>';
		strXml += '  </a:p>';
		strXml += '  </c:rich>';
		strXml += ' </c:tx>';
		strXml += ' <c:layout/>';
		strXml += ' <c:overlay val="0"/>';
		strXml += '</c:title>';
		return strXml;
	}

	/**
	* DESC: Generate the XML for text and its options (bold, bullet, etc) including text runs (word-level formatting)
	* EX:
		<p:txBody>
			<a:bodyPr wrap="none" lIns="50800" tIns="50800" rIns="50800" bIns="50800" anchor="ctr">
			</a:bodyPr>
			<a:lstStyle/>
			<a:p>
			  <a:pPr marL="228600" indent="-228600"><a:buSzPct val="100000"/><a:buChar char="&#x2022;"/></a:pPr>
			  <a:r>
				<a:t>bullet 1 </a:t>
			  </a:r>
			  <a:r>
				<a:rPr>
				  <a:solidFill><a:srgbClr val="7B2CD6"/></a:solidFill>
				</a:rPr>
				<a:t>colored text</a:t>
			  </a:r>
			</a:p>
		  </p:txBody>
	* NOTES:
	* - PPT text lines [lines followed by line-breaks] are createing using <p>-aragraph's
	* - Bullets are a paragprah-level formatting device
	*
	* @param slideObj (object) - slideObj -OR- table `cell` object
	* @returns XML string containing the param object's text and formatting
	*/
	function genXmlTextBody(slideObj) {
		// FIRST: Shapes without text, etc. may be sent here during buidl, but have no text to render so return empty string
		if ( !slideObj.text ) return '';

		// Create options if needed
		if ( !slideObj.options ) slideObj.options = {};

		// Vars
		var arrTextObjects = [];
		var tagStart = ( slideObj.options.isTableCell ? '<a:txBody>'  : '<p:txBody>' );
		var tagClose = ( slideObj.options.isTableCell ? '</a:txBody>' : '</p:txBody>' );
		var strSlideXml = tagStart;
		var strXmlBullet = '', strXmlLnSpc = '';
		var bulletLvl0Margin = 342900;
		var paragraphPropXml = '<a:pPr ';

		// STEP 1: Modify slideObj to be consistent array of `{ text:'', options:{} }`
		/* CASES:
			addText( 'string' )
			addText( 'line1\n line2' )
			addText( ['barry','allen'] )
			addText( [{text'word1'}, {text:'word2'}] )
			addText( [{text'line1\n line2'}, {text:'end word'}] )
		*/
		// A: Handle string/number
		if ( typeof slideObj.text === 'string' || typeof slideObj.text === 'number' ) {
			slideObj.text = [ {text:slideObj.text.toString(), options:(slideObj.options || {})} ];
		}

		// Grab options, format line-breaks, etc.
		if ( Array.isArray(slideObj.text) ) {
			slideObj.text.forEach(function(obj,idx){
				// A: Set options
				obj.options = obj.options || slideObj.options || {};
				if ( idx == 0 && !obj.options.bullet && slideObj.options.bullet ) obj.options.bullet = slideObj.options.bullet;

				// B: Cast to text-object and fix line-breaks (if needed)
				if ( typeof obj.text === 'string' || typeof obj.text === 'number' ) {
					obj.text = obj.text.toString().replace(/\r*\n/g, CRLF);
					// Plain strings like "hello \n world" need to have lineBreaks set to break as intended
					if ( obj.text.indexOf(CRLF) > -1 ) obj.options.breakLine = true;
				}

				// C: If text string has line-breaks, then create a separate text-object for each (much easier than dealing with split inside a loop below)
				if ( obj.text.split(CRLF).length > 0 ) {
					obj.text.toString().split(CRLF).forEach(function(line,idx){
						// Add line-breaks if not bullets/aligned (we add CRLF for those below in STEP 2)
						line += ( obj.options.breakLine && !obj.options.bullet && !obj.options.align ? CRLF : '' );
						arrTextObjects.push( {text:line, options:obj.options} );
					});
				}
				else {
					// NOTE: The replace used here is for non-textObjects (plain strings) eg:'hello\nworld'
					arrTextObjects.push( obj );
				}
			});
		}

		// STEP 2: Loop over each text object and create paragraph props, text run, etc.
		arrTextObjects.forEach(function(textObj,idx){
			// Clear/Increment loop vars
			paragraphPropXml = '<a:pPr '+ (textObj.options.rtlMode ? ' rtl="1" ' : '');
			strXmlBullet = '';
			textObj.options.lineIdx = idx;

			// A: Build paragraphProperties
			{
				// OPTION: align
				if ( textObj.options.align ) {
					switch ( textObj.options.align ) {
						case 'r':
						case 'right':
							paragraphPropXml += 'algn="r"';
							break;
						case 'c':
						case 'ctr':
						case 'center':
							paragraphPropXml += 'algn="ctr"';
							break;
						case 'justify':
							paragraphPropXml += 'algn="just"';
							break;
					}
				}

				if ( textObj.options.lineSpacing ) {
					strXmlLnSpc = '<a:lnSpc><a:spcPts val="' + textObj.options.lineSpacing + '00"/></a:lnSpc>';
				}

				// OPTION: indent
				if ( textObj.options.indentLevel && !isNaN(Number(textObj.options.indentLevel)) && textObj.options.indentLevel > 0 ) {
					paragraphPropXml += ' lvl="' + textObj.options.indentLevel + '"';
				}

				// Set core XML for use below
				paraPropXmlCore = paragraphPropXml;

				// OPTION: bullet
				// NOTE: OOXML uses the unicode character set for Bullets
				// EX: Unicode Character 'BULLET' (U+2022) ==> '<a:buChar char="&#x2022;"/>'
				if ( typeof textObj.options.bullet === 'object' ) {
					if ( textObj.options.bullet.type ) {
						if ( textObj.options.bullet.type.toString().toLowerCase() == "number" ) {
							paragraphPropXml += ' marL="'+ (textObj.options.indentLevel && textObj.options.indentLevel > 0 ? bulletLvl0Margin+(bulletLvl0Margin*textObj.options.indentLevel) : bulletLvl0Margin) +'" indent="-'+bulletLvl0Margin+'"';
							strXmlBullet = '<a:buSzPct val="100000"/><a:buFont typeface="+mj-lt"/><a:buAutoNum type="arabicPeriod"/>';
						}
					}
					else if ( textObj.options.bullet.code ) {
						var bulletCode = '&#x'+ textObj.options.bullet.code +';';

						// Check value for hex-ness (s/b 4 char hex)
						if ( /^[0-9A-Fa-f]{4}$/.test(textObj.options.bullet.code) == false ) {
							console.warn('Warning: `bullet.code should be a 4-digit hex code (ex: 22AB)`!');
							bulletCode = BULLET_TYPES['DEFAULT'];
						}

						paragraphPropXml += ' marL="'+ (textObj.options.indentLevel && textObj.options.indentLevel > 0 ? bulletLvl0Margin+(bulletLvl0Margin*textObj.options.indentLevel) : bulletLvl0Margin) +'" indent="-'+bulletLvl0Margin+'"';
						strXmlBullet = '<a:buSzPct val="100000"/><a:buChar char="'+ bulletCode +'"/>';
					}
				}
				// DEPRECATED: old bool value (FIXME:Drop in 2.0)
				else if ( textObj.options.bullet == true ) {
					paragraphPropXml += ' marL="'+ (textObj.options.indentLevel && textObj.options.indentLevel > 0 ? bulletLvl0Margin+(bulletLvl0Margin*textObj.options.indentLevel) : bulletLvl0Margin) +'" indent="-'+bulletLvl0Margin+'"';
					strXmlBullet = '<a:buSzPct val="100000"/><a:buChar char="'+ BULLET_TYPES['DEFAULT'] +'"/>';
				}

				// Close Paragraph-Properties --------------------
				// IMPORTANT: strXmlLnSpc must precede strXmlBullet for bullet lineSpacing to work (PPT-Online)
				paragraphPropXml += '>'+ strXmlLnSpc + strXmlBullet +'</a:pPr>';
			}

			// B: Start paragraph if this is the first text obj, or if current textObj is about to be bulleted or aligned
			if ( idx == 0 ) {
				// TODO: FIXME: WIP: ISSUE#79
				/*
				// DESIGN: `addText()` can take an array of text objects, but has options like valign, and we need to pass those
				textObj.options.bodyProp = ( textObj.options.bodyProp || {} );
				textObj.options.bodyProp.anchor = ( textObj.options.valign || slideObj.options.valign );
				//console.log(textObj.options.bodyProp.anchor);
				*/
				// ISSUE#69: Adding bodyProps more than once inside <p:txBody> causes "corrupt presentation" errors in PPT 2007, PPT 2010.
				strSlideXml += genXmlBodyProperties(textObj.options);
				// NOTE: Shape type 'LINE' has different text align needs (a lstStyle.lvl1pPr between bodyPr and p)
				// FIXME: LINE align doesnt work (code diff is substantial!)
				if ( textObj.options.h == 0 && textObj.options.line && textObj.options.align ) {
					strSlideXml += '<a:lstStyle><a:lvl1pPr algn="l"/></a:lstStyle>';
				}
				else {
					strSlideXml += '<a:lstStyle/>';
				}
				strSlideXml += '<a:p>' + paragraphPropXml;
			}
			else if ( idx > 0 && (typeof textObj.options.bullet !== 'undefined' || typeof textObj.options.align !== 'undefined') ) {
				strSlideXml += '</a:p><a:p>' + paragraphPropXml;
			}

			// C: Inherit any main options (color, font_size, etc.)
			// We only pass the text.options to genXmlTextRun (not the Slide.options),
			// so the run building function cant just fallback to Slide.color, therefore, we need to do that here before passing options below.
			$.each(slideObj.options, function(key,val){
				// NOTE: This loop will pick up unecessary keys (`x`, etc.), but it doesnt hurt anything
				if ( key != 'bullet' && !textObj.options[key] ) textObj.options[key] = val;
			});

			// D: Add formatted textrun
			strSlideXml += genXmlTextRun(textObj.options, textObj.text);
		});

		// STEP 3: Close paragraphProperties and the current open paragraph
		strSlideXml += '</a:p>';

		// STEP 4: Close the textBody
		strSlideXml += tagClose;

		// LAST: Return XML
		return strSlideXml;
	}

	/**
	<a:r>
	  <a:rPr lang="en-US" sz="2800" dirty="0" smtClean="0">
		<a:solidFill>
		  <a:srgbClr val="00FF00">
		  </a:srgbClr>
		</a:solidFill>
		<a:latin typeface="Courier New" pitchFamily="34" charset="0"/>
		<a:cs typeface="Courier New" pitchFamily="34" charset="0"/>
	  </a:rPr>
	  <a:t>Misc font/color, size = 28</a:t>
	</a:r>
	*/
	function genXmlTextRun(opts, text_string) {
		var xmlTextRun = '';
		var paraProp = '';
		var parsedText;

		// BEGIN runProperties
		var startInfo = '<a:rPr lang="en-US" ';
		startInfo += ( opts.bold      ? ' b="1"' : '' );
		startInfo += ( opts.font_size ? ' sz="'+ Math.round(opts.font_size) +'00"' : '' ); // NOTE: Use round so sizes like '7.5' wont cause corrupt pres.
		startInfo += ( opts.italic    ? ' i="1"' : '' );
		startInfo += ( opts.underline || opts.hyperlink ? ' u="sng"' : '' );
		startInfo += ( opts.subscript ? ' baseline="-40000"' : (opts.superscript  ? ' baseline="30000"' : '') );
		// not doc in API yet: startInfo += ( opts.char_spacing ? ' spc="' + (text_info.char_spacing * 100) + '" kern="0"' : '' ); // IMPORTANT: Also disable kerning; otherwise text won't actually expand
		startInfo += ' dirty="0" smtClean="0">';
		// Color and Font are children of <a:rPr>, so add them now before closing the runProperties tag
		if ( opts.color || opts.font_face ) {
			if ( opts.color     ) startInfo += genXmlColorSelection( opts.color );
			if ( opts.font_face ) startInfo += '<a:latin typeface="' + opts.font_face + '" pitchFamily="34" charset="0"/><a:cs typeface="' + opts.font_face + '" pitchFamily="34" charset="0"/>';
		}

		// Hyperlink support
		if ( opts.hyperlink ) {
			if ( typeof opts.hyperlink !== 'object' ) console.log("ERROR: text `hyperlink` option should be an object. Ex: `hyperlink:{url:'https://github.com'}` ");
			else if ( !opts.hyperlink.url || typeof opts.hyperlink.url !== 'string' ) console.log("ERROR: 'hyperlink.url is required and/or should be a string'");
			else if ( opts.hyperlink.url ) {
				// FIXME-20170410: FUTURE-FEATURE: color (link is always blue in Keynote and PPT online, so usual text run above isnt honored for links..?)
				//startInfo += '<a:uFill>'+ genXmlColorSelection('0000FF') +'</a:uFill>'; // Breaks PPT2010! (Issue#74)
				startInfo += '<a:hlinkClick r:id="rId'+ opts.hyperlink.rId +'" invalidUrl="" action="" tgtFrame="" tooltip="'+ (opts.hyperlink.tooltip ? decodeXmlEntities(opts.hyperlink.tooltip) : '') +'" history="1" highlightClick="0" endSnd="0"/>';
			}
		}

		// END runProperties
		startInfo += '</a:rPr>';

		// LINE-BREAKS/MULTI-LINE: Split text into multi-p:
		parsedText = text_string.split(CRLF);
		if ( parsedText.length > 1 ) {
			var outTextData = '';
			for ( var i = 0, total_size_i = parsedText.length; i < total_size_i; i++ ) {
				outTextData += '<a:r>' + startInfo+ '<a:t>' + decodeXmlEntities(parsedText[i]);
				// Stop/Start <p>aragraph as long as there is more lines ahead (otherwise its closed at the end of this function)
				if ( (i + 1) < total_size_i ) outTextData += (opts.breakLine ? CRLF : '') + '</a:t></a:r>';
			}
			xmlTextRun = outTextData;
		}
		else {
			// Handle cases where addText `text` was an array of objects - if a text object doesnt contain a '\n' it still need alignment!
			// The first pPr-align is done in makeXml - use line countr to ensure we only add subsequently as needed
			xmlTextRun = ( (opts.align && opts.lineIdx > 0) ? paraProp : '') + '<a:r>' + startInfo+ '<a:t>' + decodeXmlEntities(text_string);
		}

		// Return paragraph with text run
		return xmlTextRun + '</a:t></a:r>';
	}

	/**
	* DESC: Builds <a:bodyPr></a:bodyPr> tag
	*/
	function genXmlBodyProperties(objOptions) {
		var bodyProperties = '<a:bodyPr';

		if ( objOptions && objOptions.bodyProp ) {
			// A: Enable or disable textwrapping none or square:
			( objOptions.bodyProp.wrap ) ? bodyProperties += ' wrap="' + objOptions.bodyProp.wrap + '" rtlCol="0"' : bodyProperties += ' wrap="square" rtlCol="0"';

			// B: Set anchorPoints ('t','ctr',b'):
			if ( objOptions.bodyProp.anchor ) bodyProperties += ' anchor="' + objOptions.bodyProp.anchor + '"';
			//if ( objOptions.bodyProp.anchorCtr ) bodyProperties += ' anchorCtr="' + objOptions.bodyProp.anchorCtr + '"';

			// C: Textbox margins [padding]:
			if ( objOptions.bodyProp.bIns || objOptions.bodyProp.bIns == 0 ) bodyProperties += ' bIns="' + objOptions.bodyProp.bIns + '"';
			if ( objOptions.bodyProp.lIns || objOptions.bodyProp.lIns == 0 ) bodyProperties += ' lIns="' + objOptions.bodyProp.lIns + '"';
			if ( objOptions.bodyProp.rIns || objOptions.bodyProp.rIns == 0 ) bodyProperties += ' rIns="' + objOptions.bodyProp.rIns + '"';
			if ( objOptions.bodyProp.tIns || objOptions.bodyProp.tIns == 0 ) bodyProperties += ' tIns="' + objOptions.bodyProp.tIns + '"';

			// D: Close <a:bodyPr element
			bodyProperties += '>';

			// E: NEW: Add autofit type tags
			if ( objOptions.shrinkText ) bodyProperties += '<a:normAutofit fontScale="85000" lnSpcReduction="20000" />'; // MS-PPT > Format Shape > Text Options: "Shrink text on overflow"
			// MS-PPT > Format Shape > Text Options: "Resize shape to fit text" [spAutoFit]
			// NOTE: Use of '<a:noAutofit/>' in lieu of '' below causes issues in PPT-2013
			bodyProperties += ( objOptions.bodyProp.autoFit !== false ? '<a:spAutoFit/>' : '' );

			// LAST: Close bodyProp
			bodyProperties += '</a:bodyPr>';
		}
		else {
			// DEFAULT:
			bodyProperties += ' wrap="square" rtlCol="0">';
			bodyProperties += '</a:bodyPr>';
		}

		// LAST: Return Close bodyProp
		return ( objOptions.isTableCell ? '<a:bodyPr/>' : bodyProperties );
	}

	function genXmlColorSelection(color_info, back_info) {
		var colorVal;
		var fillType = 'solid';
		var internalElements = '';
		var outText = '';

		if ( back_info && typeof back_info === 'string' ) {
			outText += '<p:bg><p:bgPr>';
			outText += genXmlColorSelection( back_info.replace('#',''), false );
			outText += '<a:effectLst/>';
			outText += '</p:bgPr></p:bg>';
		}

		if ( color_info ) {
			if ( typeof color_info == 'string' ) colorVal = color_info;
			else {
				if ( color_info.type  ) fillType = color_info.type;
				if ( color_info.color ) colorVal = color_info.color;
				if ( color_info.alpha ) internalElements += '<a:alpha val="' + (100 - color_info.alpha) + '000"/>';
			}

			switch ( fillType ) {
				case 'solid':
					outText += '<a:solidFill><a:srgbClr val="' + colorVal + '">' + internalElements + '</a:srgbClr></a:solidFill>';
					break;
			}
		}

		return outText;
	}

	// XML-GEN: First 6 functions create the base /ppt files

	function makeXmlContTypes() {
		var strXml = '<?xml version="1.0" encoding="UTF-8" standalone="yes"?>'+CRLF;
		strXml += '<Types xmlns="http://schemas.openxmlformats.org/package/2006/content-types">';
		strXml += ' <Default Extension="xml" ContentType="application/xml"/>';
		strXml += ' <Default Extension="rels" ContentType="application/vnd.openxmlformats-package.relationships+xml"/>';
		strXml += ' <Default Extension="jpeg" ContentType="image/jpeg"/>';
		strXml += ' <Default Extension="png" ContentType="image/png"/>';
		strXml += ' <Default Extension="gif" ContentType="image/gif"/>';
		strXml += ' <Default Extension="m4v" ContentType="video/mp4"/>'; // hard-coded as extn!=type
		strXml += ' <Default Extension="mp4" ContentType="video/mp4"/>'; // same here, we have to add as it wont be added in loop below
		gObjPptx.slides.forEach(function(slide,idx){
			slide.rels.forEach(function(rel,idy){
				if ( rel.type != 'image' && rel.type != 'online' && rel.type != 'chart' && rel.extn != 'm4v' && strXml.indexOf(rel.type) == -1 )
					strXml += ' <Default Extension="'+ rel.extn +'" ContentType="'+ rel.type +'"/>';
			});
		});
		strXml += ' <Default Extension="vml" ContentType="application/vnd.openxmlformats-officedocument.vmlDrawing"/>';
		strXml += ' <Default Extension="xlsx" ContentType="application/vnd.openxmlformats-officedocument.spreadsheetml.sheet"/>';

		strXml += ' <Override PartName="/docProps/core.xml" ContentType="application/vnd.openxmlformats-package.core-properties+xml"/>';
		strXml += ' <Override PartName="/docProps/app.xml" ContentType="application/vnd.openxmlformats-officedocument.extended-properties+xml"/>';
		strXml += ' <Override PartName="/ppt/presentation.xml" ContentType="application/vnd.openxmlformats-officedocument.presentationml.presentation.main+xml"/>';
		strXml += ' <Override PartName="/ppt/presProps.xml" ContentType="application/vnd.openxmlformats-officedocument.presentationml.presProps+xml"/>';
		strXml += ' <Override PartName="/ppt/tableStyles.xml" ContentType="application/vnd.openxmlformats-officedocument.presentationml.tableStyles+xml"/>';
		strXml += ' <Override PartName="/ppt/theme/theme1.xml" ContentType="application/vnd.openxmlformats-officedocument.theme+xml"/>';
		strXml += ' <Override PartName="/ppt/viewProps.xml" ContentType="application/vnd.openxmlformats-officedocument.presentationml.viewProps+xml"/>';
		gObjPptx.slides.forEach(function(slide,idx){
			strXml += '<Override PartName="/ppt/slideMasters/slideMaster'+ (idx+1) +'.xml" ContentType="application/vnd.openxmlformats-officedocument.presentationml.slideMaster+xml"/>';
			strXml += '<Override PartName="/ppt/slideLayouts/slideLayout'+ (idx+1) +'.xml" ContentType="application/vnd.openxmlformats-officedocument.presentationml.slideLayout+xml"/>';
			strXml += '<Override PartName="/ppt/slides/slide'            + (idx+1) +'.xml" ContentType="application/vnd.openxmlformats-officedocument.presentationml.slide+xml"/>';
		});

		// Add charts (if any)
		gObjPptx.slides.forEach(function(slide,idx){
			slide.rels.forEach(function(rel,idy){
				if ( rel.type == 'chart' ) {
					strXml += ' <Override PartName="'+ rel.Target +'" ContentType="application/vnd.openxmlformats-officedocument.drawingml.chart+xml"/>';
				}
			});
		});

		strXml += '</Types>';

		return strXml;
	}

	function makeXmlRootRels() {
		var strXml = '<?xml version="1.0" encoding="UTF-8" standalone="yes"?>'+CRLF
					+ '<Relationships xmlns="http://schemas.openxmlformats.org/package/2006/relationships">'
					+ '  <Relationship Id="rId1" Type="http://schemas.openxmlformats.org/officeDocument/2006/relationships/extended-properties" Target="docProps/app.xml"/>'
					+ '  <Relationship Id="rId2" Type="http://schemas.openxmlformats.org/package/2006/relationships/metadata/core-properties" Target="docProps/core.xml"/>'
					+ '  <Relationship Id="rId3" Type="http://schemas.openxmlformats.org/officeDocument/2006/relationships/officeDocument" Target="ppt/presentation.xml"/>'
					+ '</Relationships>';
		return strXml;
	}

	function makeXmlApp() {
		var strXml = '<?xml version="1.0" encoding="UTF-8" standalone="yes"?>'+CRLF;
		strXml += '<Properties xmlns="http://schemas.openxmlformats.org/officeDocument/2006/extended-properties" xmlns:vt="http://schemas.openxmlformats.org/officeDocument/2006/docPropsVTypes">';
		strXml += '<TotalTime>0</TotalTime>';
		strXml += '<Words>0</Words>';
		strXml += '<Application>Microsoft Office PowerPoint</Application>';
		strXml += '<PresentationFormat>On-screen Show</PresentationFormat>';
		strXml += '<Paragraphs>0</Paragraphs>';
		strXml += '<Slides>'+ gObjPptx.slides.length +'</Slides>';
		strXml += '<Notes>0</Notes>';
		strXml += '<HiddenSlides>0</HiddenSlides>';
		strXml += '<MMClips>0</MMClips>';
		strXml += '<ScaleCrop>false</ScaleCrop>';
		strXml += '<HeadingPairs>';
		strXml += '  <vt:vector size="4" baseType="variant">';
		strXml += '    <vt:variant><vt:lpstr>Theme</vt:lpstr></vt:variant>';
		strXml += '    <vt:variant><vt:i4>1</vt:i4></vt:variant>';
		strXml += '    <vt:variant><vt:lpstr>Slide Titles</vt:lpstr></vt:variant>';
		strXml += '    <vt:variant><vt:i4>'+ gObjPptx.slides.length +'</vt:i4></vt:variant>';
		strXml += '  </vt:vector>';
		strXml += '</HeadingPairs>';
		strXml += '<TitlesOfParts>';
		strXml += '<vt:vector size="'+ (gObjPptx.slides.length+1) +'" baseType="lpstr">';
		strXml += '<vt:lpstr>Office Theme</vt:lpstr>';
		$.each(gObjPptx.slides, function(idx,slideObj){ strXml += '<vt:lpstr>Slide '+ (idx+1) +'</vt:lpstr>'; });
		strXml += '</vt:vector>';
		strXml += '</TitlesOfParts>';
		strXml += '<Company>'+gObjPptx.company+'</Company>';
		strXml += '<LinksUpToDate>false</LinksUpToDate>';
		strXml += '<SharedDoc>false</SharedDoc>';
		strXml += '<HyperlinksChanged>false</HyperlinksChanged>';
		strXml += '<AppVersion>15.0000</AppVersion>';
		strXml += '</Properties>';

		return strXml;
	}

	function makeXmlCore() {
		var strXml = '<?xml version="1.0" encoding="UTF-8" standalone="yes"?>'+CRLF;
		strXml += '<cp:coreProperties xmlns:cp="http://schemas.openxmlformats.org/package/2006/metadata/core-properties" xmlns:dc="http://purl.org/dc/elements/1.1/" xmlns:dcterms="http://purl.org/dc/terms/" xmlns:dcmitype="http://purl.org/dc/dcmitype/" xmlns:xsi="http://www.w3.org/2001/XMLSchema-instance">';
		strXml += '<dc:title>'+ decodeXmlEntities(gObjPptx.title) +'</dc:title>';
		strXml += '<dc:subject>'+ decodeXmlEntities(gObjPptx.subject) +'</dc:subject>';
		strXml += '<dc:creator>'+ decodeXmlEntities(gObjPptx.author) +'</dc:creator>';
		strXml += '<cp:lastModifiedBy>'+ decodeXmlEntities(gObjPptx.author) +'</cp:lastModifiedBy>';
		strXml += '<cp:revision>'+ gObjPptx.revision +'</cp:revision>';
		strXml += '<dcterms:created xsi:type="dcterms:W3CDTF">'+ new Date().toISOString() +'</dcterms:created>';
		strXml += '<dcterms:modified xsi:type="dcterms:W3CDTF">'+ new Date().toISOString() +'</dcterms:modified>';
		strXml += '</cp:coreProperties>';
		return strXml;
	}

	function makeXmlPresentationRels() {
		var intRelNum = 0;
		var strXml = '<?xml version="1.0" encoding="UTF-8" standalone="yes"?>'+CRLF;
		strXml += '<Relationships xmlns="http://schemas.openxmlformats.org/package/2006/relationships">';
		strXml += '  <Relationship Id="rId1" Target="slideMasters/slideMaster1.xml" Type="http://schemas.openxmlformats.org/officeDocument/2006/relationships/slideMaster"/>';
		intRelNum++;
		for ( var idx=1; idx<=gObjPptx.slides.length; idx++ ) {
			intRelNum++;
			strXml += '  <Relationship Id="rId'+ intRelNum +'" Target="slides/slide'+ idx +'.xml" Type="http://schemas.openxmlformats.org/officeDocument/2006/relationships/slide"/>';
		}
		intRelNum++;
		strXml += '  <Relationship Id="rId'+  intRelNum    +'" Type="http://schemas.openxmlformats.org/officeDocument/2006/relationships/presProps" Target="presProps.xml"/>'
				+ '  <Relationship Id="rId'+ (intRelNum+1) +'" Type="http://schemas.openxmlformats.org/officeDocument/2006/relationships/viewProps" Target="viewProps.xml"/>'
				+ '  <Relationship Id="rId'+ (intRelNum+2) +'" Type="http://schemas.openxmlformats.org/officeDocument/2006/relationships/theme" Target="theme/theme1.xml"/>'
				+ '  <Relationship Id="rId'+ (intRelNum+3) +'" Type="http://schemas.openxmlformats.org/officeDocument/2006/relationships/tableStyles" Target="tableStyles.xml"/>'
				+ '</Relationships>';

		return strXml;
	}

	function makeXmlSlideLayout() {
		var strXml = '<?xml version="1.0" encoding="UTF-8" standalone="yes"?>'+CRLF;
		strXml += '<p:sldLayout xmlns:a="http://schemas.openxmlformats.org/drawingml/2006/main" xmlns:r="http://schemas.openxmlformats.org/officeDocument/2006/relationships" xmlns:p="http://schemas.openxmlformats.org/presentationml/2006/main" type="title" preserve="1">'+CRLF
				+ '<p:cSld name="Title Slide">'
				+ '<p:spTree><p:nvGrpSpPr><p:cNvPr id="1" name=""/><p:cNvGrpSpPr/><p:nvPr/></p:nvGrpSpPr><p:grpSpPr><a:xfrm><a:off x="0" y="0"/><a:ext cx="0" cy="0"/><a:chOff x="0" y="0"/><a:chExt cx="0" cy="0"/></a:xfrm></p:grpSpPr>'
				+ '<p:sp><p:nvSpPr><p:cNvPr id="2" name="Title 1"/><p:cNvSpPr><a:spLocks noGrp="1"/></p:cNvSpPr><p:nvPr><p:ph type="ctrTitle"/></p:nvPr></p:nvSpPr><p:spPr><a:xfrm><a:off x="685800" y="2130425"/><a:ext cx="7772400" cy="1470025"/></a:xfrm></p:spPr><p:txBody><a:bodyPr/><a:lstStyle/><a:p><a:r><a:rPr lang="en-US" smtClean="0"/><a:t>Click to edit Master title style</a:t></a:r><a:endParaRPr lang="en-US"/></a:p></p:txBody></p:sp>'
				+ '<p:sp><p:nvSpPr><p:cNvPr id="3" name="Subtitle 2"/><p:cNvSpPr><a:spLocks noGrp="1"/></p:cNvSpPr><p:nvPr><p:ph type="subTitle" idx="1"/></p:nvPr></p:nvSpPr><p:spPr><a:xfrm><a:off x="1371600" y="3886200"/><a:ext cx="6400800" cy="1752600"/></a:xfrm></p:spPr><p:txBody><a:bodyPr/><a:lstStyle>'
				+ '  <a:lvl1pPr marL="0"       indent="0" algn="ctr"><a:buNone/><a:defRPr><a:solidFill><a:schemeClr val="tx1"><a:tint val="75000"/></a:schemeClr></a:solidFill></a:defRPr></a:lvl1pPr>'
				+ '  <a:lvl2pPr marL="457200"  indent="0" algn="ctr"><a:buNone/><a:defRPr><a:solidFill><a:schemeClr val="tx1"><a:tint val="75000"/></a:schemeClr></a:solidFill></a:defRPr></a:lvl2pPr>'
				+ '  <a:lvl3pPr marL="914400"  indent="0" algn="ctr"><a:buNone/><a:defRPr><a:solidFill><a:schemeClr val="tx1"><a:tint val="75000"/></a:schemeClr></a:solidFill></a:defRPr></a:lvl3pPr>'
				+ '  <a:lvl4pPr marL="1371600" indent="0" algn="ctr"><a:buNone/><a:defRPr><a:solidFill><a:schemeClr val="tx1"><a:tint val="75000"/></a:schemeClr></a:solidFill></a:defRPr></a:lvl4pPr>'
				+ '  <a:lvl5pPr marL="1828800" indent="0" algn="ctr"><a:buNone/><a:defRPr><a:solidFill><a:schemeClr val="tx1"><a:tint val="75000"/></a:schemeClr></a:solidFill></a:defRPr></a:lvl5pPr>'
				+ '  <a:lvl6pPr marL="2286000" indent="0" algn="ctr"><a:buNone/><a:defRPr><a:solidFill><a:schemeClr val="tx1"><a:tint val="75000"/></a:schemeClr></a:solidFill></a:defRPr></a:lvl6pPr>'
				+ '  <a:lvl7pPr marL="2743200" indent="0" algn="ctr"><a:buNone/><a:defRPr><a:solidFill><a:schemeClr val="tx1"><a:tint val="75000"/></a:schemeClr></a:solidFill></a:defRPr></a:lvl7pPr>'
				+ '  <a:lvl8pPr marL="3200400" indent="0" algn="ctr"><a:buNone/><a:defRPr><a:solidFill><a:schemeClr val="tx1"><a:tint val="75000"/></a:schemeClr></a:solidFill></a:defRPr></a:lvl8pPr>'
				+ '  <a:lvl9pPr marL="3657600" indent="0" algn="ctr"><a:buNone/><a:defRPr><a:solidFill><a:schemeClr val="tx1"><a:tint val="75000"/></a:schemeClr></a:solidFill></a:defRPr></a:lvl9pPr></a:lstStyle><a:p><a:r><a:rPr lang="en-US" smtClean="0"/><a:t>Click to edit Master subtitle style</a:t></a:r><a:endParaRPr lang="en-US"/></a:p></p:txBody></p:sp><p:sp><p:nvSpPr>'
				+ '<p:cNvPr id="4" name="Date Placeholder 3"/><p:cNvSpPr><a:spLocks noGrp="1"/></p:cNvSpPr><p:nvPr><p:ph type="dt" sz="half" idx="10"/></p:nvPr></p:nvSpPr><p:spPr/><p:txBody><a:bodyPr/><a:lstStyle/><a:p><a:fld id="{F8166F1F-CE9B-4651-A6AA-CD717754106B}" type="datetimeFigureOut"><a:rPr lang="en-US" smtClean="0"/><a:t>01/01/2016</a:t></a:fld><a:endParaRPr lang="en-US"/></a:p></p:txBody></p:sp><p:sp><p:nvSpPr>'
				+ '<p:cNvPr id="5" name="Footer Placeholder 4"/><p:cNvSpPr><a:spLocks noGrp="1"/></p:cNvSpPr><p:nvPr><p:ph type="ftr" sz="quarter" idx="11"/></p:nvPr></p:nvSpPr><p:spPr/><p:txBody><a:bodyPr/><a:lstStyle/><a:p><a:endParaRPr lang="en-US"/></a:p></p:txBody></p:sp><p:sp><p:nvSpPr>'
				+ '<p:cNvPr id="6" name="Slide Number Placeholder 5"/><p:cNvSpPr><a:spLocks noGrp="1"/></p:cNvSpPr><p:nvPr><p:ph type="sldNum" sz="quarter" idx="12"/></p:nvPr></p:nvSpPr><p:spPr/><p:txBody><a:bodyPr/><a:lstStyle/><a:p><a:fld id="'+SLDNUMFLDID+'" type="slidenum"><a:rPr lang="en-US" smtClean="0"/><a:t></a:t></a:fld><a:endParaRPr lang="en-US"/></a:p></p:txBody></p:sp></p:spTree></p:cSld>'
				+ '<p:clrMapOvr><a:masterClrMapping/></p:clrMapOvr></p:sldLayout>';
		//
		return strXml;
	}

	// XML-GEN: Next 5 functions run 1-N times (once for each Slide)

	/**
	 * Generates the XML slide resource from a Slide object
	 * @param {Object} inSlide - The slide object to transform into XML
	 * @return {string} strSlideXml - Slide OOXML
	*/
	function makeXmlSlide(inSlide) {
		var intTableNum = 1;

		// STEP 1: Start slide XML
		var strSlideXml = '<?xml version="1.0" encoding="UTF-8" standalone="yes"?>'+CRLF;
		strSlideXml += '<p:sld xmlns:a="http://schemas.openxmlformats.org/drawingml/2006/main" xmlns:r="http://schemas.openxmlformats.org/officeDocument/2006/relationships" xmlns:p="http://schemas.openxmlformats.org/presentationml/2006/main">';
		strSlideXml += '<p:cSld name="'+ inSlide.name +'">';

		// STEP 2: Add background color or background image (if any)
		// A: Background color
		if ( inSlide.slide.back ) strSlideXml += genXmlColorSelection(false, inSlide.slide.back);
		// B: Add background image (using Strech) (if any)
		if ( inSlide.slide.bkgdImgRid ) {
			// FIXME: We should be doing this in the slideLayout...
			strSlideXml += '<p:bg>'
						+ '<p:bgPr><a:blipFill dpi="0" rotWithShape="1">'
						+ '<a:blip r:embed="rId'+ inSlide.slide.bkgdImgRid +'"><a:lum/></a:blip>'
						+ '<a:srcRect/><a:stretch><a:fillRect/></a:stretch></a:blipFill>'
						+ '<a:effectLst/></p:bgPr>'
						+ '</p:bg>';
		}

		// STEP 3: Continue slide by starting spTree node
		strSlideXml += '<p:spTree>';
		strSlideXml += '<p:nvGrpSpPr><p:cNvPr id="1" name=""/><p:cNvGrpSpPr/><p:nvPr/></p:nvGrpSpPr>';
		strSlideXml += '<p:grpSpPr><a:xfrm><a:off x="0" y="0"/><a:ext cx="0" cy="0"/>';
		strSlideXml += '<a:chOff x="0" y="0"/><a:chExt cx="0" cy="0"/></a:xfrm></p:grpSpPr>';

		// STEP 4: Loop over all Slide.data objects and add them to this slide ===============================
		$.each(inSlide.data, function(idx,slideObj){
			var x = 0, y = 0, cx = getSmartParseNumber('75%','X'), cy = 0;
			var locationAttr = "", shapeType = null;

			// A: Set option vars
			slideObj.options = slideObj.options || {};

			if ( slideObj.options.w  || slideObj.options.w  == 0 ) slideObj.options.cx = slideObj.options.w;
			if ( slideObj.options.h  || slideObj.options.h  == 0 ) slideObj.options.cy = slideObj.options.h;
			//
			if ( slideObj.options.x  || slideObj.options.x  == 0 )  x = getSmartParseNumber( slideObj.options.x , 'X' );
			if ( slideObj.options.y  || slideObj.options.y  == 0 )  y = getSmartParseNumber( slideObj.options.y , 'Y' );
			if ( slideObj.options.cx || slideObj.options.cx == 0 ) cx = getSmartParseNumber( slideObj.options.cx, 'X' );
			if ( slideObj.options.cy || slideObj.options.cy == 0 ) cy = getSmartParseNumber( slideObj.options.cy, 'Y' );
			//
			if ( slideObj.options.shape  ) shapeType = getShapeInfo( slideObj.options.shape );
			//
			if ( slideObj.options.flipH  ) locationAttr += ' flipH="1"';
			if ( slideObj.options.flipV  ) locationAttr += ' flipV="1"';
			if ( slideObj.options.rotate ) locationAttr += ' rot="' + convertRotationDegrees(slideObj.options.rotate)+ '"';

			// B: Add OBJECT to current Slide ----------------------------
			switch ( slideObj.type ) {
				case 'table':
					// FIRST: Ensure we have rows - otherwise, bail!
					if ( !slideObj.arrTabRows || (Array.isArray(slideObj.arrTabRows) && slideObj.arrTabRows.length == 0) ) break;

					// Set table vars
					var objTableGrid = {};
					var arrTabRows = slideObj.arrTabRows;
					var objTabOpts = slideObj.options;
					var intColCnt = 0, intColW = 0;

					// Calc number of columns
					// NOTE: Cells may have a colspan, so merely taking the length of the [0] (or any other) row is not
					// ....: sufficient to determine column count. Therefore, check each cell for a colspan and total cols as reqd
					arrTabRows[0].forEach(function(cell,idx){
						var cellOpts = cell.options || cell.opts || null; // DEPRECATED (`opts`)
						intColCnt += ( cellOpts && cellOpts.colspan ? cellOpts.colspan : 1 );
					});

					// STEP 1: Start Table XML =============================
					// NOTE: Non-numeric cNvPr id values will trigger "presentation needs repair" type warning in MS-PPT-2013
					var strXml = '<p:graphicFrame>'
							+ '  <p:nvGraphicFramePr>'
							+ '    <p:cNvPr id="'+ (intTableNum*inSlide.numb + 1) +'" name="Table '+ (intTableNum*inSlide.numb) +'"/>'
							+ '    <p:cNvGraphicFramePr><a:graphicFrameLocks noGrp="1"/></p:cNvGraphicFramePr>'
							+ '    <p:nvPr><p:extLst><p:ext uri="{D42A27DB-BD31-4B8C-83A1-F6EECF244321}"><p14:modId xmlns:p14="http://schemas.microsoft.com/office/powerpoint/2010/main" val="1579011935"/></p:ext></p:extLst></p:nvPr>'
							+ '  </p:nvGraphicFramePr>'
							+ '  <p:xfrm>'
							+ '    <a:off  x="'+ (x  || EMU) +'"  y="'+ (y  || EMU) +'"/>'
							+ '    <a:ext cx="'+ (cx || EMU) +'" cy="'+ (cy || EMU) +'"/>'
							+ '  </p:xfrm>'
							+ '  <a:graphic>'
							+ '    <a:graphicData uri="http://schemas.openxmlformats.org/drawingml/2006/table">'
							+ '      <a:tbl>'
							+ '        <a:tblPr/>';
							// + '        <a:tblPr bandRow="1"/>';

					// FIXME: Support banded rows, first/last row, etc.
					// NOTE: Banding, etc. only shows when using a table style! (or set alt row color if banding)
					// <a:tblPr firstCol="0" firstRow="0" lastCol="0" lastRow="0" bandCol="0" bandRow="1">

					// STEP 2: Set column widths
					// Evenly distribute cols/rows across size provided when applicable (calc them if only overall dimensions were provided)
					// A: Col widths provided?
					if ( Array.isArray(objTabOpts.colW) ) {
						strXml += '<a:tblGrid>';
						for ( var col=0; col<intColCnt; col++ ) {
							strXml += '  <a:gridCol w="'+ Math.round(inch2Emu(objTabOpts.colW[col]) || (slideObj.options.cx/intColCnt)) +'"/>';
						}
						strXml += '</a:tblGrid>';
					}
					// B: Table Width provided without colW? Then distribute cols
					else {
						intColW = ( objTabOpts.colW ? objTabOpts.colW : EMU );
						if ( slideObj.options.cx && !objTabOpts.colW ) intColW = Math.round( slideObj.options.cx / intColCnt ); // FIX: Issue#12
						strXml += '<a:tblGrid>';
						for ( var col=0; col<intColCnt; col++ ) { strXml += '<a:gridCol w="'+ intColW +'"/>'; }
						strXml += '</a:tblGrid>';
					}

					// STEP 3: Build our row arrays into an actual grid to match the XML we will be building next (ISSUE #36)
					// Note row arrays can arrive "lopsided" as in row1:[1,2,3] row2:[3] when first two cols rowspan!,
					// so a simple loop below in XML building wont suffice to build table right.
					// We have to build an actual grid now
					/*
						EX: (A0:rowspan=3, B1:rowspan=2, C1:colspan=2)

						/------|------|------|------\
						|  A0  |  B0  |  C0  |  D0  |
						|      |  B1  |  C1  |      |
						|      |      |  C2  |  D2  |
						\------|------|------|------/
					*/
 					$.each(arrTabRows, function(rIdx,row){
						// A: Create row if needed (recall one may be created in loop below for rowspans, so dont assume we need to create one each iteration)
						if ( !objTableGrid[rIdx] ) objTableGrid[rIdx] = {};

						// B: Loop over all cells
						$(row).each(function(cIdx,cell){
							// DESIGN: NOTE: Row cell arrays can be "uneven" (diff cell count in each) due to rowspan/colspan
							// Therefore, for each cell we run 0->colCount to determien the correct slot for it to reside
							// as the uneven/mixed nature of the data means we cannot use the cIdx value alone.
							// E.g.: the 2nd element in the row array may actually go into the 5th table grid row cell b/c of colspans!
							for (var idx=0; (cIdx+idx)<intColCnt; idx++) {
								var currColIdx = (cIdx + idx);

								if ( !objTableGrid[rIdx][currColIdx] ) {
									// A: Set this cell
									objTableGrid[rIdx][currColIdx] = cell;

									// B: Handle `colspan` or `rowspan` (a {cell} cant have both! FIXME: FUTURE: ROWSPAN & COLSPAN in same cell)
									if ( cell && cell.opts && cell.opts.colspan && !isNaN(Number(cell.opts.colspan)) ) {
										for (var idy=1; idy<Number(cell.opts.colspan); idy++) {
											objTableGrid[rIdx][currColIdx+idy] = {"hmerge":true, text:"hmerge"};
										}
									}
									else if ( cell && cell.opts && cell.opts.rowspan && !isNaN(Number(cell.opts.rowspan)) ) {
										for (var idz=1; idz<Number(cell.opts.rowspan); idz++) {
											if ( !objTableGrid[rIdx+idz] ) objTableGrid[rIdx+idz] = {};
											objTableGrid[rIdx+idz][currColIdx] = {"vmerge":true, text:"vmerge"};
										}
									}

									// C: Break out of colCnt loop now that slot has been filled
									break;
								}
							}
						});
					});
					/* Only useful for rowspan/colspan testing
					if ( objTabOpts.debug ) {
						console.table(objTableGrid);
						var arrText = [];
						$.each(objTableGrid, function(i,row){ var arrRow = []; $.each(row,function(i,cell){ arrRow.push(cell.text); }); arrText.push(arrRow); });
						console.table( arrText );
					}
					*/

					// STEP 4: Build table rows/cells ============================
					$.each(objTableGrid, function(rIdx,rowObj){
						// A: Table Height provided without rowH? Then distribute rows
						var intRowH = 0; // IMPORTANT: Default must be zero for auto-sizing to work
						if ( Array.isArray(objTabOpts.rowH) && objTabOpts.rowH[rIdx] ) intRowH = inch2Emu(Number(objTabOpts.rowH[rIdx]));
						else if ( objTabOpts.rowH && !isNaN(Number(objTabOpts.rowH)) ) intRowH = inch2Emu(Number(objTabOpts.rowH));
						else if ( slideObj.options.cy || slideObj.options.h ) intRowH = ( slideObj.options.h ? inch2Emu(slideObj.options.h) : slideObj.options.cy) / arrTabRows.length;

						// B: Start row
						strXml += '<a:tr h="'+ intRowH +'">';

						// C: Loop over each CELL
						$.each(rowObj, function(cIdx,cell){
							// FIRST: Create cell if needed (handle [null] and other manner of junk values)
							// IMPORTANT: MS-PPTX PROBLEM: using '' will cause PPT to use its own default font/size! (Arial/18 in US)
							// SOLN: Pass a space instead to cement formatting options (Issue #20)
							if ( typeof cell === 'undefined' || cell == null ) cell = { text:' ', options:{} };

							// 1: "hmerge" cells are just place-holders in the table grid - skip those and go to next cell
							if ( cell.hmerge ) return;

							// 2: OPTIONS: Build/set cell options (blocked for code folding) ===========================
							{
								var cellOpts = cell.options || cell.opts || {};
								if ( typeof cell === 'number' || typeof cell === 'string' ) cell = { text:cell.toString() };
								cellOpts.isTableCell = true; // Used to create textBody XML
								cell.options = cellOpts;

								// B: Apply default values (tabOpts being used when cellOpts dont exist):
								// SEE: http://officeopenxml.com/drwTableCellProperties-alignment.php
								['align','bold','border','color','fill','font_face','font_size','margin','marginPt','underline','valign']
								.forEach(function(name,idx){
									if ( objTabOpts[name] && !cellOpts[name] && cellOpts[name] != 0 ) cellOpts[name] = objTabOpts[name];
								});

								var cellValign  = (cellOpts.valign)     ? ' anchor="'+ cellOpts.valign.replace(/^c$/i,'ctr').replace(/^m$/i,'ctr').replace('center','ctr').replace('middle','ctr').replace('top','t').replace('btm','b').replace('bottom','b') +'"' : '';
								var cellColspan = (cellOpts.colspan)    ? ' gridSpan="'+ cellOpts.colspan +'"' : '';
								var cellRowspan = (cellOpts.rowspan)    ? ' rowSpan="'+ cellOpts.rowspan +'"' : '';
								var cellFill    = ((cell.optImp && cell.optImp.fill)  || cellOpts.fill ) ? ' <a:solidFill><a:srgbClr val="'+ ((cell.optImp && cell.optImp.fill) || cellOpts.fill.replace('#','')) +'"/></a:solidFill>' : '';
								var cellMargin  = ( cellOpts.margin == 0 || cellOpts.margin ? cellOpts.margin : (cellOpts.marginPt || DEF_CELL_MARGIN_PT) );
								if ( !Array.isArray(cellMargin) && typeof cellMargin === 'number' ) cellMargin = [cellMargin,cellMargin,cellMargin,cellMargin];
								cellMargin = ' marL="'+ cellMargin[3]*ONEPT +'" marR="'+ cellMargin[1]*ONEPT +'" marT="'+ cellMargin[0]*ONEPT +'" marB="'+ cellMargin[2]*ONEPT +'"';
							}

							// FIXME: Cell NOWRAP property (text wrap: add to a:tcPr (horzOverflow="overflow" or whatev opts exist)

							// 3: ROWSPAN: Add dummy cells for any active rowspan
							if ( cell.vmerge ) {
								strXml += '<a:tc vMerge="1"><a:tcPr/></a:tc>';
								return;
							}

							// 4: Set CELL content and properties ==================================
							strXml += '<a:tc'+ cellColspan + cellRowspan +'>' + genXmlTextBody(cell) + '<a:tcPr'+ cellMargin + cellValign +'>';

							// 5: Borders: Add any borders
							if ( cellOpts.border && typeof cellOpts.border === 'string' ) {
								strXml += '  <a:lnL w="'+ ONEPT +'" cap="flat" cmpd="sng" algn="ctr"><a:solidFill><a:srgbClr val="'+ cellOpts.border +'"/></a:solidFill></a:lnL>';
								strXml += '  <a:lnR w="'+ ONEPT +'" cap="flat" cmpd="sng" algn="ctr"><a:solidFill><a:srgbClr val="'+ cellOpts.border +'"/></a:solidFill></a:lnR>';
								strXml += '  <a:lnT w="'+ ONEPT +'" cap="flat" cmpd="sng" algn="ctr"><a:solidFill><a:srgbClr val="'+ cellOpts.border +'"/></a:solidFill></a:lnT>';
								strXml += '  <a:lnB w="'+ ONEPT +'" cap="flat" cmpd="sng" algn="ctr"><a:solidFill><a:srgbClr val="'+ cellOpts.border +'"/></a:solidFill></a:lnB>';
							}
							else if ( cellOpts.border && Array.isArray(cellOpts.border) ) {
								$.each([ {idx:3,name:'lnL'}, {idx:1,name:'lnR'}, {idx:0,name:'lnT'}, {idx:2,name:'lnB'} ], function(i,obj){
									if ( cellOpts.border[obj.idx] ) {
										var strC = '<a:solidFill><a:srgbClr val="'+ ((cellOpts.border[obj.idx].color) ? cellOpts.border[obj.idx].color : '666666') +'"/></a:solidFill>';
										var intW = (cellOpts.border[obj.idx] && (cellOpts.border[obj.idx].pt || cellOpts.border[obj.idx].pt == 0)) ? (ONEPT * Number(cellOpts.border[obj.idx].pt)) : ONEPT;
										strXml += '<a:'+ obj.name +' w="'+ intW +'" cap="flat" cmpd="sng" algn="ctr">'+ strC +'</a:'+ obj.name +'>';
									}
									else strXml += '<a:'+ obj.name +' w="0"><a:miter lim="400000" /></a:'+ obj.name +'>';
								});
							}
							else if ( cellOpts.border && typeof cellOpts.border === 'object' ) {
								var intW = (cellOpts.border && (cellOpts.border.pt || cellOpts.border.pt == 0) ) ? (ONEPT * Number(cellOpts.border.pt)) : ONEPT;
								var strClr = '<a:solidFill><a:srgbClr val="'+ ((cellOpts.border.color) ? cellOpts.border.color.replace('#','') : '666666') +'"/></a:solidFill>';
								var strAttr = '<a:prstDash val="';
								strAttr += ((cellOpts.border.type && cellOpts.border.type.toLowerCase().indexOf('dash') > -1) ? "sysDash" : "solid" );
								strAttr += '"/><a:round/><a:headEnd type="none" w="med" len="med"/><a:tailEnd type="none" w="med" len="med"/>';
								// *** IMPORTANT! *** LRTB order matters! (Reorder a line below to watch the borders go wonky in MS-PPT-2013!!)
								strXml += '<a:lnL w="'+ intW +'" cap="flat" cmpd="sng" algn="ctr">'+ strClr + strAttr +'</a:lnL>';
								strXml += '<a:lnR w="'+ intW +'" cap="flat" cmpd="sng" algn="ctr">'+ strClr + strAttr +'</a:lnR>';
								strXml += '<a:lnT w="'+ intW +'" cap="flat" cmpd="sng" algn="ctr">'+ strClr + strAttr +'</a:lnT>';
								strXml += '<a:lnB w="'+ intW +'" cap="flat" cmpd="sng" algn="ctr">'+ strClr + strAttr +'</a:lnB>';
								// *** IMPORTANT! *** LRTB order matters!
							}

							// 6: Close cell Properties & Cell
							strXml += cellFill;
							strXml += '  </a:tcPr>';
							strXml += ' </a:tc>';

							// LAST: COLSPAN: Add a 'merged' col for each column being merged (SEE: http://officeopenxml.com/drwTableGrid.php)
							if ( cellOpts.colspan ) {
								for (var tmp=1; tmp<Number(cellOpts.colspan); tmp++) { strXml += '<a:tc hMerge="1"><a:tcPr/></a:tc>'; }
							}
						});

						// D: Complete row
						strXml += '</a:tr>';
					});

					// STEP 5: Complete table
					strXml += '      </a:tbl>';
					strXml += '    </a:graphicData>';
					strXml += '  </a:graphic>';
					strXml += '</p:graphicFrame>';

					// STEP 6: Set table XML
					strSlideXml += strXml;

					// LAST: Increment counter
					intTableNum++;
					break;

				case 'text':
					// Lines can have zero cy, but text should not
					if ( !slideObj.options.line && cy == 0 ) cy = (EMU * 0.3);

					// Margin/Padding/Inset for textboxes
					if ( slideObj.options.margin && Array.isArray(slideObj.options.margin) ) {
						slideObj.options.bodyProp.lIns = (slideObj.options.margin[0] * ONEPT || 0);
						slideObj.options.bodyProp.rIns = (slideObj.options.margin[1] * ONEPT || 0);
						slideObj.options.bodyProp.bIns = (slideObj.options.margin[2] * ONEPT || 0);
						slideObj.options.bodyProp.tIns = (slideObj.options.margin[3] * ONEPT || 0);
					}
					else if ( (slideObj.options.margin || slideObj.options.margin == 0) && Number.isInteger(slideObj.options.margin) ) {
						slideObj.options.bodyProp.lIns = (slideObj.options.margin * ONEPT);
						slideObj.options.bodyProp.rIns = (slideObj.options.margin * ONEPT);
						slideObj.options.bodyProp.bIns = (slideObj.options.margin * ONEPT);
						slideObj.options.bodyProp.tIns = (slideObj.options.margin * ONEPT);
					}

					var effectsList = '';
					if ( shapeType == null ) shapeType = getShapeInfo(null);

					// A: Start SHAPE =======================================================
					strSlideXml += '<p:sp>';

					// B: The addition of the "txBox" attribute is the sole determiner of if an object is a Shape or Textbox
					strSlideXml += '<p:nvSpPr><p:cNvPr id="'+ (idx+2) +'" name="Object '+ (idx+1) +'"/>';
					strSlideXml += '<p:cNvSpPr' + ((slideObj.options && slideObj.options.isTextBox) ? ' txBox="1"/><p:nvPr/>' : '/><p:nvPr/>');
					strSlideXml += '</p:nvSpPr>';
					strSlideXml += '<p:spPr><a:xfrm' + locationAttr + '>';
					strSlideXml += '<a:off x="'  + x  + '" y="'  + y  + '"/>';
					strSlideXml += '<a:ext cx="' + cx + '" cy="' + cy + '"/></a:xfrm>';
					strSlideXml += '<a:prstGeom prst="' + shapeType.name + '"><a:avLst>'
						+ (slideObj.options.rectRadius ? '<a:gd name="adj" fmla="val '+ Math.round(slideObj.options.rectRadius * EMU * 100000 / Math.min(cx, cy)) +'" />' : '')
						+ '</a:avLst></a:prstGeom>';

					// Option: FILL
					strSlideXml += ( slideObj.options.fill ? genXmlColorSelection(slideObj.options.fill) : '<a:noFill/>' );

					// Shape Type: LINE: line color
					if ( slideObj.options.line ) {
						strSlideXml += '<a:ln'+ ( slideObj.options.line_size ? ' w="'+ (slideObj.options.line_size*ONEPT) +'"' : '') +'>';
						strSlideXml += genXmlColorSelection( slideObj.options.line );
						if ( slideObj.options.line_dash ) strSlideXml += '<a:prstDash val="' + slideObj.options.line_dash + '"/>';
						if ( slideObj.options.line_head ) strSlideXml += '<a:headEnd type="' + slideObj.options.line_head + '"/>';
						if ( slideObj.options.line_tail ) strSlideXml += '<a:tailEnd type="' + slideObj.options.line_tail + '"/>';
						strSlideXml += '</a:ln>';
					}

					// EFFECTS > SHADOW: REF: @see http://officeopenxml.com/drwSp-effects.php
					if ( slideObj.options.shadow ) {
						slideObj.options.shadow.type    = ( slideObj.options.shadow.type    || 'outer' );
						slideObj.options.shadow.blur    = ( slideObj.options.shadow.blur    || 8 ) * ONEPT;
						slideObj.options.shadow.offset  = ( slideObj.options.shadow.offset  || 4 ) * ONEPT;
						slideObj.options.shadow.angle   = ( slideObj.options.shadow.angle   || 270 ) * 60000;
						slideObj.options.shadow.color   = ( slideObj.options.shadow.color   || '000000' );
						slideObj.options.shadow.opacity = ( slideObj.options.shadow.opacity || 0.75 ) * 100000;

						strSlideXml += '<a:effectLst>';
						strSlideXml += '<a:'+ slideObj.options.shadow.type +'Shdw sx="100000" sy="100000" kx="0" ky="0" ';
						strSlideXml += ' algn="bl" rotWithShape="0" blurRad="'+ slideObj.options.shadow.blur +'" ';
						strSlideXml += ' dist="'+ slideObj.options.shadow.offset +'" dir="'+ slideObj.options.shadow.angle +'">';
						strSlideXml += '<a:srgbClr val="'+ slideObj.options.shadow.color +'">';
						strSlideXml += '<a:alpha val="'+ slideObj.options.shadow.opacity +'"/></a:srgbClr>'
						strSlideXml += '</a:outerShdw>';
						strSlideXml += '</a:effectLst>';
					}

					/* FIXME: FUTURE: Text wrapping (copied from MS-PPTX export)
					// Commented out b/c i'm not even sure this works - current code produces text that wraps in shapes and textboxes, so...
					if ( slideObj.options.textWrap ) {
						strSlideXml += '<a:extLst>'
									+ '<a:ext uri="{C572A759-6A51-4108-AA02-DFA0A04FC94B}">'
									+ '<ma14:wrappingTextBoxFlag xmlns:ma14="http://schemas.microsoft.com/office/mac/drawingml/2011/main" val="1" />'
									+ '</a:ext>'
									+ '</a:extLst>';
					}
					*/

					// B: Close Shape Properties
					strSlideXml += '</p:spPr>';

					// Add formatted text
					strSlideXml += genXmlTextBody(slideObj);

					// LAST: Close SHAPE =======================================================
					strSlideXml += '</p:sp>';
					break;

				case 'image':
			        strSlideXml += '<p:pic>';
					strSlideXml += '  <p:nvPicPr>'
					strSlideXml += '    <p:cNvPr id="'+ (idx + 2) +'" name="Object '+ (idx + 1) +'" descr="'+ slideObj.image +'">';
					if ( slideObj.hyperlink ) strSlideXml += '<a:hlinkClick r:id="rId'+ slideObj.hyperlink.rId +'" tooltip="'+ (slideObj.hyperlink.tooltip ? decodeXmlEntities(slideObj.hyperlink.tooltip) : '') +'"/>';
					strSlideXml += '    </p:cNvPr>';
			        strSlideXml += '    <p:cNvPicPr><a:picLocks noChangeAspect="1"/></p:cNvPicPr><p:nvPr/>';
					strSlideXml += '  </p:nvPicPr>';
					strSlideXml += '<p:blipFill><a:blip r:embed="rId' + slideObj.imageRid + '" cstate="print"/><a:stretch><a:fillRect/></a:stretch></p:blipFill>';
					strSlideXml += '<p:spPr>'
					strSlideXml += ' <a:xfrm' + locationAttr + '>'
					strSlideXml += '  <a:off  x="' + x  + '"  y="' + y  + '"/>'
					strSlideXml += '  <a:ext cx="' + cx + '" cy="' + cy + '"/>'
					strSlideXml += ' </a:xfrm>'
					strSlideXml += ' <a:prstGeom prst="rect"><a:avLst/></a:prstGeom>'
					strSlideXml += '</p:spPr>';
					strSlideXml += '</p:pic>';
					break;

				case 'media':
					if ( slideObj.mtype == 'online' ) {
						strSlideXml += '<p:pic>';
						strSlideXml += ' <p:nvPicPr>';
						// IMPORTANT: <p:cNvPr id="" value is critical - if not the same number as preiew image rId, PowerPoint throws error!
						strSlideXml += ' <p:cNvPr id="'+ (slideObj.mediaRid+2) +'" name="Picture'+ (idx + 1) +'"/>';
						strSlideXml += ' <p:cNvPicPr/>';
						strSlideXml += ' <p:nvPr>';
						strSlideXml += '  <a:videoFile r:link="rId'+ slideObj.mediaRid +'"/>';
						strSlideXml += ' </p:nvPr>';
						strSlideXml += ' </p:nvPicPr>';
						strSlideXml += ' <p:blipFill><a:blip r:embed="rId'+ (slideObj.mediaRid+2) +'"/><a:stretch><a:fillRect/></a:stretch></p:blipFill>'; // NOTE: Preview image is required!
						strSlideXml += ' <p:spPr>';
						strSlideXml += '  <a:xfrm' + locationAttr + '>';
						strSlideXml += '   <a:off x="'  + x  + '" y="'  + y  + '"/>';
						strSlideXml += '   <a:ext cx="' + cx + '" cy="' + cy + '"/>';
						strSlideXml += '  </a:xfrm>';
						strSlideXml += '  <a:prstGeom prst="rect"><a:avLst/></a:prstGeom>';
						strSlideXml += ' </p:spPr>';
						strSlideXml += '</p:pic>';
					}
					else {
						strSlideXml += '<p:pic>';
						strSlideXml += ' <p:nvPicPr>';
						// IMPORTANT: <p:cNvPr id="" value is critical - if not the same number as preiew image rId, PowerPoint throws error!
						strSlideXml += ' <p:cNvPr id="'+ (slideObj.mediaRid+2) +'" name="'+ slideObj.media.split('/').pop().split('.').shift() +'"><a:hlinkClick r:id="" action="ppaction://media"/></p:cNvPr>';
						strSlideXml += ' <p:cNvPicPr><a:picLocks noChangeAspect="1"/></p:cNvPicPr>';
						strSlideXml += ' <p:nvPr>';
						strSlideXml += '  <a:videoFile r:link="rId'+ slideObj.mediaRid +'"/>';
						strSlideXml += '  <p:extLst>';
						strSlideXml += '   <p:ext uri="{DAA4B4D4-6D71-4841-9C94-3DE7FCFB9230}">';
						strSlideXml += '    <p14:media xmlns:p14="http://schemas.microsoft.com/office/powerpoint/2010/main" r:embed="rId' + (slideObj.mediaRid+1) + '"/>';
						strSlideXml += '   </p:ext>';
						strSlideXml += '  </p:extLst>';
						strSlideXml += ' </p:nvPr>';
						strSlideXml += ' </p:nvPicPr>';
						strSlideXml += ' <p:blipFill><a:blip r:embed="rId'+ (slideObj.mediaRid+2) +'"/><a:stretch><a:fillRect/></a:stretch></p:blipFill>'; // NOTE: Preview image is required!
						strSlideXml += ' <p:spPr>';
						strSlideXml += '  <a:xfrm' + locationAttr + '>';
						strSlideXml += '   <a:off x="'  + x  + '" y="'  + y  + '"/>';
						strSlideXml += '   <a:ext cx="' + cx + '" cy="' + cy + '"/>';
						strSlideXml += '  </a:xfrm>';
						strSlideXml += '  <a:prstGeom prst="rect"><a:avLst/></a:prstGeom>';
						strSlideXml += ' </p:spPr>';
						strSlideXml += '</p:pic>';
					}
					break;

				case 'chart':
					strSlideXml += '<p:graphicFrame>';
					strSlideXml += ' <p:nvGraphicFramePr>';
					strSlideXml += '   <p:cNvPr id="'+ (idx + 2) +'" name="Chart '+ (idx + 1) +'"/>';
					strSlideXml += '   <p:cNvGraphicFramePr/>';
					strSlideXml += '   <p:nvPr/>';
					strSlideXml += ' </p:nvGraphicFramePr>';
					strSlideXml += ' <p:xfrm>'
					strSlideXml += '  <a:off  x="' + x  + '"  y="' + y  + '"/>'
					strSlideXml += '  <a:ext cx="' + cx + '" cy="' + cy + '"/>'
					strSlideXml += ' </p:xfrm>'
					strSlideXml += ' <a:graphic xmlns:a="http://schemas.openxmlformats.org/drawingml/2006/main">';
					strSlideXml += '  <a:graphicData uri="http://schemas.openxmlformats.org/drawingml/2006/chart">';
					strSlideXml += '   <c:chart r:id="rId'+ (slideObj.chartRid) +'" xmlns:c="http://schemas.openxmlformats.org/drawingml/2006/chart"/>';
					strSlideXml += '  </a:graphicData>';
					strSlideXml += ' </a:graphic>';
					strSlideXml += '</p:graphicFrame>';
					break;
			}
		});

		// STEP 5: Add slide numbers last (if any)
		if ( inSlide.slideNumberObj || inSlide.hasSlideNumber ) {
			if ( !inSlide.slideNumberObj ) inSlide.slideNumberObj = { x:0.3, y:'90%' }

			// TODO: FIXME: page numbers over 99 wrap in PPT-2013 (Desktop)
			strSlideXml += '<p:sp>'
				+ '  <p:nvSpPr>'
				+ '  <p:cNvPr id="25" name="Shape 25"/><p:cNvSpPr/><p:nvPr><p:ph type="sldNum" sz="quarter" idx="4294967295"/></p:nvPr></p:nvSpPr>'
				+ '  <p:spPr>'
				+ '    <a:xfrm><a:off x="'+ getSmartParseNumber(inSlide.slideNumberObj.x, 'X') +'" y="'+ getSmartParseNumber(inSlide.slideNumberObj.y, 'Y') +'"/><a:ext cx="400000" cy="300000"/></a:xfrm>'
				+ '    <a:prstGeom prst="rect"><a:avLst/></a:prstGeom>'
				+ '    <a:extLst>'
				+ '      <a:ext uri="{C572A759-6A51-4108-AA02-DFA0A04FC94B}"><ma14:wrappingTextBoxFlag val="0" xmlns:ma14="http://schemas.microsoft.com/office/mac/drawingml/2011/main"/></a:ext>'
				+ '    </a:extLst>'
				+ '  </p:spPr>';
			// ISSUE #68: "Page number styling"
			strSlideXml += '<p:txBody>';
			strSlideXml += '  <a:bodyPr/>';
			strSlideXml += '  <a:lstStyle><a:lvl1pPr>';
			if ( inSlide.slideNumberObj.fontFace || inSlide.slideNumberObj.fontSize || inSlide.slideNumberObj.color ) {
				strSlideXml += '<a:defRPr sz="'+ (inSlide.slideNumberObj.fontSize || '12') +'00">';
				if ( inSlide.slideNumberObj.color ) strSlideXml += genXmlColorSelection(inSlide.slideNumberObj.color);
				if ( inSlide.slideNumberObj.fontFace ) strSlideXml += '<a:latin typeface="'+ inSlide.slideNumberObj.fontFace +'"/><a:cs typeface="'+ inSlide.slideNumberObj.fontFace +'"/>';
				strSlideXml += '</a:defRPr>';
			}
			strSlideXml += '</a:lvl1pPr></a:lstStyle>';
			strSlideXml += '<a:p><a:pPr/><a:fld id="'+SLDNUMFLDID+'" type="slidenum"/></a:p></p:txBody>'
			strSlideXml += '</p:sp>';
		}

		// STEP 6: Close spTree and finalize slide XML
		strSlideXml += '</p:spTree>';
		/* FIXME: Remove this in 2.0.0 (commented for 1.6.0)
		strSlideXml += '<p:extLst>';
		strSlideXml += ' <p:ext uri="{BB962C8B-B14F-4D97-AF65-F5344CB8AC3E}">';
		strSlideXml += '  <p14:creationId xmlns:p14="http://schemas.microsoft.com/office/powerpoint/2010/main" val="1544976994"/>';
		strSlideXml += ' </p:ext>';
		strSlideXml += '</p:extLst>';
		*/
		strSlideXml += '</p:cSld>';
		strSlideXml += '<p:clrMapOvr><a:masterClrMapping/></p:clrMapOvr>';
		strSlideXml += '</p:sld>';

		// LAST: Return
		return strSlideXml;
	}

	function makeXmlSlideLayoutRel(inSlideNum) {
		var strXml = '<?xml version="1.0" encoding="UTF-8" standalone="yes"?>'+CRLF;
			strXml += '<Relationships xmlns="http://schemas.openxmlformats.org/package/2006/relationships">';
			//?strXml += '  <Relationship Id="rId'+ inSlideNum +'" Target="../slideMasters/slideMaster'+ inSlideNum +'.xml" Type="http://schemas.openxmlformats.org/officeDocument/2006/relationships/slideMaster"/>';
			//strXml += '  <Relationship Id="rId1" Target="../slideMasters/slideMaster'+ inSlideNum +'.xml" Type="http://schemas.openxmlformats.org/officeDocument/2006/relationships/slideMaster"/>';
			strXml += '  <Relationship Id="rId1" Target="../slideMasters/slideMaster1.xml" Type="http://schemas.openxmlformats.org/officeDocument/2006/relationships/slideMaster"/>';
			strXml += '</Relationships>';
		//
		return strXml;
	}

	function makeXmlSlideRel(inSlideNum) {
		var strXml = '<?xml version="1.0" encoding="UTF-8" standalone="yes"?>'+CRLF
			+ '<Relationships xmlns="http://schemas.openxmlformats.org/package/2006/relationships">'
			+ ' <Relationship Id="rId1" Target="../slideLayouts/slideLayout'+ inSlideNum +'.xml" Type="http://schemas.openxmlformats.org/officeDocument/2006/relationships/slideLayout"/>';

		// Add any rels for this Slide (image/audio/video/youtube/chart)
		gObjPptx.slides[inSlideNum-1].rels.forEach(function(rel,idx){
			if      ( rel.type.toLowerCase().indexOf('image')  > -1 ) {
				strXml += '<Relationship Id="rId'+ rel.rId +'" Target="'+ rel.Target +'" Type="http://schemas.openxmlformats.org/officeDocument/2006/relationships/image"/>';
			}
			else if ( rel.type.toLowerCase().indexOf('chart')  > -1 ) {
				strXml += '<Relationship Id="rId'+ rel.rId +'" Target="'+ rel.Target +'" Type="http://schemas.openxmlformats.org/officeDocument/2006/relationships/chart"/>';
			}
			else if ( rel.type.toLowerCase().indexOf('audio')  > -1 ) {
				// As media has *TWO* rel entries per item, check for first one, if found add second rel with alt style
				if ( strXml.indexOf(' Target="'+ rel.Target +'"') > -1 )
					strXml += '<Relationship Id="rId'+ rel.rId +'" Target="'+ rel.Target +'" Type="http://schemas.microsoft.com/office/2007/relationships/media"/>';
				else
					strXml += '<Relationship Id="rId'+ rel.rId +'" Target="'+ rel.Target +'" Type="http://schemas.openxmlformats.org/officeDocument/2006/relationships/audio"/>';
			}
			else if ( rel.type.toLowerCase().indexOf('video')  > -1 ) {
				// As media has *TWO* rel entries per item, check for first one, if found add second rel with alt style
				if ( strXml.indexOf(' Target="'+ rel.Target +'"') > -1 )
					strXml += '<Relationship Id="rId'+ rel.rId +'" Target="'+ rel.Target +'" Type="http://schemas.microsoft.com/office/2007/relationships/media"/>';
				else
					strXml += '<Relationship Id="rId'+ rel.rId +'" Target="'+ rel.Target +'" Type="http://schemas.openxmlformats.org/officeDocument/2006/relationships/video"/>';
			}
			else if ( rel.type.toLowerCase().indexOf('online') > -1 ) {
				// As media has *TWO* rel entries per item, check for first one, if found add second rel with alt style
				if ( strXml.indexOf(' Target="'+ rel.Target +'"') > -1 )
					strXml += '<Relationship Id="rId'+ rel.rId +'" Target="'+ rel.Target +'" Type="http://schemas.microsoft.com/office/2007/relationships/image"/>';
				else
					strXml += '<Relationship Id="rId'+ rel.rId +'" Target="'+ rel.Target +'" TargetMode="External" Type="http://schemas.openxmlformats.org/officeDocument/2006/relationships/video"/>';
			}
			else if ( rel.type.toLowerCase().indexOf('hyperlink') > -1 ) {
				strXml += '<Relationship Id="rId'+ rel.rId +'" Target="'+ rel.Target +'" TargetMode="External" Type="http://schemas.openxmlformats.org/officeDocument/2006/relationships/hyperlink"/>';
			}
		});

		strXml += '</Relationships>';
		//
		return strXml;
	}

	function makeXmlSlideMaster() {
		var intSlideLayoutId = 2147483649;
		var strXml = '<?xml version="1.0" encoding="UTF-8" standalone="yes"?>'+CRLF
					+ '<p:sldMaster xmlns:a="http://schemas.openxmlformats.org/drawingml/2006/main" xmlns:r="http://schemas.openxmlformats.org/officeDocument/2006/relationships" xmlns:p="http://schemas.openxmlformats.org/presentationml/2006/main">'
					+ '  <p:cSld><p:bg><p:bgRef idx="1001"><a:schemeClr val="bg1"/></p:bgRef></p:bg><p:spTree><p:nvGrpSpPr><p:cNvPr id="1" name=""/><p:cNvGrpSpPr/><p:nvPr/></p:nvGrpSpPr><p:grpSpPr><a:xfrm><a:off x="0" y="0"/><a:ext cx="0" cy="0"/><a:chOff x="0" y="0"/><a:chExt cx="0" cy="0"/></a:xfrm></p:grpSpPr><p:sp><p:nvSpPr>'
					+ '<p:cNvPr id="2" name="Title Placeholder 1"/><p:cNvSpPr><a:spLocks noGrp="1"/></p:cNvSpPr><p:nvPr><p:ph type="title"/></p:nvPr></p:nvSpPr><p:spPr><a:xfrm><a:off x="457200" y="274638"/><a:ext cx="8229600" cy="1143000"/></a:xfrm><a:prstGeom prst="rect"><a:avLst/></a:prstGeom></p:spPr><p:txBody><a:bodyPr vert="horz" lIns="91440" tIns="45720" rIns="91440" bIns="45720" rtlCol="0" anchor="ctr"><a:normAutofit/></a:bodyPr><a:lstStyle/><a:p><a:r><a:rPr lang="en-US" smtClean="0"/><a:t>Click to edit Master title style</a:t></a:r><a:endParaRPr lang="en-US"/></a:p></p:txBody></p:sp><p:sp><p:nvSpPr>'
					+ '<p:cNvPr id="3" name="Text Placeholder 2"/><p:cNvSpPr><a:spLocks noGrp="1"/></p:cNvSpPr><p:nvPr><p:ph type="body" idx="1"/></p:nvPr></p:nvSpPr><p:spPr><a:xfrm><a:off x="457200" y="1600200"/><a:ext cx="8229600" cy="4525963"/></a:xfrm><a:prstGeom prst="rect"><a:avLst/></a:prstGeom></p:spPr><p:txBody><a:bodyPr vert="horz" lIns="91440" tIns="45720" rIns="91440" bIns="45720" rtlCol="0"><a:normAutofit/></a:bodyPr><a:lstStyle/><a:p><a:pPr lvl="0"/><a:r><a:rPr lang="en-US" smtClean="0"/><a:t>Click to edit Master text styles</a:t></a:r></a:p><a:p><a:pPr lvl="1"/><a:r><a:rPr lang="en-US" smtClean="0"/><a:t>Second level</a:t></a:r></a:p><a:p><a:pPr lvl="2"/><a:r><a:rPr lang="en-US" smtClean="0"/><a:t>Third level</a:t></a:r></a:p><a:p><a:pPr lvl="3"/><a:r><a:rPr lang="en-US" smtClean="0"/><a:t>Fourth level</a:t></a:r></a:p><a:p><a:pPr lvl="4"/><a:r><a:rPr lang="en-US" smtClean="0"/><a:t>Fifth level</a:t></a:r><a:endParaRPr lang="en-US"/></a:p></p:txBody></p:sp><p:sp><p:nvSpPr>'
					+ '<p:cNvPr id="4" name="Date Placeholder 3"/><p:cNvSpPr><a:spLocks noGrp="1"/></p:cNvSpPr><p:nvPr><p:ph type="dt" sz="half" idx="2"/></p:nvPr></p:nvSpPr><p:spPr><a:xfrm><a:off x="457200" y="6356350"/><a:ext cx="2133600" cy="365125"/></a:xfrm><a:prstGeom prst="rect"><a:avLst/></a:prstGeom></p:spPr><p:txBody><a:bodyPr vert="horz" lIns="91440" tIns="45720" rIns="91440" bIns="45720" rtlCol="0" anchor="ctr"/><a:lstStyle><a:lvl1pPr algn="l"><a:defRPr sz="1200"><a:solidFill><a:schemeClr val="tx1"><a:tint val="75000"/></a:schemeClr></a:solidFill></a:defRPr></a:lvl1pPr></a:lstStyle><a:p><a:fld id="{F8166F1F-CE9B-4651-A6AA-CD717754106B}" type="datetimeFigureOut"><a:rPr lang="en-US" smtClean="0"/><a:t>12/25/2015</a:t></a:fld><a:endParaRPr lang="en-US"/></a:p></p:txBody></p:sp><p:sp><p:nvSpPr>'
					+ '<p:cNvPr id="5" name="Footer Placeholder 4"/><p:cNvSpPr><a:spLocks noGrp="1"/></p:cNvSpPr><p:nvPr><p:ph type="ftr" sz="quarter" idx="3"/></p:nvPr></p:nvSpPr><p:spPr><a:xfrm><a:off x="3124200" y="6356350"/><a:ext cx="2895600" cy="365125"/></a:xfrm><a:prstGeom prst="rect"><a:avLst/></a:prstGeom></p:spPr><p:txBody><a:bodyPr vert="horz" lIns="91440" tIns="45720" rIns="91440" bIns="45720" rtlCol="0" anchor="ctr"/><a:lstStyle><a:lvl1pPr algn="ctr"><a:defRPr sz="1200"><a:solidFill><a:schemeClr val="tx1"><a:tint val="75000"/></a:schemeClr></a:solidFill></a:defRPr></a:lvl1pPr></a:lstStyle><a:p><a:endParaRPr lang="en-US"/></a:p></p:txBody></p:sp><p:sp><p:nvSpPr>'
					+ '<p:cNvPr id="6" name="Slide Number Placeholder 5"/><p:cNvSpPr><a:spLocks noGrp="1"/></p:cNvSpPr><p:nvPr><p:ph type="sldNum" sz="quarter" idx="4"/></p:nvPr></p:nvSpPr><p:spPr><a:xfrm><a:off x="6553200" y="6356350"/><a:ext cx="2133600" cy="365125"/></a:xfrm><a:prstGeom prst="rect"><a:avLst/></a:prstGeom></p:spPr><p:txBody><a:bodyPr vert="horz" lIns="91440" tIns="45720" rIns="91440" bIns="45720" rtlCol="0" anchor="ctr"/><a:lstStyle><a:lvl1pPr algn="r"><a:defRPr sz="1200"><a:solidFill><a:schemeClr val="tx1"><a:tint val="75000"/></a:schemeClr></a:solidFill></a:defRPr></a:lvl1pPr></a:lstStyle><a:p><a:fld id="'+SLDNUMFLDID+'" type="slidenum"><a:rPr lang="en-US" smtClean="0"/><a:t></a:t></a:fld><a:endParaRPr lang="en-US"/></a:p></p:txBody></p:sp></p:spTree></p:cSld><p:clrMap bg1="lt1" tx1="dk1" bg2="lt2" tx2="dk2" accent1="accent1" accent2="accent2" accent3="accent3" accent4="accent4" accent5="accent5" accent6="accent6" hlink="hlink" folHlink="folHlink"/>'
					+ '<p:sldLayoutIdLst>';
		// Create a sldLayout for each SLIDE
		for ( var idx=1; idx<=gObjPptx.slides.length; idx++ ) {
			strXml += ' <p:sldLayoutId id="'+ intSlideLayoutId +'" r:id="rId'+ idx +'"/>';
			intSlideLayoutId++;
		}
		strXml += '</p:sldLayoutIdLst>'
					+ '<p:txStyles>'
					+ ' <p:titleStyle>'
					+ '  <a:lvl1pPr algn="ctr" defTabSz="914400" rtl="0" eaLnBrk="1" latinLnBrk="0" hangingPunct="1"><a:spcBef><a:spcPct val="0"/></a:spcBef><a:buNone/><a:defRPr sz="4400" kern="1200"><a:solidFill><a:schemeClr val="tx1"/></a:solidFill><a:latin typeface="+mj-lt"/><a:ea typeface="+mj-ea"/><a:cs typeface="+mj-cs"/></a:defRPr></a:lvl1pPr>'
					+ ' </p:titleStyle>'
					+ ' <p:bodyStyle>'
					+ '  <a:lvl1pPr marL="342900" indent="-342900" algn="l" defTabSz="914400" rtl="0" eaLnBrk="1" latinLnBrk="0" hangingPunct="1"><a:spcBef><a:spcPct val="20000"/></a:spcBef><a:buFont typeface="Arial" pitchFamily="34" charset="0"/><a:buChar char="?"/><a:defRPr sz="3200" kern="1200"><a:solidFill><a:schemeClr val="tx1"/></a:solidFill><a:latin typeface="+mn-lt"/><a:ea typeface="+mn-ea"/><a:cs typeface="+mn-cs"/></a:defRPr></a:lvl1pPr>'
					+ '  <a:lvl2pPr marL="742950" indent="-285750" algn="l" defTabSz="914400" rtl="0" eaLnBrk="1" latinLnBrk="0" hangingPunct="1"><a:spcBef><a:spcPct val="20000"/></a:spcBef><a:buFont typeface="Arial" pitchFamily="34" charset="0"/><a:buChar char="?"/><a:defRPr sz="2800" kern="1200"><a:solidFill><a:schemeClr val="tx1"/></a:solidFill><a:latin typeface="+mn-lt"/><a:ea typeface="+mn-ea"/><a:cs typeface="+mn-cs"/></a:defRPr></a:lvl2pPr>'
					+ '  <a:lvl3pPr marL="1143000" indent="-228600" algn="l" defTabSz="914400" rtl="0" eaLnBrk="1" latinLnBrk="0" hangingPunct="1"><a:spcBef><a:spcPct val="20000"/></a:spcBef><a:buFont typeface="Arial" pitchFamily="34" charset="0"/><a:buChar char="?"/><a:defRPr sz="2400" kern="1200"><a:solidFill><a:schemeClr val="tx1"/></a:solidFill><a:latin typeface="+mn-lt"/><a:ea typeface="+mn-ea"/><a:cs typeface="+mn-cs"/></a:defRPr></a:lvl3pPr>'
					+ '  <a:lvl4pPr marL="1600200" indent="-228600" algn="l" defTabSz="914400" rtl="0" eaLnBrk="1" latinLnBrk="0" hangingPunct="1"><a:spcBef><a:spcPct val="20000"/></a:spcBef><a:buFont typeface="Arial" pitchFamily="34" charset="0"/><a:buChar char="?"/><a:defRPr sz="2000" kern="1200"><a:solidFill><a:schemeClr val="tx1"/></a:solidFill><a:latin typeface="+mn-lt"/><a:ea typeface="+mn-ea"/><a:cs typeface="+mn-cs"/></a:defRPr></a:lvl4pPr>'
					+ '  <a:lvl5pPr marL="2057400" indent="-228600" algn="l" defTabSz="914400" rtl="0" eaLnBrk="1" latinLnBrk="0" hangingPunct="1"><a:spcBef><a:spcPct val="20000"/></a:spcBef><a:buFont typeface="Arial" pitchFamily="34" charset="0"/><a:buChar char="?"/><a:defRPr sz="2000" kern="1200"><a:solidFill><a:schemeClr val="tx1"/></a:solidFill><a:latin typeface="+mn-lt"/><a:ea typeface="+mn-ea"/><a:cs typeface="+mn-cs"/></a:defRPr></a:lvl5pPr>'
					+ '  <a:lvl6pPr marL="2514600" indent="-228600" algn="l" defTabSz="914400" rtl="0" eaLnBrk="1" latinLnBrk="0" hangingPunct="1"><a:spcBef><a:spcPct val="20000"/></a:spcBef><a:buFont typeface="Arial" pitchFamily="34" charset="0"/><a:buChar char="?"/><a:defRPr sz="2000" kern="1200"><a:solidFill><a:schemeClr val="tx1"/></a:solidFill><a:latin typeface="+mn-lt"/><a:ea typeface="+mn-ea"/><a:cs typeface="+mn-cs"/></a:defRPr></a:lvl6pPr>'
					+ '  <a:lvl7pPr marL="2971800" indent="-228600" algn="l" defTabSz="914400" rtl="0" eaLnBrk="1" latinLnBrk="0" hangingPunct="1"><a:spcBef><a:spcPct val="20000"/></a:spcBef><a:buFont typeface="Arial" pitchFamily="34" charset="0"/><a:buChar char="?"/><a:defRPr sz="2000" kern="1200"><a:solidFill><a:schemeClr val="tx1"/></a:solidFill><a:latin typeface="+mn-lt"/><a:ea typeface="+mn-ea"/><a:cs typeface="+mn-cs"/></a:defRPr></a:lvl7pPr>'
					+ '  <a:lvl8pPr marL="3429000" indent="-228600" algn="l" defTabSz="914400" rtl="0" eaLnBrk="1" latinLnBrk="0" hangingPunct="1"><a:spcBef><a:spcPct val="20000"/></a:spcBef><a:buFont typeface="Arial" pitchFamily="34" charset="0"/><a:buChar char="?"/><a:defRPr sz="2000" kern="1200"><a:solidFill><a:schemeClr val="tx1"/></a:solidFill><a:latin typeface="+mn-lt"/><a:ea typeface="+mn-ea"/><a:cs typeface="+mn-cs"/></a:defRPr></a:lvl8pPr>'
					+ '  <a:lvl9pPr marL="3886200" indent="-228600" algn="l" defTabSz="914400" rtl="0" eaLnBrk="1" latinLnBrk="0" hangingPunct="1"><a:spcBef><a:spcPct val="20000"/></a:spcBef><a:buFont typeface="Arial" pitchFamily="34" charset="0"/><a:buChar char="?"/><a:defRPr sz="2000" kern="1200"><a:solidFill><a:schemeClr val="tx1"/></a:solidFill><a:latin typeface="+mn-lt"/><a:ea typeface="+mn-ea"/><a:cs typeface="+mn-cs"/></a:defRPr></a:lvl9pPr>'
					+ ' </p:bodyStyle>'
					+ ' <p:otherStyle>'
					+ '  <a:defPPr><a:defRPr lang="en-US"/></a:defPPr>'
					+ '  <a:lvl1pPr marL="0" algn="l" defTabSz="914400" rtl="0" eaLnBrk="1" latinLnBrk="0" hangingPunct="1"><a:defRPr sz="1800" kern="1200"><a:solidFill><a:schemeClr val="tx1"/></a:solidFill><a:latin typeface="+mn-lt"/><a:ea typeface="+mn-ea"/><a:cs typeface="+mn-cs"/></a:defRPr></a:lvl1pPr>'
					+ '  <a:lvl2pPr marL="457200" algn="l" defTabSz="914400" rtl="0" eaLnBrk="1" latinLnBrk="0" hangingPunct="1"><a:defRPr sz="1800" kern="1200"><a:solidFill><a:schemeClr val="tx1"/></a:solidFill><a:latin typeface="+mn-lt"/><a:ea typeface="+mn-ea"/><a:cs typeface="+mn-cs"/></a:defRPr></a:lvl2pPr>'
					+ '  <a:lvl3pPr marL="914400" algn="l" defTabSz="914400" rtl="0" eaLnBrk="1" latinLnBrk="0" hangingPunct="1"><a:defRPr sz="1800" kern="1200"><a:solidFill><a:schemeClr val="tx1"/></a:solidFill><a:latin typeface="+mn-lt"/><a:ea typeface="+mn-ea"/><a:cs typeface="+mn-cs"/></a:defRPr></a:lvl3pPr>'
					+ '  <a:lvl4pPr marL="1371600" algn="l" defTabSz="914400" rtl="0" eaLnBrk="1" latinLnBrk="0" hangingPunct="1"><a:defRPr sz="1800" kern="1200"><a:solidFill><a:schemeClr val="tx1"/></a:solidFill><a:latin typeface="+mn-lt"/><a:ea typeface="+mn-ea"/><a:cs typeface="+mn-cs"/></a:defRPr></a:lvl4pPr>'
					+ '  <a:lvl5pPr marL="1828800" algn="l" defTabSz="914400" rtl="0" eaLnBrk="1" latinLnBrk="0" hangingPunct="1"><a:defRPr sz="1800" kern="1200"><a:solidFill><a:schemeClr val="tx1"/></a:solidFill><a:latin typeface="+mn-lt"/><a:ea typeface="+mn-ea"/><a:cs typeface="+mn-cs"/></a:defRPr></a:lvl5pPr>'
					+ '  <a:lvl6pPr marL="2286000" algn="l" defTabSz="914400" rtl="0" eaLnBrk="1" latinLnBrk="0" hangingPunct="1"><a:defRPr sz="1800" kern="1200"><a:solidFill><a:schemeClr val="tx1"/></a:solidFill><a:latin typeface="+mn-lt"/><a:ea typeface="+mn-ea"/><a:cs typeface="+mn-cs"/></a:defRPr></a:lvl6pPr>'
					+ '  <a:lvl7pPr marL="2743200" algn="l" defTabSz="914400" rtl="0" eaLnBrk="1" latinLnBrk="0" hangingPunct="1"><a:defRPr sz="1800" kern="1200"><a:solidFill><a:schemeClr val="tx1"/></a:solidFill><a:latin typeface="+mn-lt"/><a:ea typeface="+mn-ea"/><a:cs typeface="+mn-cs"/></a:defRPr></a:lvl7pPr>'
					+ '  <a:lvl8pPr marL="3200400" algn="l" defTabSz="914400" rtl="0" eaLnBrk="1" latinLnBrk="0" hangingPunct="1"><a:defRPr sz="1800" kern="1200"><a:solidFill><a:schemeClr val="tx1"/></a:solidFill><a:latin typeface="+mn-lt"/><a:ea typeface="+mn-ea"/><a:cs typeface="+mn-cs"/></a:defRPr></a:lvl8pPr>'
					+ '  <a:lvl9pPr marL="3657600" algn="l" defTabSz="914400" rtl="0" eaLnBrk="1" latinLnBrk="0" hangingPunct="1"><a:defRPr sz="1800" kern="1200"><a:solidFill><a:schemeClr val="tx1"/></a:solidFill><a:latin typeface="+mn-lt"/><a:ea typeface="+mn-ea"/><a:cs typeface="+mn-cs"/></a:defRPr></a:lvl9pPr>'
					+ ' </p:otherStyle>'
					+ '</p:txStyles>'
					+ '</p:sldMaster>';
		//
		return strXml;
	}

	function makeXmlSlideMasterRel() {
		// FIXME: create a slideLayout for each SLDIE
		var strXml = '<?xml version="1.0" encoding="UTF-8" standalone="yes"?>'+CRLF
					+ '<Relationships xmlns="http://schemas.openxmlformats.org/package/2006/relationships">';
		for ( var idx=1; idx<=gObjPptx.slides.length; idx++ ) {
			strXml += '  <Relationship Id="rId'+ idx +'" Target="../slideLayouts/slideLayout'+ idx +'.xml" Type="http://schemas.openxmlformats.org/officeDocument/2006/relationships/slideLayout"/>';
		}
		strXml += '  <Relationship Id="rId'+ (gObjPptx.slides.length+1) +'" Target="../theme/theme1.xml" Type="http://schemas.openxmlformats.org/officeDocument/2006/relationships/theme"/>';
		strXml += '</Relationships>';
		//
		return strXml;
	}

	// XML-GEN: Last 5 functions create root /ppt files

	function makeXmlTheme() {
		var strXml = '<?xml version="1.0" encoding="UTF-8" standalone="yes"?>'+CRLF;
		strXml += '<a:theme xmlns:a="http://schemas.openxmlformats.org/drawingml/2006/main" xmlns:r="http://schemas.openxmlformats.org/officeDocument/2006/relationships" name="Office Theme">\
						<a:themeElements>\
						  <a:clrScheme name="Office"><a:dk1><a:sysClr val="windowText" lastClr="000000"/></a:dk1><a:lt1><a:sysClr val="window" lastClr="FFFFFF"/></a:lt1>\
						  <a:dk2><a:srgbClr val="A7A7A7"/></a:dk2>\
						  <a:lt2><a:srgbClr val="535353"/></a:lt2><a:accent1><a:srgbClr val="4F81BD"/></a:accent1><a:accent2><a:srgbClr val="C0504D"/></a:accent2><a:accent3>\
						  <a:srgbClr val="9BBB59"/></a:accent3><a:accent4><a:srgbClr val="8064A2"/></a:accent4><a:accent5><a:srgbClr val="4BACC6"/></a:accent5>\
						  <a:accent6><a:srgbClr val="F79646"/></a:accent6><a:hlink><a:srgbClr val="0000FF"/></a:hlink><a:folHlink><a:srgbClr val="800080"/></a:folHlink></a:clrScheme><a:fontScheme name="Office"><a:majorFont><a:latin typeface="Arial"/><a:ea typeface="Arial"/><a:cs typeface="Arial"/><a:font script="Jpan" typeface="MS P????"/><a:font script="Hang" typeface="?? ??"/><a:font script="Hans" typeface="??"/><a:font script="Hant" typeface="????"/><a:font script="Arab" typeface="Times New Roman"/><a:font script="Hebr" typeface="Times New Roman"/><a:font script="Thai" typeface="Angsana New"/><a:font script="Ethi" typeface="Nyala"/><a:font script="Beng" typeface="Vrinda"/><a:font script="Gujr" typeface="Shruti"/><a:font script="Khmr" typeface="MoolBoran"/><a:font script="Knda" typeface="Tunga"/><a:font script="Guru" typeface="Raavi"/><a:font script="Cans" typeface="Euphemia"/><a:font script="Cher" typeface="Plantagenet Cherokee"/><a:font script="Yiii" typeface="Microsoft Yi Baiti"/><a:font script="Tibt" typeface="Microsoft Himalaya"/><a:font script="Thaa" typeface="MV Boli"/><a:font script="Deva" typeface="Mangal"/><a:font script="Telu" typeface="Gautami"/><a:font script="Taml" typeface="Latha"/><a:font script="Syrc" typeface="Estrangelo Edessa"/><a:font script="Orya" typeface="Kalinga"/><a:font script="Mlym" typeface="Kartika"/><a:font script="Laoo" typeface="DokChampa"/><a:font script="Sinh" typeface="Iskoola Pota"/><a:font script="Mong" typeface="Mongolian Baiti"/><a:font script="Viet" typeface="Times New Roman"/><a:font script="Uigh" typeface="Microsoft Uighur"/></a:majorFont><a:minorFont><a:latin typeface="Arial"/><a:ea typeface="Arial"/><a:cs typeface="Arial"/><a:font script="Jpan" typeface="MS P????"/><a:font script="Hang" typeface="?? ??"/><a:font script="Hans" typeface="??"/><a:font script="Hant" typeface="????"/><a:font script="Arab" typeface="Arial"/><a:font script="Hebr" typeface="Arial"/><a:font script="Thai" typeface="Cordia New"/><a:font script="Ethi" typeface="Nyala"/><a:font script="Beng" typeface="Vrinda"/><a:font script="Gujr" typeface="Shruti"/><a:font script="Khmr" typeface="DaunPenh"/><a:font script="Knda" typeface="Tunga"/><a:font script="Guru" typeface="Raavi"/><a:font script="Cans" typeface="Euphemia"/><a:font script="Cher" typeface="Plantagenet Cherokee"/><a:font script="Yiii" typeface="Microsoft Yi Baiti"/><a:font script="Tibt" typeface="Microsoft Himalaya"/><a:font script="Thaa" typeface="MV Boli"/><a:font script="Deva" typeface="Mangal"/><a:font script="Telu" typeface="Gautami"/><a:font script="Taml" typeface="Latha"/><a:font script="Syrc" typeface="Estrangelo Edessa"/><a:font script="Orya" typeface="Kalinga"/><a:font script="Mlym" typeface="Kartika"/><a:font script="Laoo" typeface="DokChampa"/><a:font script="Sinh" typeface="Iskoola Pota"/><a:font script="Mong" typeface="Mongolian Baiti"/><a:font script="Viet" typeface="Arial"/><a:font script="Uigh" typeface="Microsoft Uighur"/>\
						  </a:minorFont></a:fontScheme><a:fmtScheme name="Office"><a:fillStyleLst><a:solidFill><a:schemeClr val="phClr"/></a:solidFill><a:gradFill rotWithShape="1"><a:gsLst><a:gs pos="0"><a:schemeClr val="phClr"><a:tint val="50000"/><a:satMod val="300000"/></a:schemeClr></a:gs><a:gs pos="35000"><a:schemeClr val="phClr"><a:tint val="37000"/><a:satMod val="300000"/></a:schemeClr></a:gs><a:gs pos="100000"><a:schemeClr val="phClr"><a:tint val="15000"/><a:satMod val="350000"/></a:schemeClr></a:gs></a:gsLst><a:lin ang="16200000" scaled="1"/></a:gradFill><a:gradFill rotWithShape="1"><a:gsLst><a:gs pos="0"><a:schemeClr val="phClr"><a:shade val="51000"/><a:satMod val="130000"/></a:schemeClr></a:gs><a:gs pos="80000"><a:schemeClr val="phClr"><a:shade val="93000"/><a:satMod val="130000"/></a:schemeClr></a:gs><a:gs pos="100000"><a:schemeClr val="phClr"><a:shade val="94000"/><a:satMod val="135000"/></a:schemeClr></a:gs></a:gsLst><a:lin ang="16200000" scaled="0"/></a:gradFill></a:fillStyleLst><a:lnStyleLst><a:ln w="9525" cap="flat" cmpd="sng" algn="ctr"><a:solidFill><a:schemeClr val="phClr"><a:shade val="95000"/><a:satMod val="105000"/></a:schemeClr></a:solidFill><a:prstDash val="solid"/></a:ln><a:ln w="25400" cap="flat" cmpd="sng" algn="ctr"><a:solidFill><a:schemeClr val="phClr"/></a:solidFill><a:prstDash val="solid"/></a:ln><a:ln w="38100" cap="flat" cmpd="sng" algn="ctr"><a:solidFill><a:schemeClr val="phClr"/></a:solidFill><a:prstDash val="solid"/></a:ln></a:lnStyleLst><a:effectStyleLst><a:effectStyle><a:effectLst><a:outerShdw blurRad="40000" dist="20000" dir="5400000" rotWithShape="0"><a:srgbClr val="000000"><a:alpha val="38000"/></a:srgbClr></a:outerShdw></a:effectLst></a:effectStyle><a:effectStyle><a:effectLst><a:outerShdw blurRad="40000" dist="23000" dir="5400000" rotWithShape="0"><a:srgbClr val="000000"><a:alpha val="35000"/></a:srgbClr></a:outerShdw></a:effectLst></a:effectStyle><a:effectStyle><a:effectLst><a:outerShdw blurRad="40000" dist="23000" dir="5400000" rotWithShape="0"><a:srgbClr val="000000"><a:alpha val="35000"/></a:srgbClr></a:outerShdw></a:effectLst><a:scene3d><a:camera prst="orthographicFront"><a:rot lat="0" lon="0" rev="0"/></a:camera><a:lightRig rig="threePt" dir="t"><a:rot lat="0" lon="0" rev="1200000"/></a:lightRig></a:scene3d><a:sp3d><a:bevelT w="63500" h="25400"/></a:sp3d></a:effectStyle></a:effectStyleLst><a:bgFillStyleLst><a:solidFill><a:schemeClr val="phClr"/></a:solidFill><a:gradFill rotWithShape="1"><a:gsLst><a:gs pos="0"><a:schemeClr val="phClr"><a:tint val="40000"/><a:satMod val="350000"/></a:schemeClr></a:gs><a:gs pos="40000"><a:schemeClr val="phClr"><a:tint val="45000"/><a:shade val="99000"/><a:satMod val="350000"/></a:schemeClr></a:gs><a:gs pos="100000"><a:schemeClr val="phClr"><a:shade val="20000"/><a:satMod val="255000"/></a:schemeClr></a:gs></a:gsLst><a:path path="circle"><a:fillToRect l="50000" t="-80000" r="50000" b="180000"/></a:path></a:gradFill><a:gradFill rotWithShape="1"><a:gsLst><a:gs pos="0"><a:schemeClr val="phClr"><a:tint val="80000"/><a:satMod val="300000"/></a:schemeClr></a:gs><a:gs pos="100000"><a:schemeClr val="phClr"><a:shade val="30000"/><a:satMod val="200000"/></a:schemeClr></a:gs></a:gsLst><a:path path="circle"><a:fillToRect l="50000" t="50000" r="50000" b="50000"/></a:path></a:gradFill></a:bgFillStyleLst></a:fmtScheme></a:themeElements><a:objectDefaults/><a:extraClrSchemeLst/>\
						</a:theme>';
		return strXml;
	}

	function makeXmlPresentation() {
		var intCurPos = 0;
		// REF: http://www.datypic.com/sc/ooxml/t-p_CT_Presentation.html
		var strXml = '<?xml version="1.0" encoding="UTF-8" standalone="yes"?>'+CRLF
			+ '<p:presentation xmlns:a="http://schemas.openxmlformats.org/drawingml/2006/main" '
			+ 'xmlns:r="http://schemas.openxmlformats.org/officeDocument/2006/relationships" '
			+ 'xmlns:p="http://schemas.openxmlformats.org/presentationml/2006/main" '+ (gObjPptx.rtlMode ? 'rtl="1"' : '') +' saveSubsetFonts="1">';

		// STEP 1: Build SLIDE master list
		strXml += '<p:sldMasterIdLst><p:sldMasterId id="2147483648" r:id="rId1"/></p:sldMasterIdLst>';
		strXml += '<p:sldIdLst>';
		for ( var idx=0; idx<gObjPptx.slides.length; idx++ ) {
			strXml += '<p:sldId id="' + (idx + 256) + '" r:id="rId' + (idx + 2) + '"/>';
		}
		strXml += '</p:sldIdLst>';

		// STEP 2: Build SLIDE text styles
		strXml += '<p:sldSz cx="'+ gObjPptx.pptLayout.width +'" cy="'+ gObjPptx.pptLayout.height +'" type="'+ gObjPptx.pptLayout.name +'"/>'
				+ '<p:notesSz cx="'+ gObjPptx.pptLayout.height +'" cy="' + gObjPptx.pptLayout.width + '"/>'
				+ '<p:defaultTextStyle>';
				+ '  <a:defPPr><a:defRPr lang="en-US"/></a:defPPr>';
		for ( var idx=1; idx<10; idx++ ) {
			strXml += '  <a:lvl' + idx + 'pPr marL="' + intCurPos + '" algn="l" defTabSz="914400" rtl="0" eaLnBrk="1" latinLnBrk="0" hangingPunct="1">'
					+ '    <a:defRPr sz="1800" kern="1200">'
					+ '      <a:solidFill><a:schemeClr val="tx1"/></a:solidFill>'
					+ '      <a:latin typeface="+mn-lt"/><a:ea typeface="+mn-ea"/><a:cs typeface="+mn-cs"/>'
					+ '    </a:defRPr>'
					+ '  </a:lvl' + idx + 'pPr>';
			intCurPos += 457200;
		}
		strXml += '</p:defaultTextStyle>';

		strXml += '<p:extLst><p:ext uri="{EFAFB233-063F-42B5-8137-9DF3F51BA10A}"><p15:sldGuideLst xmlns:p15="http://schemas.microsoft.com/office/powerpoint/2012/main"/></p:ext></p:extLst>'
				+ '</p:presentation>';

		return strXml;
	}

	function makeXmlPresProps() {
		var strXml = '<?xml version="1.0" encoding="UTF-8" standalone="yes"?>'+CRLF
					+ '<p:presentationPr xmlns:a="http://schemas.openxmlformats.org/drawingml/2006/main" xmlns:r="http://schemas.openxmlformats.org/officeDocument/2006/relationships" xmlns:p="http://schemas.openxmlformats.org/presentationml/2006/main">'
					+ '  <p:extLst>'
					+ '    <p:ext uri="{E76CE94A-603C-4142-B9EB-6D1370010A27}"><p14:discardImageEditData xmlns:p14="http://schemas.microsoft.com/office/powerpoint/2010/main" val="0"/></p:ext>'
					+ '    <p:ext uri="{D31A062A-798A-4329-ABDD-BBA856620510}"><p14:defaultImageDpi xmlns:p14="http://schemas.microsoft.com/office/powerpoint/2010/main" val="220"/></p:ext>'
					+ '    <p:ext uri="{FD5EFAAD-0ECE-453E-9831-46B23BE46B34}"><p15:chartTrackingRefBased xmlns:p15="http://schemas.microsoft.com/office/powerpoint/2012/main" val="1"/></p:ext>'
					+ '  </p:extLst>'
					+ '</p:presentationPr>';
		return strXml;
	}

	function makeXmlTableStyles() {
		// SEE: http://openxmldeveloper.org/discussions/formats/f/13/p/2398/8107.aspx
		var strXml = '<?xml version="1.0" encoding="UTF-8" standalone="yes"?>'+CRLF
					+ '<a:tblStyleLst xmlns:a="http://schemas.openxmlformats.org/drawingml/2006/main" def="{5C22544A-7EE6-4342-B048-85BDC9FD1C3A}"/>';
		return strXml;
	}

	function makeXmlViewProps() {
		var strXml = '<?xml version="1.0" encoding="UTF-8" standalone="yes"?>'+CRLF
					+ '<p:viewPr xmlns:a="http://schemas.openxmlformats.org/drawingml/2006/main" xmlns:r="http://schemas.openxmlformats.org/officeDocument/2006/relationships" xmlns:p="http://schemas.openxmlformats.org/presentationml/2006/main">'
					+ '<p:normalViewPr><p:restoredLeft sz="15620"/><p:restoredTop sz="94660"/></p:normalViewPr>'
					+ '<p:slideViewPr>'
					+ '  <p:cSldViewPr>'
					+ '    <p:cViewPr varScale="1"><p:scale><a:sx n="64" d="100"/><a:sy n="64" d="100"/></p:scale><p:origin x="-1392" y="-96"/></p:cViewPr>'
					+ '    <p:guideLst><p:guide orient="horz" pos="2160"/><p:guide pos="2880"/></p:guideLst>'
					+ '  </p:cSldViewPr>'
					+ '</p:slideViewPr>'
					+ '<p:notesTextViewPr>'
					+ '  <p:cViewPr><p:scale><a:sx n="100" d="100"/><a:sy n="100" d="100"/></p:scale><p:origin x="0" y="0"/></p:cViewPr>'
					+ '</p:notesTextViewPr>'
					+ '<p:gridSpacing cx="78028800" cy="78028800"/>'
					+ '</p:viewPr>';
		return strXml;
	}

	/* ===============================================================================================
	|
	######                                             #     ######   ###
	#     #  #    #  #####   #       #   ####         # #    #     #   #
	#     #  #    #  #    #  #       #  #    #       #   #   #     #   #
	######   #    #  #####   #       #  #           #     #  ######    #
	#        #    #  #    #  #       #  #           #######  #         #
	#        #    #  #    #  #       #  #    #      #     #  #         #
	#         ####   #####   ######  #   ####       #     #  #        ###
	|
	==================================================================================================
	*/

	/**
	 * Expose a couple private helper functions from above
	 */
	this.inch2Emu = inch2Emu;
	this.rgbToHex = rgbToHex;

	/**
	 * Gets the version of this library
	 */
	this.getVersion = function getVersion() {
		return APP_VER;
	};

	/**
	 * Gets the Presentation's Slide Layout {object} from `LAYOUTS`
	 */
	this.getLayout = function getLayout() {
		return gObjPptx.pptLayout;
	};

	/**
	 * Set Right-to-Left (RTL) mode for users whose language requires this setting
	 */
	this.setRTL = function setRTL(inBool) {
		if ( typeof inBool !== 'boolean' ) return;
		else {
			gObjPptx.rtlMode = inBool;
		}
	}

	/**
	 * Sets the Presentation's Slide Layout {object}: [screen4x3, screen16x9, widescreen]
	 * @see https://support.office.com/en-us/article/Change-the-size-of-your-slides-040a811c-be43-40b9-8d04-0de5ed79987e
	 * @param {string} inLayout - a const name from LAYOUTS variable
	 * @param {object} inLayout - an object with user-defined w/h
	 */
	this.setLayout = function setLayout(inLayout) {
		// Allow custom slide size (inches) [ISSUE #29]
		if ( typeof inLayout === 'object' && inLayout.width && inLayout.height ) {
			LAYOUTS['LAYOUT_USER'].width  = Math.round(Number(inLayout.width ) * EMU);
			LAYOUTS['LAYOUT_USER'].height = Math.round(Number(inLayout.height) * EMU);

			gObjPptx.pptLayout = LAYOUTS['LAYOUT_USER'];
		}
		else if ( $.inArray(inLayout, Object.keys(LAYOUTS)) > -1 ) {
			gObjPptx.pptLayout = LAYOUTS[inLayout];
		}
		else {
			try { console.warn('UNKNOWN LAYOUT! Valid values = ' + Object.keys(LAYOUTS)); } catch(ex){}
		}
	}

	/**
	 * Sets the Presentation's Title
	 */
	this.setTitle = function setTitle(inStrTitle) {
		gObjPptx.title = inStrTitle || 'PptxGenJS Presentation';
	};

	/**
	 * Sets the Presentation's Author
	 */
	this.setAuthor = function setAuthor(inStrAuthor) {
		gObjPptx.author = inStrAuthor || 'PptxGenJS';
	};

	/**
	 * DESC: Sets the Presentation's Revision
	 * NOTE: PowerPoint requires `revision` be: number only (without "." or ",") otherwise, PPT will throw errors upon opening Presentation.
	 */
	this.setRevision = function setRevision(inStrRevision) {
		gObjPptx.revision = inStrRevision || '1';
		gObjPptx.revision = gObjPptx.revision.replace(/[\.\,\-]+/gi,'');
		if ( isNaN(gObjPptx.revision) ) gObjPptx.revision = '1';
	};

	/**
	 * Sets the Presentation's Subject
	 */
	this.setSubject = function setSubject(inStrSubject) {
		gObjPptx.subject = inStrSubject || 'PptxGenJS Presentation';
	};

	/**
	 * Sets the Presentation's Company
	 */
	this.setCompany = function setCompany(inStrCompany) {
		gObjPptx.company = inStrCompany || 'PptxGenJS';
	};

	/**
	 * Export the Presentation to an .pptx file
	 * @param {string} [inStrExportName] - Filename to use for the export
	 */
	this.save = function save(inStrExportName, callback) {
		var intRels = 0, arrRelsDone = [];

		// STEP 1: Set export title (if any)
		if ( inStrExportName ) gObjPptx.fileName = inStrExportName;

		// STEP 2: Read/Encode Images
		// B: Total all physical rels across the Presentation
		// PERF: Only send unique paths for encoding (encoding func will find and fill *ALL* matching paths across the Presentation)
		gObjPptx.slides.forEach(function(slide,idx){
			slide.rels.forEach(function(rel,idy){
				// Read and Encode each image into base64 for use in export
				if ( rel.type != 'online' && rel.type != 'chart' && !rel.data && $.inArray(rel.path, arrRelsDone) == -1 ) {
					// Node encoding is syncronous, so we can load all images here, then call export with a callback (if any)
					if ( NODEJS ) {
						try {
							var bitmap = fs.readFileSync(rel.path);
							rel.data = new Buffer(bitmap).toString('base64');
						}
						catch(ex) {
							console.error('ERROR: Unable to read media: '+rel.path);
							rel.data = IMG_BROKEN;
						}
					}
					else {
						intRels++;
						convertImgToDataURLviaCanvas(rel);
						arrRelsDone.push(rel.path);
					}
				}
			});
		});

		// STEP 3: Export now if there's no images to encode (otherwise, last async imgConvert call above will call exportFile)
		if ( intRels == 0 ) doExportPresentation(callback);
	};

	/**
	 * Add a new Slide to the Presentation
	 * @returns {Object[]} slideObj - The new Slide object
	 */
	this.addNewSlide = function addNewSlide(inMaster, inMasterOpts) {
		var inMasterOpts = ( inMasterOpts && typeof inMasterOpts === 'object' ? inMasterOpts : {} );
		var slideObj = {};
		var slideNum = gObjPptx.slides.length;
		var slideObjNum = 0;
		var pageNum  = (slideNum + 1);

		// A: Add this SLIDE to PRESENTATION, Add default values as well
		gObjPptx.slides[slideNum] = {};
		gObjPptx.slides[slideNum].slide = slideObj;
		gObjPptx.slides[slideNum].name = 'Slide ' + pageNum;
		gObjPptx.slides[slideNum].numb = pageNum;
		gObjPptx.slides[slideNum].data = [];
		gObjPptx.slides[slideNum].rels = [];
		gObjPptx.slides[slideNum].slideNumberObj = null;
		gObjPptx.slides[slideNum].hasSlideNumber = false; // DEPRECATED

		// ==========================================================================
		// PUBLIC METHODS:
		// ==========================================================================

		slideObj.getPageNumber = function() {
			return pageNum;
		};

		// WARN: DEPRECATED: (leaves in 1.5 or 2.0 at latest)
		slideObj.hasSlideNumber = function( inBool ) {
			if ( inBool ) gObjPptx.slides[slideNum].hasSlideNumber = inBool;
			else return gObjPptx.slides[slideNum].hasSlideNumber;
		};
		slideObj.slideNumber = function( inObj ) {
			if ( inObj && typeof inObj === 'object' ) gObjPptx.slides[slideNum].slideNumberObj = inObj;
			else return gObjPptx.slides[slideNum].slideNumberObj;
		};

		/**
		 * Generate the chart based on input data.
		 *
		 * OOXML Chart Spec: ISO/IEC 29500-1:2016(E)
		 *
		 * @param {object} renderType should belong to: 'column', 'pie'
		 * @param {object} data a JSON object with follow the following format
		 * {
		 *   title: 'eSurvey chart',
		 *   data: [
		 *   	{
		 *			name: 'Income',
		 *			labels: ['2005', '2006', '2007', '2008', '2009'],
		 *			values: [23.5, 26.2, 30.1, 29.5, 24.6]
		 *		},
		 *		{
		 *			name: 'Expense',
		 *			labels: ['2005', '2006', '2007', '2008', '2009'],
		 *			values: [18.1, 22.8, 23.9, 25.1, 25]
		 *		}
		 *	 ]
		 * 	}
		 */
		slideObj.addChart = function ( inType, inData, inOpt ) {
			var intRels = 1;
			var options = ( inOpt && typeof inOpt === 'object' ? inOpt : {} );

			// STEP 1: TODO: check for reqd fields, correct type, etc
			// inType in CHART_TYPES
			// Array.isArray(inData)
			/*
			if ( Array.isArray(rel.data) && rel.data.length > 0 && typeof rel.data[0] === 'object'
				&& rel.data[0].labels && Array.isArray(rel.data[0].labels)
				&& rel.data[0].values && Array.isArray(rel.data[0].values) ) {
				obj = rel.data[0];
			}
			else {
				console.warn("USAGE: addChart( 'pie', [ {name:'Sales', labels:['Jan','Feb'], values:[10,20]} ], {x:1, y:1} )");
				return;
			}
			*/

			// STEP 2: Set vars for this Slide
			var slideObjNum = gObjPptx.slides[slideNum].data.length;
			var slideObjRels = gObjPptx.slides[slideNum].rels;

			// STEP 3: Set default options/decode user options
			// A: Core
			options.type = inType.name;
			options.x = (typeof options.x !== 'undefined' && options.x != null && !isNaN(options.x) ? options.x : 1);
			options.y = (typeof options.y !== 'undefined' && options.y != null && !isNaN(options.y) ? options.y : 1);
			options.w = (options.w || '50%');
			options.h = (options.h || '50%');

			// B: Options: misc
			if ( ['bar','col'].indexOf(options.barDir || '') < 0 ) options.barDir = 'col';
			// IMPORTANT: 'bestFit' will cause issues with PPT-Online in some cases, so defualt to 'ctr'!
			if ( ['bestFit','b','ctr','inBase','inEnd','l','outEnd','r','t'].indexOf(options.dataLabelPosition || '') < 0 ) options.dataLabelPosition = (options.type == 'pie' || options.type == 'doughnut' ? 'bestFit' : 'ctr');
			if ( ['b','l','r','t','tr'].indexOf(options.legendPos || '') < 0 ) options.legendPos = 'r';
			// barGrouping: "21.2.3.17 ST_Grouping (Grouping)"
			if ( ['clustered','standard','stacked','percentStacked'].indexOf(options.barGrouping || '') < 0 ) options.barGrouping = 'standard';
			if ( options.barGrouping.indexOf('tacked') > -1 ) {
				options.dataLabelPosition = 'ctr'; // IMPORTANT: PPT-Online will not open Presentation when 'outEnd' etc is used on stacked!
				if (!options.barGapWidthPct) options.barGapWidthPct = 50;
			}
			// lineDataSymbol: http://www.datypic.com/sc/ooxml/a-val-32.html
			// Spec has [plus,star,x] however neither PPT2013 nor PPT-Online support them
			if ( ['circle','dash','diamond','dot','none','square','triangle'].indexOf(options.lineDataSymbol || '') < 0 ) options.lineDataSymbol = 'circle';
			options.lineDataSymbolSize = ( options.lineDataSymbolSize && !isNaN(options.lineDataSymbolSize ) ? options.lineDataSymbolSize : 6 );

			correctLayoutOptions(options.layout);

      // use default lines only for y-axis if nothing specified
			options.valGridLine = options.valGridLine || {};
			options.catGridLine = options.catGridLine || 'none';
			correctGridLineOptions(options.catGridLine);
			correctGridLineOptions(options.valGridLine);

			// C: Options: plotArea
			options.showLabel   = (options.showLabel   == true || options.showLabel   == false ? options.showLabel   : false);
			options.showLegend  = (options.showLegend  == true || options.showLegend  == false ? options.showLegend  : false);
			options.showPercent = (options.showPercent == true || options.showPercent == false ? options.showPercent : true );
			options.showTitle   = (options.showTitle   == true || options.showTitle   == false ? options.showTitle   : false);
			options.showValue   = (options.showValue   == true || options.showValue   == false ? options.showValue   : false);

			// D: Options: chart
			options.barGapWidthPct = (!isNaN(options.barGapWidthPct) && options.barGapWidthPct >= 0 && options.barGapWidthPct <= 1000 ? options.barGapWidthPct : 150);
			options.chartColors = ( Array.isArray(options.chartColors) ? options.chartColors : (options.type == 'pie' || options.type == 'doughnut' ? PIECHART_COLORS : BARCHART_COLORS) );
			options.chartColorsOpacity = ( options.chartColorsOpacity && !isNaN(options.chartColorsOpacity) ? options.chartColorsOpacity : null );
			//
			options.border = ( options.border && typeof options.border === 'object' ? options.border : null );
			if ( options.border && (!options.border.pt || isNaN(options.border.pt)) ) options.border.pt = 1;
			if ( options.border && (!options.border.color || typeof options.border.color !== 'string' || options.border.color.length != 6) ) options.border.color = '363636';
			//
			options.dataBorder = ( options.dataBorder && typeof options.dataBorder === 'object' ? options.dataBorder : null );
			if ( options.dataBorder && (!options.dataBorder.pt || isNaN(options.dataBorder.pt)) ) options.dataBorder.pt = 0.75;
			if ( options.dataBorder && (!options.dataBorder.color || typeof options.dataBorder.color !== 'string' || options.dataBorder.color.length != 6) ) options.dataBorder.color = 'F9F9F9';
			//
			options.dataLabelFormatCode = ( options.dataLabelFormatCode && typeof options.dataLabelFormatCode === 'string' ? options.dataLabelFormatCode : (options.type == 'pie' || options.type == 'doughnut' ? '0%' : '#,##0') );
			//
			options.lineSize = ( typeof options.lineSize === 'number' ? options.lineSize : 2 );
			options.valAxisMajorUnit = ( typeof options.valAxisMajorUnit === 'number' ? options.valAxisMajorUnit : null );

			// STEP 4: Set props
			gObjPptx.slides[slideNum].data[slideObjNum] = {};
			gObjPptx.slides[slideNum].data[slideObjNum].type    = 'chart';
			gObjPptx.slides[slideNum].data[slideObjNum].options = options;

			// STEP 5: Add this chart to this Slide Rels (rId/rels count spans all slides! Count all images to get next rId)
			// NOTE: rId starts at 2 (hence the intRels+1 below) as slideLayout.xml is rId=1!
			gObjPptx.slides.forEach(function(slide,idx){ intRels += slide.rels.length; });
			slideObjRels.push({
				rId:     (intRels+1),
				data:    inData,
				opts:    options,
				type:    'chart',
				fileName:'chart'+ intRels +'.xml',
				Target:  '/ppt/charts/chart'+ intRels +'.xml'
			});
			gObjPptx.slides[slideNum].data[slideObjNum].chartRid = slideObjRels[slideObjRels.length-1].rId;

			// LAST: Return
			return this;
		}

		// WARN: DEPRECATED: Will soon take a single {object} as argument (per current docs 20161120)
		// FUTURE: slideObj.addImage = function(opt){
		// NOTE: Remote images (eg: "http://whatev.com/blah"/from web and/or remote server arent supported yet - we'd need to create an <img>, load it, then send to canvas: https://stackoverflow.com/questions/164181/how-to-fetch-a-remote-image-to-display-in-a-canvas)
		slideObj.addImage = function( strImagePath, intPosX, intPosY, intSizeX, intSizeY, strImageData ) {
			var intRels = 1;

			// FIRST: Set vars for this image (object param replaces positional args in 1.1.0)
			// FIXME: FUTURE: DEPRECATED: Only allow object param in 1.5 or 2.0
			if ( typeof strImagePath === 'object' ) {
				intPosX = (strImagePath.x || 0);
				intPosY = (strImagePath.y || 0);
				intSizeX = (strImagePath.cx || strImagePath.w || 0);
				intSizeY = (strImagePath.cy || strImagePath.h || 0);
				objHyperlink = (strImagePath.hyperlink || '');
				strImageData = (strImagePath.data || '');
				strImagePath = (strImagePath.path || ''); // IMPORTANT: This line must be last as were about to ovewrite ourself!
			}

			// REALITY-CHECK:
			if ( !strImagePath && !strImageData ) {
				console.error("ERROR: `addImage()` requires either 'data' or 'path' parameter!");
				return null;
			}
			else if ( strImageData && strImageData.toLowerCase().indexOf('base64,') == -1 ) {
				console.error("ERROR: Image `data` value lacks a base64 header! Ex: 'image/png;base64,NMP[...]')");
				return null;
			}

			// STEP 2: Set vars for this Slide
			var slideObjNum = gObjPptx.slides[slideNum].data.length;
			var slideObjRels = gObjPptx.slides[slideNum].rels;
			// Every image encoded via canvas>base64 is png (as of early 2017 no browser will produce other mime types)
			var strImgExtn = 'png';
			// However, pre-encoded images can be whatever mime-type they want (and good for them!)
			if ( strImageData && /image\/(\w+)\;/.exec(strImageData) && /image\/(\w+)\;/.exec(strImageData).length > 0 ) {
				strImgExtn = /image\/(\w+)\;/.exec(strImageData)[1];
			}
			// Node.js can read/base64-encode any image, so take at face value
			if ( NODEJS && strImagePath.indexOf('.') > -1 ) strImgExtn = strImagePath.split('.').pop();

			gObjPptx.slides[slideNum].data[slideObjNum]       = {};
			gObjPptx.slides[slideNum].data[slideObjNum].type  = 'image';
			gObjPptx.slides[slideNum].data[slideObjNum].image = (strImagePath || 'preencoded.png');

			// STEP 3: Set image properties & options
			// FIXME: Measure actual image when no intSizeX/intSizeY params passed
			// ....: This is an async process: we need to make getSizeFromImage use callback, then set H/W...
			// if ( !intSizeX || !intSizeY ) { var imgObj = getSizeFromImage(strImagePath);
			var imgObj = { width:1, height:1 };
			gObjPptx.slides[slideNum].data[slideObjNum].options    = {};
			gObjPptx.slides[slideNum].data[slideObjNum].options.x  = (intPosX  || 0);
			gObjPptx.slides[slideNum].data[slideObjNum].options.y  = (intPosY  || 0);
			gObjPptx.slides[slideNum].data[slideObjNum].options.cx = (intSizeX || imgObj.width );
			gObjPptx.slides[slideNum].data[slideObjNum].options.cy = (intSizeY || imgObj.height);

			// STEP 4: Add this image to this Slide Rels (rId/rels count spans all slides! Count all images to get next rId)
			// NOTE: rId starts at 2 (hence the intRels+1 below) as slideLayout.xml is rId=1!
			$.each(gObjPptx.slides, function(i,slide){ intRels += slide.rels.length; });
			slideObjRels.push({
				path: (strImagePath || 'preencoded'+strImgExtn),
				type: 'image/'+strImgExtn,
				extn: strImgExtn,
				data: (strImageData || ''),
				rId:  (intRels+1),
				Target: '../media/image'+ intRels +'.'+ strImgExtn
			});
			gObjPptx.slides[slideNum].data[slideObjNum].imageRid = slideObjRels[slideObjRels.length-1].rId;

			// STEP 5: (Issue#77) Hyperlink support
			if ( typeof objHyperlink === 'object' ) {
				if ( !objHyperlink.url || typeof objHyperlink.url !== 'string' ) console.log("ERROR: 'hyperlink.url is required and/or should be a string'");
				else {
					var intRelId = intRels+2;

					slideObjRels.push({
						type: 'hyperlink',
						data: 'dummy',
						rId:  intRelId,
						Target: objHyperlink.url
					});

					objHyperlink.rId = intRelId;
					gObjPptx.slides[slideNum].data[slideObjNum].hyperlink = objHyperlink;
				}
			}

			// LAST: Return this Slide
			return this;
		};

		slideObj.addMedia = function( opt ) {
			var intRels  = 1;
			var intPosX  = (opt.x || 0);
			var intPosY  = (opt.y || 0);
			var intSizeX = (opt.w || 2);
			var intSizeY = (opt.h || 2);
			var strData  = (opt.data || '');
			var strLink  = (opt.link || '');
			var strPath  = (opt.path || '');
			var strType  = (opt.type || "audio");
			var strExtn  = "mp3";

			// STEP 1: REALITY-CHECK
			if ( !strPath && !strData && strType != 'online' ) {
				console.error("ERROR: `addMedia()` requires either 'data' or 'path' values!");
				return null;
			}
			else if ( strData && strData.toLowerCase().indexOf('base64,') == -1 ) {
				console.error("ERROR: Media `data` value lacks a base64 header! Ex: 'video/mpeg;base64,NMP[...]')");
				return null;
			}
			// Online Video: requires `link`
			if ( strType == 'online' && !strLink ) {
				console.error('ERROR: online videos require `link` value')
				return null;
			}
			// Client-Browser: Cant base64 anything except png basically!
			if ( typeof window !== 'undefined' && window.location.href.indexOf('file:') == 0 && !strData && strType != 'online' ) {
				console.error('ERROR: Client browsers cannot encode media - use pre-encoded base64 `data` or use Node.js')
				return null;
			}

			// STEP 2: Set vars for this Slide
			var slideObjNum = gObjPptx.slides[slideNum].data.length;
			var slideObjRels = gObjPptx.slides[slideNum].rels;

			strType = ( strData ? strData.split(';')[0].split('/')[0] : strType );
			strExtn = ( strData ? strData.split(';')[0].split('/')[1] : strPath.split('.').pop() );

			gObjPptx.slides[slideNum].data[slideObjNum]       = {};
			gObjPptx.slides[slideNum].data[slideObjNum].type  = 'media';
			gObjPptx.slides[slideNum].data[slideObjNum].mtype = strType;
			gObjPptx.slides[slideNum].data[slideObjNum].media = (strPath || 'preencoded.mov');

			// STEP 3: Set media properties & options
			gObjPptx.slides[slideNum].data[slideObjNum].options    = {};
			gObjPptx.slides[slideNum].data[slideObjNum].options.x  = intPosX;
			gObjPptx.slides[slideNum].data[slideObjNum].options.y  = intPosY;
			gObjPptx.slides[slideNum].data[slideObjNum].options.cx = intSizeX;
			gObjPptx.slides[slideNum].data[slideObjNum].options.cy = intSizeY;

			// STEP 4: Add this media to this Slide Rels (rId/rels count spans all slides! Count all media to get next rId)
			// NOTE: rId starts at 2 (hence the intRels+1 below) as slideLayout.xml is rId=1!
			$.each(gObjPptx.slides, function(i,slide){ intRels += slide.rels.length; });

			if ( strType == 'online' ) {
				slideObjRels.push({
					path: (strPath || 'preencoded'+strExtn),
					type: 'online',
					extn: strExtn,
					data: 'dummy',
					rId:  (intRels+1),
					Target: strLink
				});
				gObjPptx.slides[slideNum].data[slideObjNum].mediaRid = slideObjRels[slideObjRels.length-1].rId;
				// Add preview/overlay image
				slideObjRels.push({
					data: IMG_PLAYBTN,
					path: 'preencoded.png',
					type: 'image/png',
					extn: 'png',
					rId:  (intRels+2),
					Target: '../media/image' + intRels + '.png'
				});
			}
			else {
				// Audio/Video files consume *TWO* rId's:
				// <Relationship Id="rId2" Target="../media/media1.mov" Type="http://schemas.openxmlformats.org/officeDocument/2006/relationships/video"/>
			    // <Relationship Id="rId3" Target="../media/media1.mov" Type="http://schemas.microsoft.com/office/2007/relationships/media"/>
				slideObjRels.push({
					path: (strPath || 'preencoded'+strExtn),
					type: strType+'/'+strExtn,
					extn: strExtn,
					data: (strData || ''),
					rId:  (intRels+1),
					Target: '../media/media' + intRels + '.' + strExtn
				});
				gObjPptx.slides[slideNum].data[slideObjNum].mediaRid = slideObjRels[slideObjRels.length-1].rId;
				slideObjRels.push({
					path: (strPath || 'preencoded'+strExtn),
					type: strType+'/'+strExtn,
					extn: strExtn,
					data: (strData || ''),
					rId:  (intRels+2),
					Target: '../media/media' + intRels + '.' + strExtn
				});
				// Add preview/overlay image
				slideObjRels.push({
					data: IMG_PLAYBTN,
					path: 'preencoded.png',
					type: 'image/png',
					extn: 'png',
					rId:  (intRels+3),
					Target: '../media/image' + intRels + '.png'
				});
			}

			// LAST: Return this Slide
			return this;
		}

		slideObj.addShape = function( shape, opt ) {
			var options = ( typeof opt === 'object' ? opt : {} );

			if ( !shape || typeof shape !== 'object' ) {
				console.log("ERROR: Missing/Invalid shape parameter! Example: `addShape(pptx.shapes.LINE, {x:1, y:1, w:1, h:1});` ");
				return;
			}

			// STEP 1: Grab Slide object count
			slideObjNum = gObjPptx.slides[slideNum].data.length;

			// STEP 2: Set props
			gObjPptx.slides[slideNum].data[slideObjNum] = {};
			gObjPptx.slides[slideNum].data[slideObjNum].type = 'text';
			gObjPptx.slides[slideNum].data[slideObjNum].options = options;

			// STEP 3: Set option defaults
			options.shape     = shape;
			options.x         = ( options.x || (options.x == 0 ? 0 : 1) );
			options.y         = ( options.y || (options.y == 0 ? 0 : 1) );
			options.w         = ( options.w || 1.0 );
			options.h         = ( options.h || (shape.name == 'line' ? 0 : 1.0) );
			options.line      = ( options.line || (shape.name == 'line' ? '333333' : null) );
			options.line_size = ( options.line_size || (shape.name == 'line' ? 1 : null) );
			if ( ['dash','dashDot','lgDash','lgDashDot','lgDashDotDot','solid','sysDash','sysDot'].indexOf(options.line_dash || '') < 0 ) options.line_dash = 'solid';

			// LAST: Return
			return this;
		};

		// RECURSIVE: (sometimes)
		// WARN: DEPRECATED: Will soon combine 2nd and 3rd arguments into single {object} (20161216-v1.1.2) (1.5 or 2.0 at the latest)
		// FUTURE: slideObj.addTable = function(arrTabRows, inOpt){
		slideObj.addTable = function( arrTabRows, inOpt, tabOpt ) {
			var opt = ( inOpt && typeof inOpt === 'object' ? inOpt : {} );
			for (var attr in tabOpt) { opt[attr] = tabOpt[attr]; } // FIXME: DEPRECATED: merge opts for now for non-breaking fix (20161216)

			// STEP 1: REALITY-CHECK
			if ( arrTabRows == null || arrTabRows.length == 0 || !Array.isArray(arrTabRows) ) {
				try { console.warn('[warn] addTable: Array expected! USAGE: slide.addTable( [rows], {options} );'); } catch(ex){}
				return null;
			}

			// STEP 2: Row setup: Handle case where user passed in a simple 1-row array. EX: `["cell 1", "cell 2"]`
			//var arrRows = $.extend(true,[],arrTabRows);
			//if ( !Array.isArray(arrRows[0]) ) arrRows = [ $.extend(true,[],arrTabRows) ];
			var arrRows = arrTabRows;
			if ( !Array.isArray(arrRows[0]) ) arrRows = [ arrTabRows ];

			// STEP 3: Set options
			opt.x          = getSmartParseNumber( (opt.x || (EMU/2)), 'X' );
			opt.y          = getSmartParseNumber( (opt.y || EMU), 'Y' );
			opt.cy         = opt.h || opt.cy; // NOTE: Dont set default `cy` - leaving it null triggers auto-rowH in `makeXMLSlide()`
			if ( opt.cy ) opt.cy = getSmartParseNumber( opt.cy, 'Y' );
			opt.h          = opt.cy;
			opt.autoPage   = ( opt.autoPage == false ? false : true );
			opt.font_size  = opt.font_size || DEF_FONT_SIZE;
			opt.lineWeight = ( typeof opt.lineWeight !== 'undefined' && !isNaN(Number(opt.lineWeight)) ? Number(opt.lineWeight) : 0 );
			opt.margin     = (opt.marginPt || opt.margin); // (Legacy Support/DEPRECATED)
			opt.margin     = (opt.margin == 0 || opt.margin ? opt.margin : DEF_CELL_MARGIN_PT);
			if ( !isNaN(opt.margin) ) opt.margin = [Number(opt.margin), Number(opt.margin), Number(opt.margin), Number(opt.margin)]
			if ( opt.lineWeight > 1 ) opt.lineWeight = 1;
			else if ( opt.lineWeight < -1 ) opt.lineWeight = -1;
			// Set default color if needed (table option > inherit from Slide > default to black)
			if ( !opt.color ) opt.color = opt.color || this.color || '000000';

			// Set/Calc table width
			// Get slide margins - start with default values, then adjust if master or slide margins exist
			var arrTableMargin = DEF_SLIDE_MARGIN_IN;
			// Case 1: Master margins
			if ( inMaster && typeof inMaster.margin !== 'undefined' ) {
				if ( Array.isArray(inMaster.margin) ) arrTableMargin = inMaster.margin;
				else if ( !isNaN(Number(inMaster.margin)) ) arrTableMargin = [Number(inMaster.margin), Number(inMaster.margin), Number(inMaster.margin), Number(inMaster.margin)];
			}
			// Case 2: Table margins
			/* FIXME: add `margin` option to slide options
				else if ( slideObj.margin ) {
					if ( Array.isArray(slideObj.margin) ) arrTableMargin = slideObj.margin;
					else if ( !isNaN(Number(slideObj.margin)) ) arrTableMargin = [Number(slideObj.margin), Number(slideObj.margin), Number(slideObj.margin), Number(slideObj.margin)];
				}
			*/

			// Calc table width depending upon what data we have - several scenarios exist (including bad data, eg: colW doesnt match col count)
			if ( opt.w || opt.cx ) {
				opt.cx = getSmartParseNumber( (opt.w || opt.cx), 'X' );
				opt.w = opt.cx;
			}
			else if ( opt.colW ) {
				if ( typeof opt.colW === 'string' || typeof opt.colW === 'number' ) {
					opt.cx = Math.floor(Number(opt.colW) * arrRows[0].length);
					opt.w = opt.cx;
				}
				else if ( opt.colW && Array.isArray(opt.colW) && opt.colW.length != arrRows[0].length ) {
					console.warn('addTable: colW.length != data.length! Defaulting to evenly distributed col widths.');

					var numColWidth = Math.floor( ( (gObjPptx.pptLayout.width/EMU) - arrTableMargin[1] - arrTableMargin[3] ) / arrRows[0].length );
					opt.colW = [];
					for (var idx=0; idx<arrRows[0].length; idx++) { opt.colW.push( numColWidth ); }
					opt.cx = Math.floor(numColWidth * arrRows[0].length);
					opt.w = opt.cx;
				}
			}
			else {
				var numTabWidth = ( (gObjPptx.pptLayout.width/EMU) - arrTableMargin[1] - arrTableMargin[3] );
				opt.cx = Math.floor(numTabWidth);
				opt.w = opt.cx;
			}

			// STEP 4: Convert units to EMU now (we use different logic in makeSlide->table - smartCalc is not used)
			if ( opt.x            < 20 ) opt.x  = inch2Emu(opt.x);
			if ( opt.y            < 20 ) opt.y  = inch2Emu(opt.y);
			if ( opt.cx           < 20 ) opt.cx = inch2Emu(opt.cx);
			if ( opt.cy && opt.cy < 20 ) opt.cy = inch2Emu(opt.cy);

			// STEP 5: Check for fine-grained formatting, disable auto-page when found
			// Since genXmlTextBody already checks for text array ( text:[{},..{}] ) we're done!
			// Text in individual cells will be formatted as they are added by calls to genXmlTextBody within table builder
			arrRows.forEach(function(row,rIdx){
				row.forEach(function(cell,cIdx){
					if ( cell && cell.text && Array.isArray(cell.text) ) opt.autoPage = false;
				});
			});

			// STEP 6: Create hyperlink rels
			createHyperlinkRels(arrRows, gObjPptx.slides[slideNum].rels);

			// STEP 7: Auto-Paging: (via {options} and used internally)
			// (used internally by `addSlidesForTable()` to not engage recursion - we've already paged the table data, just add this one)
			if ( opt && opt.autoPage == false ) {
				// Add data (NOTE: Use `extend` to avoid mutation)
				gObjPptx.slides[slideNum].data[gObjPptx.slides[slideNum].data.length] = {
					type:       'table',
					arrTabRows: arrRows,
					options:    $.extend(true,{},opt)
				};
			}
			else {
				// Loop over rows and create 1-N tables as needed (ISSUE#21)
				getSlidesForTableRows(arrRows,opt).forEach(function(arrRows,idx){
					// A: Create new Slide when needed, otherwise, use existing (NOTE: More than 1 table can be on a Slide, so we will go up AND down the Slide chain)
					var currSlide = ( !gObjPptx.slides[slideNum+idx] ? addNewSlide(inMaster, inMasterOpts) : gObjPptx.slides[slideNum+idx].slide );

					// B: Reset opt.y to `option`/`margin` after first Slide (ISSUE#43, ISSUE#47, ISSUE#48)
					if ( idx > 0 ) opt.y = inch2Emu( opt.newPageStartY || arrTableMargin[0] );

					// C: Add this table to new Slide
					opt.autoPage = false;
					currSlide.addTable(arrRows, $.extend(true,{},opt));
				});
			}

			// LAST: Return this Slide
			return this;
		};

		slideObj.addText = function( inText, options ) {
			var opt = ( options && typeof options === 'object' ? options : {} );
			var text = ( inText || '' );
			if ( Array.isArray(text) && text.length == 0 ) text = '';

			// STEP 1: Grab Slide object count
			slideObjNum = gObjPptx.slides[slideNum].data.length;

			// STEP 2: Set some options
			// Set color (options > inherit from Slide > default to black)
			opt.color = ( opt.color || this.color || '000000' );

			// ROBUST: Convert attr values that will likely be passed by users to valid OOXML values
			if ( opt.valign ) opt.valign = opt.valign.toLowerCase().replace(/^c.*/i,'ctr').replace(/^m.*/i,'ctr').replace(/^t.*/i,'t').replace(/^b.*/i,'b');
			if ( opt.align  ) opt.align  = opt.align.toLowerCase().replace(/^c.*/i,'center').replace(/^m.*/i,'center').replace(/^l.*/i,'left').replace(/^r.*/i,'right');

			// ROBUST: Set rational values for some shadow props if needed
			if ( opt.shadow ) {
				// OPT: `type`
				if ( opt.shadow.type != 'outer' && opt.shadow.type != 'inner' ) {
					console.warn('Warning: shadow.type options are `outer` or `inner`.');
					opt.shadow.type = 'outer';
				}

				// OPT: `angle`
				if ( opt.shadow.angle ) {
					// A: REALITY-CHECK
					if ( isNaN(Number(opt.shadow.angle)) || opt.shadow.angle < 0 || opt.shadow.angle > 359 ) {
						console.warn('Warning: shadow.angle can only be 0-359');
						opt.shadow.angle = 270;
					}

					// B: ROBUST: Cast any type of valid arg to int: '12', 12.3, etc. -> 12
					opt.shadow.angle = Math.round(Number(opt.shadow.angle));
				}

				// OPT: `opacity`
				if ( opt.shadow.opacity ) {
					// A: REALITY-CHECK
					if ( isNaN(Number(opt.shadow.opacity)) || opt.shadow.opacity < 0 || opt.shadow.opacity > 1 ) {
						console.warn('Warning: shadow.opacity can only be 0-1');
						opt.shadow.opacity = 0.75;
					}

					// B: ROBUST: Cast any type of valid arg to int: '12', 12.3, etc. -> 12
					opt.shadow.opacity = Number(opt.shadow.opacity)
				}
			}

			// STEP 3: Set props
			gObjPptx.slides[slideNum].data[slideObjNum] = {};
			gObjPptx.slides[slideNum].data[slideObjNum].type = 'text';
			gObjPptx.slides[slideNum].data[slideObjNum].text = text;

			// STEP 4: Set options
			gObjPptx.slides[slideNum].data[slideObjNum].options = opt;
			if ( opt.shape && opt.shape.name == 'line' ) {
				opt.line      = (opt.line      || '333333' );
				opt.line_size = (opt.line_size || 1 );
			}
			gObjPptx.slides[slideNum].data[slideObjNum].options.bodyProp = {};
			gObjPptx.slides[slideNum].data[slideObjNum].options.bodyProp.autoFit = (opt.autoFit || false); // If true, shape will collapse to text size (Fit To Shape)
			gObjPptx.slides[slideNum].data[slideObjNum].options.bodyProp.anchor = (opt.valign || 'ctr'); // VALS: [t,ctr,b]
			gObjPptx.slides[slideNum].data[slideObjNum].options.lineSpacing = (opt.lineSpacing && !isNaN(opt.lineSpacing) ? opt.lineSpacing : null);

			if ( (opt.inset && !isNaN(Number(opt.inset))) || opt.inset == 0 ) {
				gObjPptx.slides[slideNum].data[slideObjNum].options.bodyProp.lIns = inch2Emu(opt.inset);
				gObjPptx.slides[slideNum].data[slideObjNum].options.bodyProp.rIns = inch2Emu(opt.inset);
				gObjPptx.slides[slideNum].data[slideObjNum].options.bodyProp.tIns = inch2Emu(opt.inset);
				gObjPptx.slides[slideNum].data[slideObjNum].options.bodyProp.bIns = inch2Emu(opt.inset);
			}

			// STEP 5: Create hyperlink rels
			createHyperlinkRels(text, gObjPptx.slides[slideNum].rels);

			// LAST: Return
			return this;
		};

		// ==========================================================================
		// POST-METHODS:
		// ==========================================================================

		// Add Master-Slide objects (if any)
		if ( inMaster && typeof inMaster === 'object' ) {
			// Add Slide Master objects in order
			$.each(inMaster, function(key,val){
				// ISSUE#7: Allow bkgd image/color override on Slide-level
				if ( key == 'bkgd' && inMasterOpts.bkgd ) val = inMasterOpts.bkgd;

				// Background color/image
				// DEPRECATED `src` is replaced by `path` in v1.5.0
				if ( key == 'bkgd' && typeof val === 'object' && (val.src || val.path || val.data) ) {
					// Allow the use of only the data key (no src reqd)
					val.src = val.src || val.path || null;
					if (!val.src) val.src = 'preencoded.png';
					var slideObjRels = gObjPptx.slides[slideNum].rels;
					var strImgExtn = val.src.substring( val.src.indexOf('.')+1 ).toLowerCase();
					if ( strImgExtn == 'jpg' ) strImgExtn = 'jpeg';
					if ( strImgExtn == 'gif' ) strImgExtn = 'png'; // MS-PPT: canvas.toDataURL for gif comes out image/png, and PPT will show "needs repair" unless we do this
					// FIXME: The next few lines are copies from .addImage above. A bad idea thats already bit me once! So of course it's makred as future :)
					var intRels = 1;
					for ( var idx=0; idx<gObjPptx.slides.length; idx++ ) { intRels += gObjPptx.slides[idx].rels.length; }
					slideObjRels.push({
						path: val.src,
						type: 'image/'+strImgExtn,
						extn: strImgExtn,
						data: (val.data || ''),
						rId: (intRels+1),
						Target: '../media/image' + intRels + '.' + strImgExtn
					});
					slideObj.bkgdImgRid = slideObjRels[slideObjRels.length-1].rId;
				}
				else if ( key == 'bkgd' && val && typeof val === 'string' ) {
					slideObj.back = val;
				}

				// Images **DEPRECATED** (v1.5.0)
				if ( key == "images" && Array.isArray(val) && val.length > 0 ) {
					$.each(val, function(i,image){
						slideObj.addImage({
							data: (image.data || ''),
							path: (image.path || image.src || ''),
							x: inch2Emu(image.x),
							y: inch2Emu(image.y),
							w: inch2Emu(image.w || image.cx),
							h: inch2Emu(image.h || image.cy)
						});
					});
				}

				// Shapes **DEPRECATED** (v1.5.0)
				if ( key == "shapes" && Array.isArray(val) && val.length > 0 ) {
					$.each(val, function(i,shape){
						// 1: Grab all options (x, y, color, etc.)
						var objOpts = {};
						$.each(Object.keys(shape), function(i,key){ if ( shape[key] != 'type' ) objOpts[key] = shape[key]; });
						// 2: Create object using 'type'
						if      ( shape.type == 'text'      ) slideObj.addText(shape.text, objOpts);
						else if ( shape.type == 'line'      ) slideObj.addShape(gObjPptxShapes.LINE, objOpts);
						else if ( shape.type == 'rectangle' ) slideObj.addShape(gObjPptxShapes.RECTANGLE, objOpts);
					});
				}

				// Add all Slide Master objects in the order they were given (Issue#53)
				if ( key == "objects" && Array.isArray(val) && val.length > 0 ) {
					val.forEach(function(object,idx){
						var key = Object.keys(object)[0];
						if      ( MASTER_OBJECTS[key] && key == 'chart' ) slideObj.addChart( CHART_TYPES[(object.chart.type||'').toUpperCase()], object.chart.data, object.chart.opts );
						else if ( MASTER_OBJECTS[key] && key == 'image' ) slideObj.addImage(object[key]);
						else if ( MASTER_OBJECTS[key] && key == 'line'  ) slideObj.addShape(gObjPptxShapes.LINE, object[key]);
						else if ( MASTER_OBJECTS[key] && key == 'rect'  ) slideObj.addShape(gObjPptxShapes.RECTANGLE, object[key]);
						else if ( MASTER_OBJECTS[key] && key == 'text'  ) slideObj.addText(object[key].text, object[key].options);
					});
				}
			});

			// Add Slide Numbers
			if ( typeof inMaster.isNumbered !== 'undefined' ) slideObj.hasSlideNumber(inMaster.isNumbered); // DEPRECATED
			if ( inMaster.slideNumber && typeof inMaster.slideNumber === 'object' ) slideObj.slideNumber(inMaster.slideNumber);
			else if ( inMasterOpts.slideNumber && typeof inMasterOpts.slideNumber === 'object' ) slideObj.slideNumber(inMasterOpts.slideNumber);
		}

		// LAST: Return this Slide
		return slideObj;
	};

	/**
	 * Reproduces an HTML table as a PowerPoint table - including column widths, style, etc. - creates 1 or more slides as needed
	 * "Auto-Paging is the future!" --Elon Musk
	 * @param {string} tabEleId - The HTML Element ID of the table
	 * @param {array} inOpts - An array of options (e.g.: tabsize)
	 */
	this.addSlidesForTable = function addSlidesForTable(tabEleId, inOpts) {
		var api = this;
		var opts = inOpts || {};
		var arrObjTabHeadRows = [], arrObjTabBodyRows = [], arrObjTabFootRows = [];
		var arrObjSlides = [], arrRows = [], arrColW = [], arrTabColW = [];
		var intTabW = 0, emuTabCurrH = 0;

		// REALITY-CHECK:
		if ( $('#'+tabEleId).length == 0 ) { console.error('Table "'+tabEleId+'" does not exist!'); return; }

		var arrInchMargins = [0.5, 0.5, 0.5, 0.5]; // TRBL-style
		opts.margin = (opts.marginPt || opts.margin); // (Legacy Support/DEPRECATED)
		opts.margin = (opts.margin || opts.margin == 0 ? opts.margin : 0.5);
		if ( opts && opts.master && opts.master.margin && gObjPptxMasters) {
			if ( Array.isArray(opts.master.margin) ) arrInchMargins = opts.master.margin;
			else if ( !isNaN(opts.master.margin) ) arrInchMargins = [opts.master.margin, opts.master.margin, opts.master.margin, opts.master.margin];
			opts.margin = arrInchMargins;
		}
		else if ( opts && opts.margin ) {
			if ( Array.isArray(opts.margin) ) arrInchMargins = opts.margin;
			else if ( !isNaN(opts.margin) ) arrInchMargins = [opts.margin, opts.margin, opts.margin, opts.margin];
		}
		var emuSlideTabW = ( opts.w ? inch2Emu(opts.w) : (gObjPptx.pptLayout.width  - inch2Emu(arrInchMargins[1] + arrInchMargins[3])) );
		var emuSlideTabH = ( opts.h ? inch2Emu(opts.h) : (gObjPptx.pptLayout.height - inch2Emu(arrInchMargins[0] + arrInchMargins[2])) );

		// STEP 1: Grab table col widths
		$.each(['thead','tbody','tfoot'], function(i,val){
			if ( $('#'+tabEleId+' > '+val+' > tr').length > 0 ) {
				$('#'+tabEleId+' > '+val+' > tr:first-child').find('> th, > td').each(function(i,cell){
					// FIXME: This is a hack - guessing at col widths when colspan
					if ( $(this).attr('colspan') ) {
						for (var idx=0; idx<$(this).attr('colspan'); idx++ ) {
							arrTabColW.push( Math.round($(this).outerWidth()/$(this).attr('colspan')) );
						}
					}
					else {
						arrTabColW.push( $(this).outerWidth() );
					}
				});
				return false; // break out of .each loop
			}
		});
		$.each(arrTabColW, function(i,colW){ intTabW += colW; });

		// STEP 2: Calc/Set column widths by using same column width percent from HTML table
		$.each(arrTabColW, function(i,colW){
			( $('#'+tabEleId+' thead tr:first-child th:nth-child('+ (i+1) +')').data('pptx-min-width') )
				? arrColW.push( $('#'+tabEleId+' thead tr:first-child th:nth-child('+ (i+1) +')').data('pptx-min-width') )
				: arrColW.push( Number(((emuSlideTabW * (colW / intTabW * 100) ) / 100 / EMU).toFixed(2)) );
		});

		// STEP 3: Iterate over each table element and create data arrays (text and opts)
		// NOTE: We create 3 arrays instead of one so we can loop over body then show header/footer rows on first and last page
		$.each(['thead','tbody','tfoot'], function(i,val){
			$('#'+tabEleId+' > '+val+' > tr').each(function(i,row){
				var arrObjTabCells = [];
				$(row).find('> th, > td').each(function(i,cell){
					// A: Get RGB text/bkgd colors
					var arrRGB1 = [];
					var arrRGB2 = [];
					arrRGB1 = $(cell).css('color').replace(/\s+/gi,'').replace('rgba(','').replace('rgb(','').replace(')','').split(',');
					arrRGB2 = $(cell).css('background-color').replace(/\s+/gi,'').replace('rgba(','').replace('rgb(','').replace(')','').split(',');
					// ISSUE#57: jQuery default is this rgba value of below giving unstyled tables a black bkgd, so use white instead (FYI: if cell has `background:#000000` jQuery returns 'rgb(0, 0, 0)', so this soln is pretty solid)
					if ( $(cell).css('background-color') == 'rgba(0, 0, 0, 0)' || $(cell).css('background-color') == 'transparent' ) arrRGB2 = [255,255,255];

					// B: Create option object
					var objOpts = {
						font_size: $(cell).css('font-size').replace(/\D/gi,''),
						bold:      (( $(cell).css('font-weight') == "bold" || Number($(cell).css('font-weight')) >= 500 ) ? true : false),
						color:     rgbToHex( Number(arrRGB1[0]), Number(arrRGB1[1]), Number(arrRGB1[2]) ),
						fill:      rgbToHex( Number(arrRGB2[0]), Number(arrRGB2[1]), Number(arrRGB2[2]) )
					};
					if ( $.inArray($(cell).css('text-align'), ['left','center','right','start','end']) > -1 ) objOpts.align = $(cell).css('text-align').replace('start','left').replace('end','right');
					if ( $.inArray($(cell).css('vertical-align'), ['top','middle','bottom']) > -1 ) objOpts.valign = $(cell).css('vertical-align');

					// C: Add padding [margin] (if any)
					// NOTE: Margins translate: px->pt 1:1 (e.g.: a 20px padded cell looks the same in PPTX as 20pt Text Inset/Padding)
					if ( $(cell).css('padding-left') ) {
						objOpts.margin = [];
						$.each(['padding-top', 'padding-right', 'padding-bottom', 'padding-left'],function(i,val){
							objOpts.margin.push( Math.round($(cell).css(val).replace(/\D/gi,'')) );
						});
					}

					// D: Add colspan (if any)
					if ( $(cell).attr('colspan') ) objOpts.colspan = $(cell).attr('colspan');

					// E: Add border (if any)
					if ( $(cell).css('border-top-width') || $(cell).css('border-right-width') || $(cell).css('border-bottom-width') || $(cell).css('border-left-width') ) {
						objOpts.border = [];
						$.each(['top','right','bottom','left'], function(i,val){
							var intBorderW = Math.round( Number($(cell).css('border-'+val+'-width').replace('px','')) );
							var arrRGB = [];
							arrRGB = $(cell).css('border-'+val+'-color').replace(/\s+/gi,'').replace('rgba(','').replace('rgb(','').replace(')','').split(',');
							var strBorderC = rgbToHex( Number(arrRGB[0]), Number(arrRGB[1]), Number(arrRGB[2]) );
							objOpts.border.push( {pt:intBorderW, color:strBorderC} );
						});
					}

					// F: Massage cell text so we honor linebreak tag as a line break during line parsing
					var $cell2 = $(cell).clone();
					$cell2.html( $(cell).html().replace(/<br[^>]*>/gi,'\n') );

					// LAST: Add cell
					arrObjTabCells.push({
						text: $.trim( $cell2.text() ),
						opts: objOpts
					});
				});
				switch (val) {
					case 'thead': arrObjTabHeadRows.push( arrObjTabCells ); break;
					case 'tbody': arrObjTabBodyRows.push( arrObjTabCells ); break;
					case 'tfoot': arrObjTabFootRows.push( arrObjTabCells ); break;
					default:
				}
			});
		});

		// STEP 4: NOTE: `margin` is "cell margin (pt)" everywhere else tables are used, so explicitly convert to "slide margin" here
		if (opts.margin) {
			opts.slideMargin = opts.margin;
			delete(opts.margin);
		}
		// STEP 5: Break table into Slides as needed
		// Pass head-rows as there is an option to add to each table and the parse func needs this daa to fulfill that option
		opts.arrObjTabHeadRows = arrObjTabHeadRows || '';
		opts.colW = arrColW;

		getSlidesForTableRows( arrObjTabHeadRows.concat(arrObjTabBodyRows).concat(arrObjTabFootRows), opts )
		.forEach(function(arrTabRows,i){
			// A: Create new Slide
			var newSlide = ( opts.master && gObjPptxMasters ? api.addNewSlide(opts.master) : api.addNewSlide() );

			// B: Add table to Slide
			newSlide.addTable(arrTabRows, {x:(opts.x || arrInchMargins[3]), y:(opts.y || arrInchMargins[0]), cx:(emuSlideTabW/EMU), colW:arrColW, autoPage:false});

			// C: Add any additional objects
			if ( opts.addImage ) newSlide.addImage({ path:opts.addImage.url, x:opts.addImage.x, y:opts.addImage.y, w:opts.addImage.w, h:opts.addImage.h });
			if ( opts.addShape ) newSlide.addShape( opts.addShape.shape, (opts.addShape.opts || {}) );
			if ( opts.addTable ) newSlide.addTable( opts.addTable.rows,  (opts.addTable.opts || {}) );
			if ( opts.addText  ) newSlide.addText(  opts.addText.text,   (opts.addText.opts  || {}) );
		});
	}
};

// [Node.js] support
if ( NODEJS ) {
	// A: Load depdendencies
	var fs = require("fs");
	var $ = require("jquery-node");
	var JSZip = require("jszip");
	var sizeOf = require("image-size");

	// B: Export module
	module.exports = new PptxGenJS();
}<|MERGE_RESOLUTION|>--- conflicted
+++ resolved
@@ -1252,21 +1252,7 @@
 					strXml += '  </c:scaling>';
 					strXml += '  <c:delete val="'+ (rel.opts.valAxisHidden ? 1 : 0) +'"/>';
 					strXml += '  <c:axPos val="'+ (rel.opts.barDir == 'col' ? 'l' : 'b') +'"/>';
-<<<<<<< HEAD
-
-					// TESTING: 20170527 - omitting this 'strXml' works fine in Keynote/PPT-Online!!
-					// TODO: gridLine options! (colors/style(solid/dashed) -OR- NONE (eg:omit this section)
-					strXml += ' <c:majorGridlines>\
-								<c:spPr>\
-								  <a:ln w="12700" cap="flat">\
-								    <a:solidFill><a:srgbClr val="'+(rel.opts.gridLineColor ? rel.opts.gridLineColor : "888888")+'"/></a:solidFill>\
-								    <a:prstDash val="solid"/><a:round/>\
-								  </a:ln>\
-								</c:spPr>\
-								</c:majorGridlines>';
-=======
 					if (rel.opts.valGridLine != 'none') strXml += createGridLineElement(rel.opts.valGridLine, DEF_CHART_GRIDLINE);
->>>>>>> 9a82ed4f
 					strXml += ' <c:numFmt formatCode="'+ (rel.opts.valAxisLabelFormatCode ? rel.opts.valAxisLabelFormatCode : 'General') +'" sourceLinked="0"/>';
 					strXml += ' <c:majorTickMark val="out"/>';
 					strXml += ' <c:minorTickMark val="none"/>';

--- conflicted
+++ resolved
@@ -74,11 +74,7 @@
 var PptxGenJS = function(){
 	// APP
 	var APP_VER = "2.3.0-beta";
-<<<<<<< HEAD
 	var APP_BLD = "20180625";
-=======
-	var APP_BLD = "20180620";
->>>>>>> 8a59a0ba
 
 	// CONSTANTS
 	var MASTER_OBJECTS = {

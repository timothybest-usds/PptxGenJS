--- conflicted
+++ resolved
@@ -64,11 +64,7 @@
 var PptxGenJS = function(){
 	// APP
 	var APP_VER = "1.9.0-beta";
-<<<<<<< HEAD
 	var APP_REL = "20170926";
-=======
-	var APP_REL = "20170920";
->>>>>>> 3b95ff98
 
 	// CONSTANTS
 	var MASTER_OBJECTS = {

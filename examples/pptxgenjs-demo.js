--- conflicted
+++ resolved
@@ -2063,7 +2063,6 @@
 
 		// BOTTOM-LEFT:
 		slide.addText('Type: JPG', { x:0.5, y:2.7, w:2.5, h:0.4, color:'0088CC' });
-<<<<<<< HEAD
 //		slide.addImage({ path:'images/cc_logo.jpg', x:0.5, y:3.2, w:5.0, h:3.7 });
 //		slide.addImage({ path:'https://upload.wikimedia.org/wikipedia/commons/1/17/PNG-Gradient_hex.png', x:0.5, y:3.2, w:5.0, h:3.7 });
 		// FIXME: WORKS!!! ^^^^^^
@@ -2071,9 +2070,6 @@
 		// TODO: add "remote image example"
 		slide.addImage({ path:'https://upload.wikimedia.org/wikipedia/en/a/a9/Example.jpg', x:0.5, y:3.2, w:3.6, h:3.9 });
 
-=======
-		slide.addImage({ path:'https://cdn.rawgit.com/gitbrent/PptxGenJS/v2.1.0/examples/https://cdn.rawgit.com/gitbrent/PptxGenJS/v2.1.0/examples/images/cc_logo.jpg', x:0.5, y:3.2, w:5.0, h:3.7 });
->>>>>>> 3cbb2d33
 
 		// BOTTOM-RIGHT:
 		slide.addText('Type: PNG', { x:6.6, y:2.7, w:2.5, h:0.4, color:'0088CC' });

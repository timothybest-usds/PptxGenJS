--- conflicted
+++ resolved
@@ -1214,100 +1214,7 @@
 			showTitle  : false,
 			title: 'Resource Totals by Location'
 		};
-<<<<<<< HEAD
-		slide.addChart(pptx.charts.PIE, dataChartPieLocs, optsChartPie2 );
-	}
-	// SLIDE 10: Data Series Colors, majorUnits, and valAxisLabelFormatCode ----------------
-	{
-		var slide = pptx.addNewSlide();
-		slide.addTable( [ [{ text:'Chart Examples: Bar Colors, valAxisMajorUnit, v Format %', options:gOptsTitle }] ], { x:0.5, y:0.13, w:12.5 } );
-
-		// TOP-LEFT
-		slide.addChart(
-			pptx.charts.BAR,
-			[
-				{
-					name  : 'Colored Series',
-					labels: ['Jan', 'Feb','Mar', 'Apr', 'May', 'Jun'],
-					values: [20, 30, 10, 25, 15, 5]
-				}
-			],
-			{ x:0.5, y:0.6, w:'45%', h:3,
-				valAxisMaxVal:100,
-				barDir: 'bar',
-				valAxisMajorUnit: 50,
-				chartColors: ['0077BF','4E9D2D','ECAA00','5FC4E3','DE4216','154384'],
-				barGapWidthPct: 25
-			}
-		);
-
-		// TOP-RIGHT
-		slide.addChart(
-			pptx.charts.BAR,
-			[
-				{
-					name  : 'Too Many Colors Series',
-					labels: ['Jan', 'Feb','Mar', 'Apr', 'May', 'Jun'],
-					values: [.20, .30, .10, .25, .15, .05]
-				}
-			],
-			{ x:7, y:0.6, w:'45%', h:3,
-				valAxisMaxVal:1,
-				barDir: 'bar',
-				showValue: true,
-				dataLabelPosition: 'outEnd',
-				dataLabelFormatCode: '#%',
-				valAxisLabelFormatCode: '#%',
-				valAxisMajorUnit: 0.2,
-				chartColors: ['0077BF','4E9D2D','ECAA00','5FC4E3','DE4216','154384', '7D666A','A3C961','EF907B','9BA0A3'],
-				barGapWidthPct: 25
-			}
-		);
-
-		// BOTTOM-LEFT
-		slide.addChart(
-			pptx.charts.BAR,
-			[
-				{
-					name  : 'Two Color Series',
-					labels: ['Jan', 'Feb','Mar', 'Apr', 'May', 'Jun'],
-					values: [.20, .30, .10, .25, .15, .05]
-				}
-			],
-			{  x:0.5, y:3.6, w:'45%', h:3,
-				valAxisMaxVal:1,
-				barDir: 'bar',
-				showValue: true,
-				dataLabelPosition: 'outEnd',
-				dataLabelFormatCode: '#%',
-				valAxisLabelFormatCode: '0.#0',
-				chartColors: ['DE4216','154384'],
-				barGapWidthPct: 25
-			}
-		);
-
-		// BOTTOM-RIGHT
-		slide.addChart(
-			pptx.charts.BAR,
-			[
-				{
-					name  : 'Many values',
-					labels: 'A,B,C,D,E,F,G,H,I,J,K,L,M,N,O,P'.split(','),
-					values: [1.20, 2.30, 3.10, 4.25, 2.15, 6.05, 8.01, 2.02, 9.9, 0.9, 2.2, 3.33, 6.66, 7.77, 8.88]
-				}
-			], {  x:7, y:3.6, w:'45%', h:3,
-				valAxisMaxVal:10,
-				barDir: 'bar',
-				showValue: true,
-				dataLabelPosition: 'outEnd',
-				chartColors: ['0077BF','4E9D2D','ECAA00','5FC4E3','DE4216','154384', '7D666A','A3C961','EF907B','9BA0A3'],
-				barGapWidthPct: 25,
-				valAxisMajorUnit: 1
-			}
-		);
-=======
 		slide.addChart(pptx.charts.DOUGHNUT, dataChartPieLocs, optsChartPie2 );
->>>>>>> 9a82ed4f
 	}
 
 	// SLIDE 11: Tornado chart

/**
* NAME: pptxgenjs-demo.js
* AUTH: Brent Ely (https://github.com/gitbrent/)
* DATE: Aug 23, 2017
* DESC: Common test/demo slides for all library features
* DEPS: Loaded by `pptxgenjs-demo.js` and `nodejs-demo.js`
*/

// Detect Node.js
var NODEJS = ( typeof module !== 'undefined' && module.exports );
// Constants
var CUST_NAME = 'S.T.A.R. Laboratories';
var USER_NAME = 'Barry Allen';
var COLOR_RED = 'FF0000';
var COLOR_AMB = 'F2AF00';
var COLOR_GRN = '7AB800';
var COLOR_CRT = 'AA0000';
var COLOR_BLU = '0088CC';
var COLOR_UNK = 'A9A9A9';
//
var ARRSTRBITES = [130];
var CHARSPERLINE = 130; // "Open Sans", 13px, 900px-colW = ~19 words/line ~130 chars/line
// FYI: 3086 chars
var gStrLorumIpsum = 'Lorem ipsum dolor sit amet, consectetur adipiscing elit. Proin condimentum dignissim velit vel luctus. Donec feugiat ipsum quis tempus blandit. Donec mattis mauris vel est dictum interdum. Pellentesque imperdiet nibh vitae porta ornare. Fusce non nisl lacus. Curabitur ut mattis dui. Ut pulvinar urna velit, vitae aliquam neque pulvinar eu. Fusce eget tellus eu lorem finibus mattis. Nunc blandit consequat arcu. Ut sed pharetra tortor, nec finibus ipsum. \
Pellentesque a est vitae ligula imperdiet rhoncus. Ut quis hendrerit tellus. Phasellus non malesuada mi. Suspendisse ullamcorper tristique odio fermentum elementum. Phasellus mattis mollis mauris, non mattis ligula dapibus quis. Quisque pretium metus massa. \
Curabitur condimentum consequat felis, id rutrum velit cursus vel. Proin nulla est, posuere in velit at, faucibus dignissim diam. Quisque quis erat euismod, malesuada erat eu, congue nisi. Ut risus lectus, auctor at libero sit amet, accumsan ultricies est. Donec eget iaculis enim. Nunc ac egestas tellus, nec efficitur magna. \
Sed nec nisl ut augue laoreet sollicitudin vitae nec quam. Vestibulum pretium nisl bibendum, tempor velit eu, semper velit. Nulla facilisi. Aenean quis purus sagittis, dapibus nibh eget, ornare nunc. Donec posuere erat quis ipsum facilisis, quis porttitor dui cursus. Etiam convallis arcu sapien, vitae placerat diam molestie sit amet. Vivamus sapien augue, porta sed tortor ut, molestie ornare nisl. Nullam sed mi turpis. Donec sed finibus risus. \
Nunc interdum semper mauris quis vehicula. Phasellus in nisl faucibus, pellentesque massa vel, faucibus urna. Proin sed tortor lorem. Curabitur eu nisi semper, placerat tellus sed, varius nulla. Etiam luctus ac purus nec aliquet. Phasellus nisl metus, dictum ultricies justo a, laoreet consectetur risus. Vestibulum vulputate in felis ac blandit. Aliquam erat volutpat. Sed quis ultrices lectus. \
Curabitur at scelerisque elit, a bibendum nisi. Integer facilisis ex dolor, vel gravida metus vestibulum ac. Aliquam condimentum fermentum rhoncus. Nunc tortor arcu, condimentum non ex consequat, porttitor maximus est. Duis semper risus odio, quis feugiat sem elementum nec. Nam mattis nec dui sit amet volutpat. Sed facilisis, nunc quis porta consequat, ante mi tincidunt massa, eget euismod sapien nunc eget sem. Curabitur orci neque, eleifend at mattis quis, \
malesuada ac nibh. Vestibulum sed laoreet dolor, ac facilisis urna. Vestibulum luctus id nulla at auctor. Nunc pharetra massa orci, ut pharetra metus faucibus eget.\
Etiam eleifend, tellus id lobortis molestie, sem magna elementum dui, dapibus ullamcorper nisl enim ac urna. Nam posuere ullamcorper tellus, ac blandit nulla vestibulum nec. Vestibulum ornare, ligula quis aliquet cursus, metus nisi congue nulla, vitae posuere elit mauris at justo. Nullam ut fermentum arcu, nec laoreet ligula. Morbi quis consectetur nisl, nec consectetur justo. Curabitur eget eros hendrerit, ullamcorper dolor non, aliquam elit. Aliquam mollis justo vel aliquam interdum.\ Aenean bibendum rhoncus ante a commodo. Vestibulum bibendum sapien a accumsan pharetra... \
Curabitur condimentum consequat felis, id rutrum velit cursus vel. Proin nulla est, posuere in velit at, faucibus dignissim diam. Quisque quis erat euismod, malesuada erat eu, congue nisi. Ut risus lectus, auctor at libero sit amet, accumsan ultricies est. Donec eget iaculis enim. Nunc ac egestas tellus, nec efficitur magna. Sed nec nisl ut augue laoreet sollicitudin vitae nec quam. Vestibulum pretium nisl bibendum, tempor velit eu, semper velit. Nulla facilisi. Aenean quis purus sagittis,\
dapibus nibh eget, ornare nunc. Donec posuere erat quis ipsum facilisis, quis porttitor dui cursus. Etiam convallis arcu sapien, vitae placerat diam molestie sit amet. Vivamus sapien augue, porta sed tortor ut, molestie ornare nisl. Nullam sed mi turpis. Donec sed finibus risus. \
Nunc interdum semper mauris quis vehicula. Phasellus in nisl faucibus, pellentesque massa vel, faucibus urna. Proin sed tortor lorem. Curabitur eu nisi semper, placerat tellus sed, varius nulla. Etiam luctus ac purus nec aliquet. Phasellus nisl metus, dictum ultricies justo a, laoreet consectetur risus. Vestibulum vulputate in felis ac blandit. Aliquam erat volutpat. Sed quis ultrices lectus. \
Curabitur at scelerisque elit, a bibendum nisi. Integer facilisis ex dolor, vel gravida metus vestibulum ac. Aliquam condimentum fermentum rhoncus. Nunc tortor arcu, condimentum non ex consequat, porttitor maximus est. Duis semper risus odio, quis feugiat sem elementum nec. Nam mattis nec dui sit amet volutpat. Sed facilisis, nunc quis porta consequat, ante mi tincidunt massa, eget euismod sapien nunc eget sem. Curabitur orci neque, eleifend at mattis quis, malesuada ac nibh. Vestibulum \
sed laoreet dolor, ac facilisis urna. Vestibulum luctus id nulla at auctor. Nunc pharetra massa orci, ut pharetra metus faucibus eget.\
Etiam eleifend, tellus id lobortis molestie, sem magna elementum dui, dapibus ullamcorper nisl enim ac urna. Nam posuere ullamcorper tellus, ac blandit nulla vestibulum nec. Vestibulum ornare, ligula quis aliquet cursus, metus nisi congue nulla, vitae posuere elit mauris at justo. Nullam ut fermentum arcu, nec laoreet ligula. Morbi quis consectetur nisl, nec consectetur justo. Curabitur eget eros hendrerit, ullamcorper dolor non, aliquam elit. Aliquam mollis justo vel aliquam interdum.\
Aenean bibendum rhoncus ante a commodo. Vestibulum bibendum sapien a accumsan pharetra.';
var gArrNamesF = ['Markiplier','Jack','Brian','Paul','Ev','Ann','Michelle','Jenny','Lara','Kathryn'];
var gArrNamesL = ['Johnson','Septiceye','Lapston','Lewis','Clark','Griswold','Hart','Cube','Malloy','Capri'];
var gStrHello = 'BONJOUR - CIAO - GUTEN TAG - HELLO - HOLA - NAMASTE - OLÀ - ZDRAS-TVUY-TE - こんにちは - 你好';
//var colors = ['FF0000','AB00CD','00FF00','00AA00','003300','330033','990099','33FFFF','AA33CC','336699'];
//var fonts = ['Arial','Courier New','Times','Verdana'];
//
var gOptsTitle = { color:'9F9F9F', marginPt:3, border:[0,0,{pt:'1',color:'CFCFCF'},0] };
var optsSubTitle = { x:0.5, y:0.7, cx:4, cy:0.3, font_size:18, font_face:'Arial', color:'0088CC', fill:'FFFFFF' };
var textTitle = { font_size:14, color:'0088CC', bold:true };
var textSubtt = { font_size:13, color:'9F9F9F' };

// ==================================================================================================================

function getTimestamp() {
	var dateNow = new Date();
	var dateMM = dateNow.getMonth() + 1; dateDD = dateNow.getDate(); dateYY = dateNow.getFullYear(), h = dateNow.getHours(); m = dateNow.getMinutes();
	return dateNow.getFullYear() +''+ (dateMM<=9 ? '0' + dateMM : dateMM) +''+ (dateDD<=9 ? '0' + dateDD : dateDD) + (h<=9 ? '0' + h : h) + (m<=9 ? '0' + m : m);
}

// ==================================================================================================================

function runEveryTest() {
	execGenSlidesFuncs( ['Text', 'Chart', 'Table', 'Image', 'Media', 'Shape', 'Master'] );
	if ( typeof table2slides1 !== 'undefined' ) table2slides1();
}

function execGenSlidesFuncs(type) {
	// STEP 1: Instantiate new PptxGenJS object
	var pptx;
	if ( NODEJS ) {
		var fs = require('fs');
		if (fs.existsSync('../dist/pptxgen.js')) {
			pptx = require('../dist/pptxgen.js'); // for LOCAL TESTING
	}
	else {
			pptx = require("pptxgenjs");
		}
	}
	else {
		pptx = new PptxGenJS();
	}

	pptx.setLayout('LAYOUT_WIDE');

	pptx.setAuthor('Brent Ely');
	pptx.setCompany(CUST_NAME);
	pptx.setRevision('15');
	pptx.setSubject('PptxGenJS Test Suite Export');
	pptx.setTitle('PptxGenJS Test Suite Presentation');

	// STEP 2: Run requested test
	var arrTypes = ( typeof type === 'string' ? [type] : type );
	arrTypes.forEach(function(type,idx){ eval( 'genSlides_'+type+'(pptx)' ); });

	// LAST: Export Presentation
	if ( !NODEJS ) pptx.save('Demo-'+type+'_'+getTimestamp());
}

// ==================================================================================================================

function genSlides_Table(pptx) {
	// SLIDE 1: Table text alignment and cell styles
	{
		var slide = pptx.addNewSlide();
		slide.addTable( [ [{ text:'Table Examples 1', opts:gOptsTitle }] ], { x:0.5, y:0.13, w:12.5, h:0.3 } ); // `opts` = legacy test

		// DEMO: align/valign -------------------------------------------------------------------------
		var objOpts1 = { x:0.5, y:0.7, font_size:18, font_face:'Arial', color:'0088CC' };
		slide.addText('Cell Text Alignment:', objOpts1);

		var arrTabRows = [
			[
				{ text: 'Top Lft', options: { valign:'top',    align:'left'  , font_face:'Arial'   } },
				{ text: 'Top Ctr', options: { valign:'t'  ,    align:'center', font_face:'Courier' } },
				{ text: 'Top Rgt', options: { valign:'t'  ,    align:'right' , font_face:'Verdana' } }
			],
			[
				{ text: 'Ctr Lft', options: { valign:'middle', align:'left' } },
				{ text: 'Ctr Ctr', options: { valign:'center', align:'ctr'  } },
				{ text: 'Ctr Rgt', options: { valign:'c'     , align:'r'    } }
			],
			[
				{ text: 'Btm Lft', options: { valign:'bottom', align:'l' } },
				{ text: 'Btm Ctr', options: { valign:'btm',    align:'c' } },
				{ text: 'Btm Rgt', options: { valign:'b',      align:'r' } }
			]
		];
		slide.addTable(
			arrTabRows, { x:0.5, y:1.1, w:5.0 },
			{ rowH:0.75, fill:'F7F7F7', font_size:14, color:'363636', border:{pt:'1', color:'BBCCDD'} }
		);
		// Pass default cell style as tabOpts, then just style/override individual cells as needed

		// DEMO: cell styles --------------------------------------------------------------------------
		var objOpts2 = { x:6.0, y:0.7, font_size:18, font_face:'Arial', color:'0088CC' };
		slide.addText('Cell Styles:', objOpts2);

		var arrTabRows = [
			[
				{ text: 'White',  options: { fill:'6699CC', color:'FFFFFF' } },
				{ text: 'Yellow', options: { fill:'99AACC', color:'FFFFAA' } },
				{ text: 'Pink',   options: { fill:'AACCFF', color:'E140FE' } }
			],
			[
				{ text: '12pt', options: { fill:'FF0000', font_size:12 } },
				{ text: '20pt', options: { fill:'00FF00', font_size:20 } },
				{ text: '28pt', options: { fill:'0000FF', font_size:28 } }
			],
			[
				{ text: 'Bold',      options: { fill:'003366', bold:true } },
				{ text: 'Underline', options: { fill:'336699', underline:true } },
				{ text: '10pt Pad',  options: { fill:'6699CC', marginPt:10 } }
			]
		];
		slide.addTable(
			arrTabRows, { x:6.0, y:1.1, w:7.0 },
			{ rowH:0.75, fill:'F7F7F7', color:'FFFFFF', font_size:16, valign:'center', align:'ctr', border:{pt:'1', color:'FFFFFF'} }
		);

		// DEMO: Row/Col Width/Heights ----------------------------------------------------------------
		var objOpts3 = { x:0.5, y:3.6, font_size:18, font_face:'Arial', color:'0088CC' };
		slide.addText('Row/Col Heights/Widths:', objOpts3);

		var arrTabRows = [
			[ {text:'1x1'}, {text:'2x1'}, { text:'2.5x1' }, { text:'3x1' }, { text:'4x1' } ],
			[ {text:'1x2'}, {text:'2x2'}, { text:'2.5x2' }, { text:'3x2' }, { text:'4x2' } ]
		];
		slide.addTable( arrTabRows,
			{
				x:0.5, y:4.0,
				rowH: [1, 2], colW: [1, 2, 2.5, 3, 4],
				fill:'F7F7F7', color:'6c6c6c',
				font_size:14, valign:'center', align:'ctr',
				border:{pt:'1', color:'BBCCDD'}
			}
		);
	}

	// SLIDE 2: Table row/col-spans
	{
		var slide = pptx.addNewSlide();
		// 2: Slide title
		slide.addTable(
			[ [{ text:'Table Examples 2 [QA: this tables x,y,w,h all using %]', options:{ color:'9F9F9F', marginPt:3, border:[0,0,{pt:'1',color:'CFCFCF'},0] } }] ],
			{ x:'5%', y:'2%', w:'90%', h:'4%' }
		);

		// DEMO: Rowspans/Colspans ----------------------------------------------------------------
		var optsSub = JSON.parse(JSON.stringify(optsSubTitle));
		slide.addText('Colspans/Rowspans:', optsSub);

		var tabOpts1 = { x:0.5, y:1.1, w:'90%', h:2, fill:'F5F5F5', color:'3D3D3D', font_size:16, border:{pt:4, color:'FFFFFF'}, align:'c', valign:'m' };
		var arrTabRows1 = [
			[
				 { text:'A1\nA2', options:{rowspan:2, fill:'99FFCC'} }
				,{ text:'B1' }
				,{ text:'C1 -> D1', options:{colspan:2, fill:'99FFCC'} }
				,{ text:'E1' }
				,{ text:'F1\nF2\nF3', options:{rowspan:3, fill:'99FFCC'} }
			]
			,[       'B2', 'C2', 'D2', 'E2' ]
			,[ 'A3', 'B3', 'C3', 'D3', 'E3' ]
		];
		// NOTE: Follow HTML conventions for colspan/rowspan cells - cells spanned are left out of arrays - see above
		// The table above has 6 columns, but each of the 3 rows has 4-5 elements as colspan/rowspan replacing the missing ones
		// (e.g.: there are 5 elements in the first row, and 6 in the second)
		slide.addTable( arrTabRows1, tabOpts1 );

		var tabOpts2 = { x:0.5, y:3.3, w:12.4, h:1.5, font_size:14, font_face:'Courier', align:'center', valign:'middle', fill:'F9F9F9', border:{pt:'1',color:'c7c7c7'}};
		var arrTabRows2 = [
			[
				{ text:'A1\n--\nA2', options:{rowspan:2, fill:'99FFCC'} },
				{ text:'B1\n--\nB2', options:{rowspan:2, fill:'99FFCC'} },
				{ text:'C1 -> D1',   options:{colspan:2, fill:'9999FF'} },
				{ text:'E1 -> F1',   options:{colspan:2, fill:'9999FF'} },
				'G1'
			],
			[ 'C2','D2','E2','F2','G2' ]
		];
		slide.addTable( arrTabRows2, tabOpts2 );

		var tabOpts3 = {x:0.5, y:5.15, w:6.25, h:2, margin:0.25, align:'center', valign:'middle', font_size:16, border:{pt:'1',color:'c7c7c7'}, fill:'F1F1F1' }
		var arrTabRows3 = [
			[ {text:'A1\nA2\nA3', options:{rowspan:3, fill:'FFFCCC'}}, {text:'B1\nB2', options:{rowspan:2, fill:'FFFCCC'}}, 'C1' ],
			[ 'C2' ],
			[ { text:'B3 -> C3', options:{colspan:2, fill:'99FFCC'} } ]
		];
		slide.addTable(arrTabRows3, tabOpts3);

		var tabOpts4 = {x:7.4, y:5.15, w:5.5, h:2, margin:0, align:'center', valign:'middle', font_size:16, border:{pt:'1',color:'c7c7c7'}, fill:'F2F9FC' }
		var arrTabRows4 = [
			[ 'A1', {text:'B1\nB2', options:{rowspan:2, fill:'FFFCCC'}}, {text:'C1\nC2\nC3', options:{rowspan:3, fill:'FFFCCC'}} ],
			[ 'A2' ],
			[ { text:'A3 -> B3', options:{colspan:2, fill:'99FFCC'} } ]
		];
		slide.addTable(arrTabRows4, tabOpts4);
	}

	// SLIDE 3: Super rowspan/colspan demo
	{
		var slide = pptx.addNewSlide();
		slide.addTable( [ [{ text:'Table Examples 3', opts:gOptsTitle }] ], { x:0.5, y:0.13, w:'94%', h:0.3 } ); // `opts` = legacy test

		// DEMO: Rowspans/Colspans ----------------------------------------------------------------
		var optsSub = JSON.parse(JSON.stringify(optsSubTitle));
		slide.addText('Extreme Colspans/Rowspans:', optsSub);

		var optsRowspan2 = {rowspan:2, fill:'99FFCC'};
		var optsRowspan3 = {rowspan:3, fill:'99FFCC'};
		var optsRowspan4 = {rowspan:4, fill:'99FFCC'};
		var optsRowspan5 = {rowspan:5, fill:'99FFCC'};
		var optsColspan2 = {colspan:2, fill:'9999FF'};
		var optsColspan3 = {colspan:3, fill:'9999FF'};
		var optsColspan4 = {colspan:4, fill:'9999FF'};
		var optsColspan5 = {colspan:5, fill:'9999FF'};

		var arrTabRows5 = [
			[
				'A1','B1','C1','D1','E1','F1','G1','H1',
				{ text:'I1\n-\nI2\n-\nI3\n-\nI4\n-\nI5', options:optsRowspan5 },
				{ text:'J1 -> K1 -> L1 -> M1 -> N1', options:optsColspan5 }
			],
			[
				{ text:'A2\n--\nA3', options:optsRowspan2 },
				{ text:'B2 -> C2 -> D2',   options:optsColspan3 },
				{ text:'E2 -> F2',   options:optsColspan2 },
				{ text:'G2\n-\nG3\n-\nG4', options:optsRowspan3 },
				'H2',
				'J2','K2','L2','M2','N2'
			],
			[
				{ text:'B3\n-\nB4\n-\nB5', options:optsRowspan3 },
				'C3','D3','E3','F3', 'H3', 'J3','K3','L3','M3','N3'
			],
			[
				{ text:'A4\n--\nA5', options:optsRowspan2 },
				{ text:'C4 -> D4 -> E4 -> F4', options:optsColspan4 },
				'H4',
				{ text:'J4 -> K4 -> L4', options:optsColspan3 },
				{ text:'M4\n--\nM5', options:optsRowspan2 },
				{ text:'N4\n--\nN5', options:optsRowspan2 },
			],
			[
				'C5','D5','E5','F5',
				{ text:'G5 -> H5', options:{colspan:2, fill:'9999FF'} },
				'J5','K5','L5'
			]
		];

		var taboptions5 = { x:0.6, y:1.3, w:'90%', h:5.5, margin:0, font_size:14, align:'c', valign:'m', border:{pt:'1'} };

		slide.addTable(arrTabRows5, taboptions5);
	}

	// SLIDE 4: Cell Formatting / Cell Margins
	{
		var slide = pptx.addNewSlide();
		// 2: Slide title
		slide.addTable(
			[ [{ text:'Table Examples 4', options:{ color:'9F9F9F', marginPt:3, border:[0,0,{pt:'1',color:'CFCFCF'},0] } }] ],
			{ x:0.5, y:0.13, w:12.5, h:0.3 }
		);

		// Cell Margins
		var optsSub = JSON.parse(JSON.stringify(optsSubTitle));
		slide.addText('Cell Margins:', optsSub);

		slide.addTable( [['margin:0']],           { x:0.5, y:1.1, margin:0,           w:1.2, fill:'FFFCCC' } );
		slide.addTable( [['margin:[0,0,0,20]']],  { x:2.5, y:1.1, margin:[0,0,0,20],  w:2.0, fill:'FFFCCC', align:'r' } );
		slide.addTable( [['margin:5']],           { x:5.5, y:1.1, margin:5,           w:1.0, fill:'F1F1F1' } );
		slide.addTable( [['margin:[40,5,5,20]']], { x:7.5, y:1.1, margin:[40,5,5,20], w:2.2, fill:'F1F1F1' } );
		slide.addTable( [['margin:[80,5,5,10]']], { x:10.5,y:1.1, margin:[80,5,5,10], w:2.2, fill:'F1F1F1' } );

		slide.addTable( [{text:'number zero:', options:{margin:5}}, {text:0, options:{marginPt:5}}], { x:0.5, y:1.9, w:3, fill:'f2f9fc', colW:[2,1] } );
		slide.addTable( [{text:'text-obj margin:0', options:{margin:0}}], { x:4.0, y:1.9, w:2, fill:'f2f9fc' } );

		// Test margin option when using both plain and text object cells
		var arrTextObjects = [
			['Plain text','Cell 2',3],
			[
				{ text:'Text Objects', options:{ color:'99ABCC', align:'r' } },
				{ text:'2nd cell', options:{ color:'0000EE', align:'c' } },
				{ text:3, options:{ color:'0088CC', align:'l' } }
			]
		];
		slide.addTable( arrTextObjects, { x:0.5, y:2.7, w:12.25, margin:7, fill:'F1F1F1', border:{pt:1,color:'696969'} } );

		// Complex/Compound border
		var optsSub = JSON.parse(JSON.stringify(optsSubTitle)); optsSub.y = 3.9;
		slide.addText('Complex Cell Border:', optsSub);
		var arrBorder = [ {color:'FF0000',pt:1}, {color:'00ff00',pt:3}, {color:'0000ff',pt:5}, {color:'9e9e9e',pt:7} ];
		slide.addTable( [['Borders!']], { x:0.5, y:4.3, w:12.3, rowH:1.5, fill:'F5F5F5', color:'3D3D3D', font_size:18, border:arrBorder, align:'c', valign:'c' } );

		// Invalid char check
		var optsSub = JSON.parse(JSON.stringify(optsSubTitle)); optsSub.y = 6.1;
		slide.addText('Escaped Invalid Chars:', optsSub);
		var arrTabRows3 = [['<', '>', '"', "'", '&', 'plain']];
		slide.addTable( arrTabRows3, { x:0.5, y:6.5, w:12.3, rowH:0.5, fill:'F5F5F5', color:'3D3D3D', border:'FFFFFF', align:'c', valign:'c' } );

	}

	// SLIDE 5: Cell Word-Level Formatting
	{
		var slide = pptx.addNewSlide();
		slide.addTable( [ [{ text:'Table Examples 5', options:gOptsTitle }] ], { x:0.5, y:0.13, w:12.5, h:0.3 } );
		slide.addText(
			'The following textbox and table cell use the same array of text/options objects, making word-level formatting familiar and consistent across the library.',
			{ x:0.5, y:0.5, w:'95%', h:0.5, margin:0.1, font_size:14 }
		);
		slide.addText("[\n"
			+ "  { text:'1st line', options:{ font_size:24, color:'99ABCC', align:'r', breakLine:true } },\n"
			+ "  { text:'2nd line', options:{ font_size:36, color:'FFFF00', align:'c', breakLine:true } },\n"
			+ "  { text:'3rd line', options:{ font_size:48, color:'0088CC', align:'l' } }\n"
			+ "]",
			{ x:1, y:1.1, w:11, h:1.5, margin:0.1, font_face:'Courier', font_size:14, fill:'F1F1F1', color:'333333' }
		);

		// Textbox: Text word-level formatting
		slide.addText('Textbox:', { x:1, y:2.8, w:3, font_size:18, font_face:'Arial', color:'0088CC' });

		var arrTextObjects = [
			{ text:'1st line', options:{ font_size:24, color:'99ABCC', align:'r', breakLine:true } },
			{ text:'2nd line', options:{ font_size:36, color:'FFFF00', align:'c', breakLine:true } },
			{ text:'3rd line', options:{ font_size:48, color:'0088CC', align:'l' } }
		];
		slide.addText( arrTextObjects, { x:2.5, y:2.8, w:9, h:2, margin:0.1, fill:'232323' } );

		// Table cell: Use the exact same code from addText to do the same word-level formatting within a cell
		slide.addText('Table:', { x:1, y:5, w:3, font_size:18, font_face:'Arial', color:'0088CC' });

		var opts2 = { x:2.5, y:5, w:9, h:2, align:'center', valign:'middle', colW:[1.5,1.5,6], border:{pt:'1'}, fill:'F1F1F1' }
		var arrTabRows = [
			[
				{ text:'Cell 1A',       options:{font_face:'Arial'  } },
				{ text:'Cell 1B',       options:{font_face:'Courier'} },
				{ text: arrTextObjects, options:{fill:'232323'      } }
			]
		];
		slide.addTable(arrTabRows, opts2);
	}

	// SLIDE 6: Cell Word-Level Formatting
	{
		var slide = pptx.addNewSlide();
		slide.addTable( [{ text:'Table Examples 6', options:{ color:'9F9F9F', marginPt:3, border:[0,0,{pt:'1',color:'CFCFCF'},0] } }], { x:0.5, y:0.13, w:12.5, h:0.3 } );

		var optsSub = JSON.parse(JSON.stringify(optsSubTitle));
		slide.addText('Table Cell Word-Level Formatting:', optsSub);

		// EX 1:
		var arrCell1 = [{ text:'Cell 1A', options:{ color:'0088cc' } }];
		var arrCell2 = [{ text:'Red ', options:{color:'FF0000'} }, { text:'Green ', options:{color:'00FF00'} }, { text:'Blue', options:{color:'0000FF'} }];
		var arrCell3 = [{ text:'Bullets\nBullets\nBullets', options:{ color:'0088cc', bullet:true } }];
		var arrCell4 = [{ text:'Numbers\nNumbers\nNumbers', options:{ color:'0088cc', bullet:{type:'number'} } }];
		var arrTabRows = [
			[{ text:arrCell1 }, { text:arrCell2, options:{valign:'m'} }, { text:arrCell3, options:{valign:'m'} }, { text:arrCell4, options:{valign:'b'} }]
		];
		slide.addTable( arrTabRows, { x:0.6, y:1.25, w:12, h:3, font_size:24, border:{pt:'1'}, fill:'F1F1F1' } );

		// EX 2:
		slide.addTable(
			[
				{ text:[
						{ text:'I am a text object with bullets ', options:{color:'CC0000', bullet:{code:'2605'}} },
						{ text:'and i am the next text object'   , options:{color:'00CD00', bullet:{code:'25BA'}} },
						{ text:'Final text object w/ bullet:true', options:{color:'0000AB', bullet:true} }
				]},
				{ text:[
					{ text:'Cell', options:{font_size:36, align:'l', breakLine:true} },
					{ text:'#2',   options:{font_size:60, align:'r', color:'CD0101'} }
				]},
				{ text:[
					{ text:'Cell', options:{font_size:36, font_face:'Courier', color:'dd0000', breakLine:true} },
					{ text:'#'   , options:{font_size:60, color:'8648cd'} },
					{ text:'3'   , options:{font_size:60, color:'33ccef'} }
				]}
			],
			{ x:0.6, y:4.75, w:12, h:2, font_size:24, colW:[8,2,2], valign:'m', border:{pt:'1'}, fill:'F1F1F1' }
		);
	}

	// SLIDE 7+: Table auto-paging
	// ======== -----------------------------------------------------------------------------------
	{
		var arrRows = [];
		var arrText = [];
		for (var idx=0; idx<gArrNamesF.length; idx++) {
			var strText = ( idx == 0 ? gStrLorumIpsum.substring(0,100) : gStrLorumIpsum.substring(idx*100,idx*200) );
			arrRows.push( [idx, gArrNamesF[idx], strText] );
			arrText.push( [strText] );
		}

		var slide = pptx.addNewSlide();
		slide.addText( [{text:'Table Examples: ', options:textTitle},{text:'Auto-Paging Example', options:textSubtt}], {x:0.5, y:0.13, w:'90%'} );
		slide.addTable( arrRows, { x:0.5, y:0.6, colW:[0.75,1.75,10], margin:2, border:'CFCFCF' } );

		var slide = pptx.addNewSlide();
		slide.addText( [{text:'Table Examples: ', options:textTitle},{text:'Smaller Table Area', options:textSubtt}], {x:0.5, y:0.13, w:'90%'} );
		slide.addTable( arrRows, { x:3.0, y:0.6, colW:[0.75,1.75, 7], margin:5, border:'CFCFCF' } );

		var slide = pptx.addNewSlide();
		slide.addText( [{text:'Table Examples: ', options:textTitle},{text:'Test: Correct starting Y location upon paging', options:textSubtt}], {x:0.5, y:0.13, w:'90%'} );
		slide.addTable( arrRows, { x:3.0, y:4.0, colW:[0.75,1.75, 7], margin:5, border:'CFCFCF' } );

		var slide = pptx.addNewSlide();
		slide.addText( [{text:'Table Examples: ', options:textTitle},{text:'Test: `{ newPageStartY: 1.5 }`', options:textSubtt}], {x:0.5, y:0.13, w:'90%'} );
		slide.addTable( arrRows, { x:3.0, y:4.0, newPageStartY:1.5, colW:[0.75,1.75, 7], margin:5, border:'CFCFCF' } );

		var slide = pptx.addNewSlide( pptx.masters.MASTER_SLIDE, {bkgd:'CCFFCC'} );
		slide.addText( [{text:'Table Examples: ', options:textTitle},{text:'Master Page with Auto-Paging', options:textSubtt}], {x:0.5, y:0.13, w:'90%'} );
		slide.addTable( arrRows, { x:1.0, y:0.6, colW:[0.75,1.75, 7], margin:5, border:'CFCFCF' } );

		var slide = pptx.addNewSlide();
		slide.addText( [{text:'Table Examples: ', options:textTitle},{text:'Auto-Paging Disabled', options:textSubtt}], {x:0.5, y:0.13, w:'90%'} );
		slide.addTable( arrRows, { x:1.0, y:0.6, colW:[0.75,1.75, 7], margin:5, border:'CFCFCF', autoPage:false } );

		// lineWeight option demos
		var slide = pptx.addNewSlide();
		slide.addText( [{text:'Table Examples: ', options:textTitle},{text:'lineWeight:0', options:textSubtt}], {x:0.5, y:0.13, w:3} );
		slide.addTable( arrText, { x:0.50, y:0.6, w:4, margin:5, border:'CFCFCF', autoPage:true } );

		slide.addText( [{text:'Table Examples: ', options:textTitle},{text:'lineWeight:0.5', options:textSubtt}], {x:5.0, y:0.13, w:3} );
		slide.addTable( arrText, { x:4.75, y:0.6, w:4, margin:5, border:'CFCFCF', autoPage:true, lineWeight:0.5 } );

		slide.addText( [{text:'Table Examples: ', options:textTitle},{text:'lineWeight:-0.5', options:textSubtt}], {x:9.0, y:0.13, w:3} );
		slide.addTable( arrText, { x:9.10, y:0.6, w:4, margin:5, border:'CFCFCF', autoPage:true, lineWeight:-0.5 } );
	}
}

function genSlides_Chart(pptx) {
	var LETTERS = 'ABCDEFGHIJKLMNOPQRSTUVWXYZ'.split('');
	var MONS = ['Jan','Feb','Mar','Apr','May','Jun','Jul','Aug','Sep','Oct','Nov','Dec'];
	var QTRS = ['Q1','Q2','Q3','Q4'];

	var dataChartPieStat = [
		{
			name  : 'Project Status',
			labels: ['Red', 'Amber', 'Green', 'Unknown'],
			values: [8, 20, 30, 2]
		}
	];
	var dataChartPieLocs = [
		{
			name  : 'Location',
			labels: ['CN', 'DE', 'GB', 'MX', 'JP', 'IN', 'US'],
			values: [  69,   35,   40,   85,   38,   99,  101]
		}
	];

	var arrDataLineStat = [];
	{
		var tmpObjRed = { name:'Red', labels:QTRS, values:[] };
		var tmpObjAmb = { name:'Amb', labels:QTRS, values:[] };
		var tmpObjGrn = { name:'Grn', labels:QTRS, values:[] };
		var tmpObjUnk = { name:'Unk', labels:QTRS, values:[] };

		for (var idy=0; idy<QTRS.length; idy++) {
			tmpObjRed.values.push( Math.floor(Math.random() * 30) + 1 );
			tmpObjAmb.values.push( Math.floor(Math.random() * 50) + 1 );
			tmpObjGrn.values.push( Math.floor(Math.random() * 80) + 1 );
			tmpObjUnk.values.push( Math.floor(Math.random() * 10) + 1 );
		}

		arrDataLineStat.push( tmpObjRed );
		arrDataLineStat.push( tmpObjAmb );
		arrDataLineStat.push( tmpObjGrn );
		arrDataLineStat.push( tmpObjUnk );
	}

<<<<<<< HEAD
	// SLIDE 1: Bar Chart -----------------------------------------------------------------
	// {
	// 	var slide = pptx.addNewSlide();
	// 	slide.addTable( [ [{ text:'Chart Examples: Bar Chart', options:gOptsTitle }] ], { x:0.5, y:0.13, w:12.5 } );
	//
	// 	var arrDataRegions = [
	// 		{
	// 			name  : 'Region 1',
	// 			labels: ['May', 'June', 'July', 'August'],
	// 			values: [26, 53, 100, 75]
	// 		},
	// 		{
	// 			name  : 'Region 2',
	// 			labels: ['May', 'June', 'July', 'August'],
	// 			values: [43.5, 70.3, 90.1, 80.05]
	// 		}
	// 	];
	// 	var arrDataHighVals = [
	// 		{
	// 			name  : 'California',
	// 			labels: ['Apartment', 'Townhome', 'Duplex', 'House', 'Big House'],
	// 			values: [2000, 2800, 3200, 4000, 5000]
	// 		},
	// 		{
	// 			name  : 'Texas',
	// 			labels: ['Apartment', 'Townhome', 'Duplex', 'House', 'Big House'],
	// 			values: [1400, 2000, 2500, 3000, 3800]
	// 		}
	// 	];
	//
	// 	// TOP-LEFT: H/bar
	// 	var optsChartBar1 = { x:0.5, y:0.6, w:6.0, h:3.0,
	// 		barDir: 'bar',
	// 		border: { pt:'3', color:'00EE00' },
	// 		fill: 'F1F1F1',
	//
	// 		catAxisLabelColor   : 'CC0000',
	// 		catAxisLabelFontFace: 'Helvetica Neue',
	// 		catAxisLabelFontSize: 14,
	// 		catAxisOrientation  : 'maxMin',
	//
	// 		titleColor   : '33CF22',
	// 		titleFontFace: 'Helvetica Neue',
	// 		titleFontSize: 24
	// 	};
	// 	slide.addChart( pptx.charts.BAR, arrDataRegions, optsChartBar1 );
	//
	// 	// TOP-RIGHT: V/col
	// 	var optsChartBar2 = { x:7.0, y:0.6, w:6.0, h:3.0,
	// 		barDir: 'col',
	//
	// 		catAxisLabelColor   : '0000CC',
	// 		catAxisLabelFontFace: 'Courier',
	// 		catAxisLabelFontSize: 12,
	// 		catAxisOrientation  : 'minMax',
	//
	// 		dataBorder         : { pt:'1', color:'F1F1F1' },
	// 		dataLabelColor     : '696969',
	// 		dataLabelFontFace  : 'Arial',
	// 		dataLabelFontSize  : 11,
	// 		dataLabelPosition  : 'outEnd',
	// 		dataLabelFormatCode: '#.0',
	// 		showValue          : true,
	//
	// 		valAxisOrientation: 'maxMin',
	//
	// 		showLegend: false,
	// 		showTitle : false
	// 	};
	// 	slide.addChart( pptx.charts.BAR, arrDataRegions, optsChartBar2 );
	//
	// 	// BTM-LEFT: H/bar - TITLE and LEGEND
	// 	slide.addText( '.', { x:0.5, y:3.8, w:6.0, h:3.5, fill:'F1F1F1', color:'F1F1F1'} );
	// 	var optsChartBar3 = { x:0.5, y:3.8, w:6.0, h:3.5,
	// 		barDir     : 'bar',
	//
	// 		border: { pt:'3', color:'CF0909' },
	// 		fill: 'F1C1C1',
	//
	// 		catAxisLabelColor   : 'CC0000',
	// 		catAxisLabelFontFace: 'Helvetica Neue',
	// 		catAxisLabelFontSize: 14,
	// 		catAxisOrientation  : 'minMax',
	//
	// 		titleColor   : '33CF22',
	// 		titleFontFace: 'Helvetica Neue',
	// 		titleFontSize: 16,
	//
	// 		showTitle : true,
	// 		title: 'Sales by Region'
	// 	};
	// 	slide.addChart( pptx.charts.BAR, arrDataHighVals, optsChartBar3 );
	//
	// 	// BTM-RIGHT: V/col - TITLE and LEGEND
	// 	slide.addText( '.', { x:7.0, y:3.8, w:6.0, h:3.5, fill:'F1F1F1', color:'F1F1F1'} );
	// 	var optsChartBar4 = { x:7.0, y:3.8, w:6.0, h:3.5,
	// 		barDir: 'col',
	// 		barGapWidthPct: 25,
	// 		chartColors: ['0088CC', '99FFCC'],
	// 		chartColorsOpacity: 50,
	// 		valAxisMaxVal: 5000,
	//
	// 		catAxisLabelColor   : '0000CC',
	// 		catAxisLabelFontFace: 'Times',
	// 		catAxisLabelFontSize: 11,
	// 		catAxisOrientation  : 'minMax',
	//
	// 		dataBorder         : { pt:'1', color:'F1F1F1' },
	// 		dataLabelColor     : 'FFFFFF',
	// 		dataLabelFontFace  : 'Arial',
	// 		dataLabelFontSize  : 10,
	// 		dataLabelPosition  : 'ctr',
	// 		showValue          : true,
	//
	// 		showLegend: true,
	// 		legendPos :  't',
	// 		showTitle: true,
	// 		title    : 'Chart Title'
	// 	};
	// 	slide.addChart( pptx.charts.BAR, arrDataHighVals, optsChartBar4 );
	// }
	//
	// // SLIDE 2: Bar Chart Grid/Axis Options ------------------------------------------------
	// {
	// 	var slide = pptx.addNewSlide();
	// 	slide.addTable( [ [{ text:'Chart Examples: Bar Chart Grid/Axis Options', options:gOptsTitle }] ], { x:0.5, y:0.13, w:12.5 } );
	//
	// 	var arrDataRegions = [
	// 		{
	// 			name  : 'Region 1',
	// 			labels: ['May', 'June', 'July', 'August'],
	// 			values: [26, 53, 100, 75]
	// 		},
	// 		{
	// 			name  : 'Region 2',
	// 			labels: ['May', 'June', 'July', 'August'],
	// 			values: [43.5, 70.3, 90.1, 80.05]
	// 		}
	// 	];
	// 	var arrDataHighVals = [
	// 		{
	// 			name  : 'California',
	// 			labels: ['Apartment', 'Townhome', 'Duplex', 'House', 'Big House'],
	// 			values: [2000, 2800, 3200, 4000, 5000]
	// 		},
	// 		{
	// 			name  : 'Texas',
	// 			labels: ['Apartment', 'Townhome', 'Duplex', 'House', 'Big House'],
	// 			values: [1400, 2000, 2500, 3000, 3800]
	// 		}
	// 	];
	//
	// 	// TOP-LEFT: H/bar
	// 	var optsChartBar1 = { x:0.5, y:0.6, w:6.0, h:3.0,
	// 		barDir: 'bar',
	// 		fill: 'F1F1F1',
	//
	// 		catAxisLabelColor   : 'CC0000',
	// 		catAxisLabelFontFace: 'Helvetica Neue',
	// 		catAxisLabelFontSize: 14,
	//
	// 		catGridLine: 'none',
	// 		catAxisHidden: true,
	// 		valGridLine: { color: "cc6699", style: "dash", size: 1 },
	//
	// 		showLegend   : true,
	// 		title        : 'No CatAxis, ValGridLine=dash',
	// 		titleColor   : 'a9a9a9',
	// 		titleFontFace: 'Helvetica Neue',
	// 		titleFontSize: 14,
	// 		showTitle    : true
	// 	};
	// 	slide.addChart( pptx.charts.BAR, arrDataRegions, optsChartBar1 );
	//
	// 	// TOP-RIGHT: V/col
	// 	var optsChartBar2 = { x:7.0, y:0.6, w:6.0, h:3.0,
	// 		barDir: 'col',
	// 		fill: 'E1F1FF',
	//
	// 		dataBorder         : { pt:'1', color:'F1F1F1' },
	// 		dataLabelColor     : '696969',
	// 		dataLabelFontFace  : 'Arial',
	// 		dataLabelFontSize  : 11,
	// 		dataLabelPosition  : 'outEnd',
	// 		dataLabelFormatCode: '#.0',
	// 		showValue          : true,
	//
	// 		catAxisHidden: true,
	// 		catGridLine  : 'none',
	// 		valAxisHidden: true,
	// 		valGridLine  : 'none',
	//
	// 		showLegend: true,
	// 		legendPos : 'b',
	// 		showTitle : false
	// 	};
	// 	slide.addChart( pptx.charts.BAR, arrDataRegions, optsChartBar2 );
	//
	// 	// BTM-LEFT: H/bar - TITLE and LEGEND
	// 	slide.addText( '.', { x:0.5, y:3.8, w:6.0, h:3.5, fill:'F1F1F1', color:'F1F1F1'} );
	// 	var optsChartBar3 = { x:0.5, y:3.8, w:6.0, h:3.5,
	// 		barDir     : 'bar',
	//
	// 		border: { pt:'3', color:'CF0909' },
	// 		fill: 'F1C1C1',
	//
	// 		catAxisLabelColor   : 'CC0000',
	// 		catAxisLabelFontFace: 'Helvetica Neue',
	// 		catAxisLabelFontSize: 14,
	// 		catAxisOrientation  : 'maxMin',
	// 		catAxisTitle: "Housing Type",
	// 		catAxisTitleColor: "428442",
	// 		catAxisTitleFontSize: 14,
	// 		showCatAxisTitle: true,
	//
	// 		valGridLine: 'none',
	// 		valAxisHidden: true,
	// 		catGridLine: { color: "cc6699", style: "dash", size: 1 },
	//
	// 		titleColor   : '33CF22',
	// 		titleFontFace: 'Helvetica Neue',
	// 		titleFontSize: 16,
	//
	// 		showTitle : true,
	// 		title: 'Sales by Region'
	// 	};
	// 	slide.addChart( pptx.charts.BAR, arrDataHighVals, optsChartBar3 );
	//
	// 	// BTM-RIGHT: V/col - TITLE and LEGEND
	// 	slide.addText( '.', { x:7.0, y:3.8, w:6.0, h:3.5, fill:'F1F1F1', color:'F1F1F1'} );
	// 	var optsChartBar4 = { x:7.0, y:3.8, w:6.0, h:3.5,
	// 		barDir: 'col',
	// 		barGapWidthPct: 25,
	// 		chartColors: ['0088CC', '99FFCC'],
	// 		chartColorsOpacity: 50,
	// 		valAxisMinVal: 1000,
	// 		valAxisMaxVal: 5000,
	//
	// 		catAxisLabelColor   : '0000CC',
	// 		catAxisLabelFontFace: 'Times',
	// 		catAxisLabelFontSize: 11,
	// 		catAxisOrientation  : 'minMax',
	//
	// 		dataBorder         : { pt:'1', color:'F1F1F1' },
	// 		dataLabelColor     : 'FFFFFF',
	// 		dataLabelFontFace  : 'Arial',
	// 		dataLabelFontSize  : 10,
	// 		dataLabelPosition  : 'ctr',
	// 		showValue          : true,
	//
	// 		valAxisHidden      : true,
	// 		catAxisTitle       : 'Housing Type',
	// 		showCatAxisTitle   : true,
	//
	// 		showLegend: false,
	// 		showTitle : false
	// 	};
	// 	slide.addChart( pptx.charts.BAR, arrDataHighVals, optsChartBar4 );
	// }
	//
	// // SLIDE 3: Stacked Bar Chart ---------------------------------------------------------
	// {
	// 	var slide = pptx.addNewSlide();
	// 	slide.addTable( [ [{ text:'Chart Examples: Bar Chart: Stacked/PercentStacked', options:gOptsTitle }] ], { x:0.5, y:0.13, w:12.5 } );
	//
	// 	var arrDataRegions = [
	// 		{
	// 			name  : 'Region 3',
	// 			labels: ['April', 'May', 'June', 'July', 'August'],
	// 			values: [17, 26, 53, 100, 75]
	// 		},
	// 		{
	// 			name  : 'Region 4',
	// 			labels: ['April', 'May', 'June', 'July', 'August'],
	// 			values: [55, 43, 70, 90, 80]
	// 		}
	// 	];
	// 	var arrDataHighVals = [
	// 		{
	// 			name  : 'California',
	// 			labels: ['Apartment', 'Townhome', 'Duplex', 'House', 'Big House'],
	// 			values: [2000, 2800, 3200, 4000, 5000]
	// 		},
	// 		{
	// 			name  : 'Texas',
	// 			labels: ['Apartment', 'Townhome', 'Duplex', 'House', 'Big House'],
	// 			values: [1400, 2000, 2500, 3000, 3800]
	// 		}
	// 	];
	//
	// 	// TOP-LEFT: H/bar
	// 	var optsChartBar1 = { x:0.5, y:0.6, w:6.0, h:3.0,
	// 		barDir: 'bar',
	// 		barGrouping: 'stacked',
	//
	// 		catAxisLabelColor   : 'CC0000',
	// 		catAxisLabelFontFace: 'Helvetica Neue',
	// 		catAxisLabelFontSize: 14,
	// 		catAxisOrientation  : 'maxMin',
	//
	// 		dataLabelColor   : 'FFFFFF',
	// 		showValue        : true,
	//
	// 		titleColor   : '33CF22',
	// 		titleFontFace: 'Helvetica Neue',
	// 		titleFontSize: 24
	// 	};
	// 	slide.addChart( pptx.charts.BAR, arrDataRegions, optsChartBar1 );
	//
	// 	// TOP-RIGHT: V/col
	// 	var optsChartBar2 = { x:7.0, y:0.6, w:6.0, h:3.0,
	// 		barDir: 'col',
	// 		barGrouping: 'stacked',
	//
	// 		dataLabelColor   : 'FFFFFF',
	// 		dataLabelFontFace: 'Arial',
	// 		dataLabelFontSize: 12,
	// 		showValue        : true,
	//
	// 		catAxisLabelColor   : '0000CC',
	// 		catAxisLabelFontFace: 'Courier',
	// 		catAxisLabelFontSize: 12,
	// 		catAxisOrientation  : 'minMax',
	//
	// 		showLegend: false,
	// 		showTitle : false
	// 	};
	// 	slide.addChart( pptx.charts.BAR, arrDataRegions, optsChartBar2 );
	//
	// 	// BTM-LEFT: H/bar - 100% layout without axis labels
	// 	var optsChartBar3 = { x:0.5, y:3.8, w:6.0, h:3.5,
	// 		barDir     : 'bar',
	// 		barGrouping: 'percentStacked',
	// 		dataBorder   : { pt:'1', color:'F1F1F1' },
	// 		catAxisHidden: true,
	// 		valAxisHidden: true,
	// 		showTitle    : false,
	// 		layout       : {x:0.1, y:0.1, w:1, h:1}
	// 	};
	// 	slide.addChart( pptx.charts.BAR, arrDataRegions, optsChartBar3 );
	//
	// 	// BTM-RIGHT: V/col - TITLE and LEGEND
	// 	slide.addText( '.', { x:7.0, y:3.8, w:6.0, h:3.5, fill:'F1F1F1', color:'F1F1F1'} );
	// 	var optsChartBar4 = { x:7.0, y:3.8, w:6.0, h:3.5,
	// 		barDir: 'col',
	// 		barGrouping: 'percentStacked',
	//
	// 		catAxisLabelColor   : '0000CC',
	// 		catAxisLabelFontFace: 'Times',
	// 		catAxisLabelFontSize: 12,
	// 		catAxisOrientation  : 'minMax',
	//
	// 		chartColors: ['5DA5DA','FAA43A'],
	//
	// 		showLegend: true,
	// 		legendPos :  't'
	// 	};
	// 	slide.addChart( pptx.charts.BAR, arrDataHighVals, optsChartBar4 );
	// }
	//
	// // SLIDE 4: Bar Chart - Lots of Bars --------------------------------------------------
	// {
	// 	var slide = pptx.addNewSlide();
	// 	slide.addTable( [ [{ text:'Chart Examples: Lots of Bars (>26 letters)', options:gOptsTitle }] ], { x:0.5, y:0.13, w:12.5 } );
	//
	// 	var arrDataHighVals = [
	// 		{
	// 			name  : 'TEST: getExcelColName',
	// 			labels: LETTERS.concat(['AA','AB','AC','AD']),
	// 			values: [1,2,3,4,5,6,7,8,9,10,11,12,13,14,15,16,17,18,19,20,21,22,23,24,25,26,27,28,29,30 ]
	// 		}
	// 	];
	//
	// 	var optsChart = {
	// 		x:0.5, y:0.5, w:'90%', h:'90%',
	// 		barDir: 'col',
	// 		title: 'Chart With >26 Cols',
	// 		showTitle: true,
	// 		titleFontSize: 20,
	// 		titleRotate: 10,
	// 		showCatAxisTitle: true,
	// 		catAxisTitle: "Letters",
	// 		catAxisTitleColor: "4286f4",
	// 		catAxisTitleFontSize: 14,
	//
	// 		showValAxisTitle: true,
	// 		valAxisTitle: "Column Index",
	// 		valAxisTitleColor: "c11c13",
	// 		valAxisTitleFontSize: 16,
	// 	};
	//
	// 	// TEST `getExcelColName()` to ensure Excel Column names are generated correctly above >26 chars/cols
	// 	slide.addChart(pptx.charts.BAR, arrDataHighVals, optsChart);
	// }
	//
	// // SLIDE 5: Bar Chart: Data Series Colors, majorUnits, and valAxisLabelFormatCode ----------------
	// {
	// 	var slide = pptx.addNewSlide();
	// 	slide.addTable( [ [{ text:'Chart Examples: Bar Colors, valAxisMajorUnit, v Format %', options:gOptsTitle }] ], { x:0.5, y:0.13, w:12.5 } );
	//
	// 	// TOP-LEFT
	// 	slide.addChart(
	// 		pptx.charts.BAR,
	// 		[
	// 			{
	// 				name  : 'Colored Series',
	// 				labels: ['Jan', 'Feb','Mar', 'Apr', 'May', 'Jun'],
	// 				values: [20, 30, 10, 25, 15, 5]
	// 			}
	// 		],
	// 		{ x:0.5, y:0.6, w:'45%', h:3,
	// 			valAxisMaxVal:100,
	// 			barDir: 'bar',
	// 			valAxisMajorUnit: 50,
	// 			chartColors: ['0077BF','4E9D2D','ECAA00','5FC4E3','DE4216','154384'],
	// 			barGapWidthPct: 25
	// 		}
	// 	);
	//
	// 	// TOP-RIGHT
	// 	slide.addChart(
	// 		pptx.charts.BAR,
	// 		[
	// 			{
	// 				name  : 'Too Many Colors Series',
	// 				labels: ['Jan', 'Feb','Mar', 'Apr', 'May', 'Jun'],
	// 				values: [.20, .30, .10, .25, .15, .05]
	// 			}
	// 		],
	// 		{ x:7, y:0.6, w:'45%', h:3,
	// 			valAxisMaxVal:1,
	// 			barDir: 'bar',
	// 			showValue: true,
	// 			dataLabelPosition: 'outEnd',
	// 			dataLabelFormatCode: '#%',
	// 			valAxisLabelFormatCode: '#%',
	// 			valAxisMajorUnit: 0.2,
	// 			chartColors: ['0077BF','4E9D2D','ECAA00','5FC4E3','DE4216','154384', '7D666A','A3C961','EF907B','9BA0A3'],
	// 			barGapWidthPct: 25
	// 		}
	// 	);
	//
	// 	// BOTTOM-LEFT
	// 	slide.addChart(
	// 		pptx.charts.BAR,
	// 		[
	// 			{
	// 				name  : 'Two Color Series',
	// 				labels: ['Jan', 'Feb','Mar', 'Apr', 'May', 'Jun'],
	// 				values: [.20, .30, .10, .25, .15, .05]
	// 			}
	// 		],
	// 		{  x:0.5, y:3.6, w:'45%', h:3,
	// 			valAxisMaxVal:1,
	// 			barDir: 'bar',
	// 			showValue: true,
	// 			dataLabelPosition: 'outEnd',
	// 			dataLabelFormatCode: '#%',
	// 			valAxisLabelFormatCode: '0.#0',
	// 			chartColors: ['DE4216','154384'],
	// 			barGapWidthPct: 25
	// 		}
	// 	);
	//
	// 	// BOTTOM-RIGHT
	// 	slide.addChart(
	// 		pptx.charts.BAR,
	// 		[
	// 			{
	// 				name  : 'Many values',
	// 				labels: 'A,B,C,D,E,F,G,H,I,J,K,L,M,N,O,P'.split(','),
	// 				values: [1.20, 2.30, 3.10, 4.25, 2.15, 6.05, 8.01, 2.02, 9.9, 0.9, 2.2, 3.33, 6.66, 7.77, 8.88]
	// 			}
	// 		], {  x:7, y:3.6, w:'45%', h:3,
	// 			valAxisMaxVal:10,
	// 			barDir: 'bar',
	// 			showValue: true,
	// 			dataLabelPosition: 'outEnd',
	// 			chartColors: ['0077BF','4E9D2D','ECAA00','5FC4E3','DE4216','154384', '7D666A','A3C961','EF907B','9BA0A3'],
	// 			barGapWidthPct: 25,
	// 			valAxisMajorUnit: 1
	// 		}
	// 	);
	// }
	//
	// // SLIDE 6: Line Chart: Line Smoothing, Line Size, Symbol Size -------------------------
	// {
	// 	var slide = pptx.addNewSlide();
	// 	slide.addTable( [ [{ text:'Chart Examples: Line Chart Smoothing, Line Size, Symbol Size', options:gOptsTitle }] ], { x:0.5, y:0.13, w:12.5 } );
	//
	// 	slide.addText( '..', { x:0.5, y:0.6, w:6.0, h:3.0, fill:'F1F1F1', color:'F1F1F1'} );
	// 	var optsChartLine1 = { x:0.5, y:0.6, w:6.0, h:3.0,
	// 		chartColors: [ COLOR_RED, COLOR_AMB, COLOR_GRN, COLOR_UNK ],
	// 		lineSize  : 8,
	// 		lineSmooth: true,
	// 		showLegend: true, legendPos: 't'
	// 	};
	// 	slide.addChart( pptx.charts.LINE, arrDataLineStat, optsChartLine1 );
	//
	// 	var optsChartLine2 = { x:7.0, y:0.6, w:6.0, h:3.0,
	// 		chartColors: [ COLOR_RED, COLOR_AMB, COLOR_GRN, COLOR_UNK ],
	// 		lineSize  : 16,
	// 		lineSmooth: true,
	// 		showLegend: true, legendPos: 'r'
	// 	};
	// 	slide.addChart( pptx.charts.LINE, arrDataLineStat, optsChartLine2 );
	//
	// 	var optsChartLine1 = { x:0.5, y:4.0, w:6.0, h:3.0,
	// 		chartColors: [ COLOR_RED, COLOR_AMB, COLOR_GRN, COLOR_UNK ],
	// 		lineDataSymbolSize: 10,
	// 		showLegend: true, legendPos: 'l'
	// 	};
	// 	slide.addChart( pptx.charts.LINE, arrDataLineStat, optsChartLine1 );
	//
	// 	var optsChartLine2 = { x:7.0, y:4.0, w:6.0, h:3.0,
	// 		chartColors: [ COLOR_RED, COLOR_AMB, COLOR_GRN, COLOR_UNK ],
	// 		lineDataSymbolSize: 20,
	// 		showLegend: true, legendPos: 'b'
	// 	};
	// 	slide.addChart( pptx.charts.LINE, arrDataLineStat, optsChartLine2 );
	// }
	//
	// // SLIDE 7: Line Chart: TEST: `lineDataSymbol` + `lineDataSymbolSize` ------------------
	// {
	// 	var intWgap = 4.25;
	// 	var opts_lineDataSymbol = ['circle','dash','diamond','dot','none','square','triangle'];
	// 	var slide = pptx.addNewSlide();
	// 	slide.addTable( [ [{ text:'Chart Examples: Line Chart: lineDataSymbol option test', options:gOptsTitle }] ], { x:0.5, y:0.13, w:12.5 } );
	//
	// 	opts_lineDataSymbol.forEach(function(opt,idx){
	// 		slide.addChart(
	// 			pptx.charts.LINE,
	// 			arrDataLineStat,
	// 			{
	// 				x:(idx < 3 ? idx*intWgap : (idx < 6 ? (idx-3)*intWgap : (idx-6)*intWgap)), y:(idx < 3 ? 0.5 : (idx < 6 ? 2.75 : 5)),
	// 				w:4.25, h:2.25,
	// 				lineDataSymbol:opt, title:opt, showTitle:true,
	// 				lineDataSymbolSize:(idx==5 ? 9 : (idx==6 ? 12 : null))
	// 			}
	// 		);
	// 	});
	// }
	//
	// // SLIDE 8: Line Chart: Lots of Cats ---------------------------------------------------
	// {
	// 	var slide = pptx.addNewSlide();
	// 	slide.addTable( [ [{ text:'Chart Examples: Line Chart: Lots of Lines', options:gOptsTitle }] ], { x:0.5, y:0.13, w:12.5 } );
	//
	// 	var MAXVAL = 20000;
	//
	// 	var arrDataTimeline = [];
	// 	for (var idx=0; idx<15; idx++) {
	// 		var tmpObj = {
	// 			name  : 'Series'+idx,
	// 			labels: MONS,
	// 			values: []
	// 		};
	//
	// 		for (var idy=0; idy<MONS.length; idy++) {
	// 			tmpObj.values.push( Math.floor(Math.random() * MAXVAL) + 1 );
	// 		}
	//
	// 		arrDataTimeline.push( tmpObj );
	// 	}
	//
	// 	// FULL SLIDE:
	// 	var optsChartLine1 = { x:0.5, y:0.6, w:'95%', h:'85%',
	// 		fill: 'F2F9FC',
	//
	// 		valAxisMaxVal: MAXVAL,
	//
	// 		showLegend: true,
	// 		legendPos : 'r'
	// 	};
	// 	slide.addChart( pptx.charts.LINE, arrDataTimeline, optsChartLine1 );
	// }
	//
	// // SLIDE 9: Area Chart: Misc -----------------------------------------------------------
	// {
	// 	var slide = pptx.addNewSlide();
	// 	slide.addTable( [ [{ text:'Chart Examples: Area Chart', options:gOptsTitle }] ], { x:0.5, y:0.13, w:12.5 } );
	//
	// 	var arrDataTimeline2ser = [
	// 		{
	// 			name  : 'Actual Sales',
	// 			labels: MONS,
	// 			values: [1500, 4600, 5156, 3167, 8510, 8009, 6006, 7855, 12102, 12789, 10123, 15121]
	// 		},
	// 		{
	// 			name  : 'Proj Sales',
	// 			labels: MONS,
	// 			values: [1000, 2600, 3456, 4567, 5010, 6009, 7006, 8855, 9102, 10789, 11123, 12121]
	// 		}
	// 	];
	//
	// 	// TOP-LEFT
	// 	var optsChartLine1 = { x:0.5, y:0.6, w:'45%', h:3, catAxisOrientation:'maxMin', valAxisOrientation:'maxMin' };
	// 	slide.addChart( pptx.charts.AREA, arrDataTimeline2ser, optsChartLine1 );
	//
	// 	// TOP-RIGHT
	// 	var optsChartLine2 = { x:7, y:0.6, w:'45%', h:3,
	// 		chartColors: ['0088CC', '99FFCC'],
	// 		chartColorsOpacity: 25,
	// 		dataBorder: {pt:2, color:'FFFFFF'},
	// 		fill: 'D1E1F1'
	// 	};
	// 	slide.addChart( pptx.charts.AREA, arrDataTimeline2ser, optsChartLine2 );
	//
	// 	// BOTTOM-LEFT
	// 	var optsChartLine3 = { x:0.5, y:3.6, w:'45%', h:3,
	// 		chartColors: ['0088CC', '99FFCC'],
	// 		chartColorsOpacity: 50
	// 	};
	// 	slide.addChart( pptx.charts.AREA, arrDataTimeline2ser, optsChartLine3 );
	//
	// 	// BOTTOM-RIGHT
	// 	var optsChartLine4 = { x:7, y:3.6, w:'45%', h:3,
	// 		chartColors: ['CC8833', 'CCFF69'],
	// 		chartColorsOpacity: 75
	// 	};
	// 	slide.addChart( pptx.charts.AREA, arrDataTimeline2ser, optsChartLine4 );
	// }
	//
	// // SLIDE 10: Pie Charts: All 4 Legend Options -------------------------------------------
	// {
	// 	var slide = pptx.addNewSlide();
	// 	slide.addTable( [ [{ text:'Chart Examples: Pie Charts: Legends', options:gOptsTitle }] ], { x:0.5, y:0.13, w:12.5 } );
	//
	// 	// INTERNAL USE: Not visible to user (its behind a chart): Used for ensuring ref counting works across obj types (eg: `rId` check/test)
	// 	slide.addImage({ path:'images/cc_copyremix.gif', x:0.5, y:1.0, w:1.2, h:1.2 });
	//
	// 	// TOP-LEFT
	// 	slide.addText( '.', {x:0.5, y:0.5, w:4.2, h:3.2, fill:'F1F1F1', color:'F1F1F1'} );
	// 	slide.addChart( pptx.charts.PIE, dataChartPieStat, {x:0.5, y:0.5, w:4.2, h:3.2, showLegend:true, legendPos:'l'} );
	//
	// 	// TOP-RIGHT
	// 	slide.addText( '.', {x:5.6, y:0.5, w:3.2, h:3.2, fill:'F1F1F1', color:'F1F1F1'} );
	// 	slide.addChart( pptx.charts.PIE, dataChartPieStat, {x:5.6, y:0.5, w:3.2, h:3.2, showLegend:true, legendPos:'t'} );
	//
	// 	// BTM-LEFT
	// 	slide.addText( '.', {x:0.5, y:4.0, w:4.2, h:3.2, fill:'F1F1F1', color:'F1F1F1'} );
	// 	slide.addChart( pptx.charts.PIE, dataChartPieLocs, {x:0.5, y:4.0, w:4.2, h:3.2, showLegend:true, legendPos:'r'} );
	//
	// 	// BTM-RIGHT
	// 	slide.addText( '.', {x:5.6, y:4.0, w:3.2, h:3.2, fill:'F1F1F1', color:'F1F1F1'} );
	// 	slide.addChart( pptx.charts.PIE, dataChartPieLocs, {x:5.6, y:4.0, w:3.2, h:3.2, showLegend:true, legendPos:'b'} );
	//
	// 	// BOTH: TOP-RIGHT
	// 	slide.addText( '.', {x:9.8, y:0.5, w:3.2, h:3.2, fill:'F1F1F1', color:'F1F1F1'} );
	// 	slide.addChart( pptx.charts.PIE, dataChartPieLocs, {x:9.8, y:0.5, w:3.2, h:3.2, dataBorder:{pt:'1',color:'F1F1F1'}, showLegend:true, legendPos:'t', showTitle:true, title:'Title & Legend'} );
	//
	// 	// BOTH: BTM-RIGHT
	// 	slide.addText( '.', {x:9.8, y:4.0, w:3.2, h:3.2, fill:'F1F1F1', color:'F1F1F1'} );
	// 	slide.addChart( pptx.charts.PIE, dataChartPieLocs, {x:9.8, y:4.0, w:3.2, h:3.2, dataBorder:{pt:'1',color:'F1F1F1'}, showLegend:true, legendPos:'b', showTitle:true, title:'Title & Legend'} );
	// }
=======
	// SLIDE 1: Bar Chart ------------------------------------------------------------------
	{
		var slide = pptx.addNewSlide();
		slide.addTable( [ [{ text:'Chart Examples: Bar Chart', options:gOptsTitle }] ], { x:0.5, y:0.13, w:12.5 } );

		var arrDataRegions = [
			{
				name  : 'Region 1',
				labels: ['May', 'June', 'July', 'August'],
				values: [26, 53, 100, 75]
			},
			{
				name  : 'Region 2',
				labels: ['May', 'June', 'July', 'August'],
				values: [43.5, 70.3, 90.1, 80.05]
			}
		];
		var arrDataHighVals = [
			{
				name  : 'California',
				labels: ['Apartment', 'Townhome', 'Duplex', 'House', 'Big House'],
				values: [2000, 2800, 3200, 4000, 5000]
			},
			{
				name  : 'Texas',
				labels: ['Apartment', 'Townhome', 'Duplex', 'House', 'Big House'],
				values: [1400, 2000, 2500, 3000, 3800]
			}
		];

		// TOP-LEFT: H/bar
		var optsChartBar1 = { x:0.5, y:0.6, w:6.0, h:3.0,
			barDir: 'bar',
			border: { pt:'3', color:'00EE00' },
			fill: 'F1F1F1',

			catAxisLabelColor   : 'CC0000',
			catAxisLabelFontFace: 'Helvetica Neue',
			catAxisLabelFontSize: 14,
			catAxisOrientation  : 'maxMin',

			titleColor   : '33CF22',
			titleFontFace: 'Helvetica Neue',
			titleFontSize: 24
		};
		slide.addChart( pptx.charts.BAR, arrDataRegions, optsChartBar1 );

		// TOP-RIGHT: V/col
		var optsChartBar2 = { x:7.0, y:0.6, w:6.0, h:3.0,
			barDir: 'col',

			catAxisLabelColor   : '0000CC',
			catAxisLabelFontFace: 'Courier',
			catAxisLabelFontSize: 12,
			catAxisOrientation  : 'minMax',

			dataBorder         : { pt:'1', color:'F1F1F1' },
			dataLabelColor     : '696969',
			dataLabelFontFace  : 'Arial',
			dataLabelFontSize  : 11,
			dataLabelPosition  : 'outEnd',
			dataLabelFormatCode: '#.0',
			showValue          : true,

			valAxisOrientation: 'maxMin',

			showLegend: false,
			showTitle : false
		};
		slide.addChart( pptx.charts.BAR, arrDataRegions, optsChartBar2 );

		// BTM-LEFT: H/bar - TITLE and LEGEND
		slide.addText( '.', { x:0.5, y:3.8, w:6.0, h:3.5, fill:'F1F1F1', color:'F1F1F1'} );
		var optsChartBar3 = { x:0.5, y:3.8, w:6.0, h:3.5,
			barDir     : 'bar',

			border: { pt:'3', color:'CF0909' },
			fill: 'F1C1C1',

			catAxisLabelColor   : 'CC0000',
			catAxisLabelFontFace: 'Helvetica Neue',
			catAxisLabelFontSize: 14,
			catAxisOrientation  : 'minMax',

			titleColor   : '33CF22',
			titleFontFace: 'Helvetica Neue',
			titleFontSize: 16,
>>>>>>> c5086921

	// SLIDE 11: Multi Type ---------------------------------------------------------
	function slideMultiType () {

		var slide = pptx.addNewSlide();
		slide.addTable( [ [{ text:'Chart Examples: Multi Type Charts', options:gOptsTitle }] ], { x:0.5, y:0.13, w:12.5 } );

		function doMultiChart () {

<<<<<<< HEAD
			// TOP-RIGHT: V/col
			var optsMultiChart = {
				x: 7.0, y: 0.6, w: 6.0, h: 3.0,
				barDir: 'col',
				barGrouping: 'stacked',
=======
		// TOP-LEFT: H/bar
		var optsChartBar1 = { x:0.5, y:0.6, w:6.0, h:3.0,
			barDir: 'bar',
			fill: 'F1F1F1',

			catAxisLabelColor   : 'CC0000',
			catAxisLabelFontFace: 'Helvetica Neue',
			catAxisLabelFontSize: 14,

			catGridLine: 'none',
			catAxisHidden: true,
			valGridLine: { color: "cc6699", style: "dash", size: 1 },

			showLegend   : true,
			title        : 'No CatAxis, ValGridLine=dash',
			titleColor   : 'a9a9a9',
			titleFontFace: 'Helvetica Neue',
			titleFontSize: 14,
			showTitle    : true
		};
		slide.addChart( pptx.charts.BAR, arrDataRegions, optsChartBar1 );

		// TOP-RIGHT: V/col
		var optsChartBar2 = { x:7.0, y:0.6, w:6.0, h:3.0,
			barDir: 'col',
			fill: 'E1F1FF',

			dataBorder         : { pt:'1', color:'F1F1F1' },
			dataLabelColor     : '696969',
			dataLabelFontFace  : 'Arial',
			dataLabelFontSize  : 11,
			dataLabelPosition  : 'outEnd',
			dataLabelFormatCode: '#.0',
			showValue          : true,

			catAxisHidden: true,
			catGridLine  : 'none',
			valAxisHidden: true,
			valGridLine  : 'none',

			showLegend: true,
			legendPos : 'b',
			showTitle : false
		};
		slide.addChart( pptx.charts.BAR, arrDataRegions, optsChartBar2 );

		// BTM-LEFT: H/bar - TITLE and LEGEND
		slide.addText( '.', { x:0.5, y:3.8, w:6.0, h:3.5, fill:'F1F1F1', color:'F1F1F1'} );
		var optsChartBar3 = { x:0.5, y:3.8, w:6.0, h:3.5,
			barDir     : 'bar',

			border: { pt:'3', color:'CF0909' },
			fill: 'F1C1C1',

			catAxisLabelColor   : 'CC0000',
			catAxisLabelFontFace: 'Helvetica Neue',
			catAxisLabelFontSize: 14,
			catAxisOrientation  : 'maxMin',
			catAxisTitle: "Housing Type",
			catAxisTitleColor: "428442",
			catAxisTitleFontSize: 14,
			showCatAxisTitle: true,

			valGridLine: 'none',
			valAxisHidden: true,
			catGridLine: { color: "cc6699", style: "dash", size: 1 },

			titleColor   : '33CF22',
			titleFontFace: 'Helvetica Neue',
			titleFontSize: 16,

			showTitle : true,
			title: 'Sales by Region'
		};
		slide.addChart( pptx.charts.BAR, arrDataHighVals, optsChartBar3 );

		// BTM-RIGHT: V/col - TITLE and LEGEND
		slide.addText( '.', { x:7.0, y:3.8, w:6.0, h:3.5, fill:'F1F1F1', color:'F1F1F1'} );
		var optsChartBar4 = { x:7.0, y:3.8, w:6.0, h:3.5,
			barDir: 'col',
			barGapWidthPct: 25,
			chartColors: ['0088CC', '99FFCC'],
			chartColorsOpacity: 50,
			valAxisMinVal: 1000,
			valAxisMaxVal: 5000,

			catAxisLabelColor   : '0000CC',
			catAxisLabelFontFace: 'Times',
			catAxisLabelFontSize: 11,
			catAxisOrientation  : 'minMax',

			dataBorder         : { pt:'1', color:'F1F1F1' },
			dataLabelColor     : 'FFFFFF',
			dataLabelFontFace  : 'Arial',
			dataLabelFontSize  : 10,
			dataLabelPosition  : 'ctr',
			showValue          : true,

			valAxisHidden      : true,
			catAxisTitle       : 'Housing Type',
			showCatAxisTitle   : true,

			showLegend: false,
			showTitle : false
		};
		slide.addChart( pptx.charts.BAR, arrDataHighVals, optsChartBar4 );
	}

	// SLIDE 3: Stacked Bar Chart ----------------------------------------------------------
	{
		var slide = pptx.addNewSlide();
		slide.addTable( [ [{ text:'Chart Examples: Bar Chart: Stacked/PercentStacked', options:gOptsTitle }] ], { x:0.5, y:0.13, w:12.5 } );

		var arrDataRegions = [
			{
				name  : 'Region 3',
				labels: ['April', 'May', 'June', 'July', 'August'],
				values: [17, 26, 53, 100, 75]
			},
			{
				name  : 'Region 4',
				labels: ['April', 'May', 'June', 'July', 'August'],
				values: [55, 43, 70, 90, 80]
			}
		];
		var arrDataHighVals = [
			{
				name  : 'California',
				labels: ['Apartment', 'Townhome', 'Duplex', 'House', 'Big House'],
				values: [2000, 2800, 3200, 4000, 5000]
			},
			{
				name  : 'Texas',
				labels: ['Apartment', 'Townhome', 'Duplex', 'House', 'Big House'],
				values: [1400, 2000, 2500, 3000, 3800]
			}
		];

		// TOP-LEFT: H/bar
		var optsChartBar1 = { x:0.5, y:0.6, w:6.0, h:3.0,
			barDir: 'bar',
			barGrouping: 'stacked',

			catAxisLabelColor   : 'CC0000',
			catAxisLabelFontFace: 'Helvetica Neue',
			catAxisLabelFontSize: 14,
			catAxisOrientation  : 'maxMin',

			dataLabelColor   : 'FFFFFF',
			showValue        : true,

			titleColor   : '33CF22',
			titleFontFace: 'Helvetica Neue',
			titleFontSize: 24
		};
		slide.addChart( pptx.charts.BAR, arrDataRegions, optsChartBar1 );

		// TOP-RIGHT: V/col
		var optsChartBar2 = { x:7.0, y:0.6, w:6.0, h:3.0,
			barDir: 'col',
			barGrouping: 'stacked',

			dataLabelColor   : 'FFFFFF',
			dataLabelFontFace: 'Arial',
			dataLabelFontSize: 12,
			showValue        : true,
>>>>>>> c5086921

				catAxisLabelColor: '0000CC',
				catAxisLabelFontFace: 'Arial',
				catAxisLabelFontSize: 12,
				catAxisOrientation: 'minMax',

				showLegend: false,
				showTitle: false,

<<<<<<< HEAD
				valAxisMaxVal: 1,
				valAxisMajorUnit: 0.2,

				dataNoEffects: true
			};
=======
		// BTM-RIGHT: V/col - TITLE and LEGEND
		slide.addText( '.', { x:7.0, y:3.8, w:6.0, h:3.5, fill:'F1F1F1', color:'F1F1F1'} );
		var optsChartBar4 = { x:7.0, y:3.8, w:6.0, h:3.5,
			barDir: 'col',
			barGrouping: 'percentStacked',

			catAxisLabelColor   : '0000CC',
			catAxisLabelFontFace: 'Times',
			catAxisLabelFontSize: 12,
			catAxisOrientation  : 'minMax',

			chartColors: ['5DA5DA','FAA43A'],

			showLegend: true,
			legendPos :  't'
		};
		slide.addChart( pptx.charts.BAR, arrDataHighVals, optsChartBar4 );
	}

	// SLIDE 4: Bar Chart - Lots of Bars ---------------------------------------------------
	{
		var slide = pptx.addNewSlide();
		slide.addTable( [ [{ text:'Chart Examples: Lots of Bars (>26 letters)', options:gOptsTitle }] ], { x:0.5, y:0.13, w:12.5 } );

		var arrDataHighVals = [
			{
				name  : 'TEST: getExcelColName',
				labels: LETTERS.concat(['AA','AB','AC','AD']),
				values: [1,2,3,4,5,6,7,8,9,10,11,12,13,14,15,16,17,18,19,20,21,22,23,24,25,26,27,28,29,30 ]
			}
		];

		var optsChart = {
			x:0.5, y:0.5, w:'90%', h:'90%',
			barDir: 'col',
			title: 'Chart With >26 Cols',
			showTitle: true,
			titleFontSize: 20,
			titleRotate: 10,
			showCatAxisTitle: true,
			catAxisTitle: "Letters",
			catAxisTitleColor: "4286f4",
			catAxisTitleFontSize: 14,

			showValAxisTitle: true,
			valAxisTitle: "Column Index",
			valAxisTitleColor: "c11c13",
			valAxisTitleFontSize: 16,
		};

		// TEST `getExcelColName()` to ensure Excel Column names are generated correctly above >26 chars/cols
		slide.addChart(pptx.charts.BAR, arrDataHighVals, optsChart);
	}

	// SLIDE 5: Bar Chart: Data Series Colors, majorUnits, and valAxisLabelFormatCode ------
	{
		var slide = pptx.addNewSlide();
		slide.addTable( [ [{ text:'Chart Examples: Bar Colors, valAxisMajorUnit, v Format %', options:gOptsTitle }] ], { x:0.5, y:0.13, w:12.5 } );
>>>>>>> c5086921

			var chartTypes = [
				{
					type: pptx.charts.BAR,
					data: [{
						name: 'Bottom',
						labels: ['April', 'May', 'June', 'July', 'August'],
						values: [.17, .26, .53, .10, .4]
					},
						{
							name: 'Middle',
							labels: ['April', 'May', 'June', 'July', 'August'],
							values: [.05, .04, .02, .03, .15]
						},
						{
							name: 'Top',
							labels: ['April', 'May', 'June', 'July', 'August'],
							values: [.01, .02, .25, .35, .2]
						}],
					options: {
						barGrouping: 'stacked'
					}
				}, {
					type: pptx.charts.LINE,
					data: [{
						name: 'Current',
						labels: ['April', 'May', 'June', 'July', 'August'],
						values: [.05, .04, .02, .03, .15]
					}],
					options: {
						barGrouping: 'standard'
					}
				}
			];
			slide.addChart(chartTypes, optsMultiChart);
		}

		function doStandardStacked () {
			var arrDataHighVals = [
				{
					name: 'California',
					labels: ['Apartment', 'Townhome', 'Duplex', 'House', 'Big House'],
					values: [2000, 2800, 3200, 4000, 5000]
				},
				{
					name: 'Texas',
					labels: ['Apartment', 'Townhome', 'Duplex', 'House', 'Big House'],
					values: [1400, 2000, 2500, 3000, 3800]
				}
			];
			// BTM-RIGHT: V/col - TITLE and LEGEND
			slide.addText('.', { x: 7.0, y: 3.8, w: 6.0, h: 3.5, fill: 'F1F1F1', color: 'F1F1F1' });
			var optsChartBar4 = {
				x: 7.0, y: 3.8, w: 6.0, h: 3.5,
				barDir: 'col',
				barGrouping: 'percentStacked',

				catAxisLabelColor: '0000CC',
				catAxisLabelFontFace: 'Times',
				catAxisLabelFontSize: 12,
				catAxisOrientation: 'minMax',

				chartColors: ['5DA5DA', 'FAA43A'],

				showLegend: true,
				legendPos: 't'
			};
			slide.addChart(pptx.charts.BAR, arrDataHighVals, optsChartBar4);
		}

		function addDotChart () {
				var options = {
					x: 0.6, y: 0.6, w: 6.0, h: 3.0,
					chartColors: [ COLOR_RED, COLOR_AMB, COLOR_GRN, COLOR_UNK ],
					lineSize  : 0,
					lineDataSymbolSize: 10,
					lineDataSymbolLineSize: 10,
					dataNoEffects: true
				};
				slide.addChart( pptx.charts.LINE, arrDataLineStat, options );
		}

<<<<<<< HEAD
		function addDotChartAxis2 () {
			var options = {
				x: 0.6, y: 0.6, w: 6.0, h: 3.0,
				chartColors: [ COLOR_RED, COLOR_AMB, COLOR_GRN, COLOR_UNK ],
				lineSize  : 0,
				lineDataSymbolSize: 10,
				lineDataSymbolLineSize: 10,
				dataNoEffects: true
			};
			slide.addChart( pptx.charts.LINE, arrDataLineStat, options );
		}
=======
	// SLIDE 6: Tornado Chart -------------------------------------------------------------
	{
		var slide = pptx.addNewSlide();
		slide.addTable( [ [{ text:'Tornado Chart - Grid and Axis Formatting', options:gOptsTitle }] ], { x:0.5, y:0.13, w:12.5 } );

		slide.addChart(
			pptx.charts.BAR,
			[
				{
					name: 'High',
					labels: ['London', 'Munich', 'Tokyo'],
					values: [.20, .32, .41]
				},
				{
					name: 'Low',
					labels: ['London', 'Munich', 'Tokyo'],
					values: [-0.11, -0.22, -0.29]
				}
			],
			{
				x:0.5, y:0.5, w:'90%', h:'90%',
				valAxisMaxVal:1,
				barDir: 'bar',
				axisLabelFormatCode: '#%',
				gridLineColor: 'D8D8D8',
				axisLineColor: 'D8D8D8',
				catAxisLineShow: false,
				valAxisLineShow: false,
				barGrouping: 'stacked',
				catAxisLabelPos: 'low',
				valueBarColors: true,
				//dataLabelPosition: 'outEnd',
				chartColors: ['0077BF','4E9D2D','ECAA00','5FC4E3','DE4216','154384','7D666A','A3C961','EF907B','9BA0A3'],
				invertedColors: ['0065A2','428526','C99100','51A7C1','BD3813','123970','6A575A','8BAB52','CB7A69','84888B'],
				barGapWidthPct: 25,
				valAxisMajorUnit: 0.2
			}
		);
	}

	// SLIDE 7: Line Chart: Line Smoothing, Line Size, Symbol Size -------------------------
	{
		var slide = pptx.addNewSlide();
		slide.addTable( [ [{ text:'Chart Examples: Line Smoothing, Line Size, Line Shadow, Symbol Size', options:gOptsTitle }] ], { x:0.5, y:0.13, w:12.5 } );

		slide.addText( '..', { x:0.5, y:0.6, w:6.0, h:3.0, fill:'F1F1F1', color:'F1F1F1'} );
		var optsChartLine1 = { x:0.5, y:0.6, w:6.0, h:3.0,
			chartColors: [ COLOR_RED, COLOR_AMB, COLOR_GRN, COLOR_UNK ],
			lineSize  : 8,
			lineSmooth: true,
			showLegend: true, legendPos: 't'
		};
		slide.addChart( pptx.charts.LINE, arrDataLineStat, optsChartLine1 );
>>>>>>> c5086921


<<<<<<< HEAD

		doMultiChart();
		doStandardStacked();
		addDotChart();
=======
		var optsChartLine1 = { x:0.5, y:4.0, w:6.0, h:3.0,
			chartColors: [ COLOR_RED, COLOR_AMB, COLOR_GRN, COLOR_UNK ],
			lineDataSymbolSize: 10,
			lineShadow: 'none',
			showLegend: true, legendPos: 'l'
		};
		slide.addChart( pptx.charts.LINE, arrDataLineStat, optsChartLine1 );

		var shadowOpts = { type:'outer', color:'cd0011', blur:3, offset:12, angle:75, opacity:0.8 };
		var optsChartLine2 = { x:7.0, y:4.0, w:6.0, h:3.0,
			chartColors: [ COLOR_RED, COLOR_AMB, COLOR_GRN, COLOR_UNK ],
			lineDataSymbolSize: 20,
			lineShadow: shadowOpts,
			showLegend: true, legendPos: 'b'
		};
		slide.addChart( pptx.charts.LINE, arrDataLineStat, optsChartLine2 );
>>>>>>> c5086921
	}
	//slideMultiType();

<<<<<<< HEAD
	// SLIDE 12: Dot/Line Type ---------------------------------------------------------
	function slideDotLine () {
		console.log('slideDotLine');
=======
	// SLIDE 8: Line Chart: TEST: `lineDataSymbol` + `lineDataSymbolSize` ------------------
	{
		var intWgap = 4.25;
		var opts_lineDataSymbol = ['circle','dash','diamond','dot','none','square','triangle'];
>>>>>>> c5086921
		var slide = pptx.addNewSlide();
		slide.addTable( [ [{ text:'Chart Examples: Dot/Line Charts', options:gOptsTitle }] ], { x:0.5, y:0.13, w:12.5 } );

		function doStackedLine () {
			// TOP-RIGHT:
			var optsMultiChart = {
				x: 7.0, y: 0.6, w: 6.0, h: 3.0,
				barDir: 'col',
				barGrouping: 'stacked',

				catAxisLabelColor: '0000CC',
				catAxisLabelFontFace: 'Arial',
				catAxisLabelFontSize: 12,
				catAxisOrientation: 'minMax',

				showLegend: false,
				showTitle: false,

				valAxisMaxVal: 100,
				valAxisMajorUnit: 10,

				dataNoEffects: true,

				valAxes:[
					{
						showValAxisTitle: true,
						valAxisTitle: 'Primary Value Axis',
						valAxisTitleColor: '',
						valAxisTitleFontSize: 16,
						valAxisLabelColor: '',
						valAxisLabelFontFace: '',
						valAxisLabelFontSize: 12,
						valAxisMajorUnit: 20,
						valAxisMaxVal: 200,
						valAxisMinVal: 20
					}, {
						showValAxisTitle: true,
						valAxisTitle: 'Secondary Value Axis',
						valAxisTitleColor: 'c11c13',
						valAxisTitleFontSize: 12,
						valAxisLabelColor: '',
						valAxisLabelFontFace: '',
						valAxisLabelFontSize: 10,
						valAxisMajorUnit: 2,
						valAxisMaxVal: 10,
						valAxisMinVal: 1,
						valGridLine: 'none'
					}
				],

				catAxes: [
					{
						catAxisLabelColor: '',
						catAxisLabelFontFace: '',
						catAxisLabelFontSize: 14,
						catAxisTitle: 'Primary Category Axis',
						catAxisTitleColor: 'FF0000',
						catAxisTitleFontFace: 'Arial',
						catAxisTitleFontSize: 18
					}, {
						catAxisHidden: true,
						catAxisLabelColor: '',
						catAxisLabelFontFace: '',
						catAxisLabelFontSize: 10,
						catAxisTitle: 'Secondary Category Axis',
						catAxisTitleColor: 'FF0000',
						catAxisTitleFontFace: 'Arial',
						catAxisTitleFontSize: 18
					}
				]
			};

			var chartTypes = [
				{
					type: pptx.charts.BAR,
					data: [{
						name: 'Bottom',
						labels: ['April', 'May', 'June', 'July', 'August'],
						values: [17, 26, 53, 10, 4]
					},
					{
						name: 'Middle',
						labels: ['April', 'May', 'June', 'July', 'August'],
						values: [55, 40, 20, 30, 15]
					},
					{
						name: 'Top',
						labels: ['April', 'May', 'June', 'July', 'August'],
						values: [10, 22, 25, 35, 70]
					}],
					options: {
						barGrouping: 'stacked'
					}
				}, {
					type: pptx.charts.LINE,
					data: [{
						name: 'Current',
						labels: ['April', 'May', 'June', 'July', 'August'],
						values: [5, 3, 2, 4, 7]
					}],
					options: {
						barGrouping: 'standard',
						secondaryValAxis: !!optsMultiChart.valAxes,
						secondaryCatAxis: !!optsMultiChart.catAxes
					}
				}
<<<<<<< HEAD
			];
			slide.addChart(chartTypes, optsMultiChart);
		}
=======
			);
		});
	}

	// SLIDE 9: Line Chart: Lots of Cats ---------------------------------------------------
	{
		var slide = pptx.addNewSlide();
		slide.addTable( [ [{ text:'Chart Examples: Line Chart: Lots of Lines', options:gOptsTitle }] ], { x:0.5, y:0.13, w:12.5 } );

		var MAXVAL = 20000;
>>>>>>> c5086921

		function XdoStackedLine () {
			console.log('doStackedLine');
			var arrDataHighVals = [
				{
					name: 'California',
					labels: ['Apartment', 'Townhome', 'Duplex', 'House', 'Big House'],
					values: [2000, 2800, 3200, 4000, 5000]
				},
				{
					name: 'Texas',
					labels: ['Apartment', 'Townhome', 'Duplex', 'House', 'Big House'],
					values: [1400, 2000, 2500, 3000, 3800]
				}
			];
			// BTM-RIGHT:
			slide.addText('.', { x: 7.0, y: 3.8, w: 6.0, h: 3.5, fill: 'F1F1F1', color: 'F1F1F1' });
			var optsChartBar4 = {
				x: 7.0, y: 3.8, w: 6.0, h: 3.5,
				barDir: 'col',
				barGrouping: 'percentStacked',

				catAxisLabelColor: '0000CC',
				catAxisLabelFontFace: 'Times',
				catAxisLabelFontSize: 12,
				catAxisOrientation: 'minMax',

				chartColors: ['5DA5DA', 'FAA43A'],

				showLegend: true,
				legendPos: 't'
			};
			slide.addChart(pptx.charts.BAR, arrDataHighVals, optsChartBar4);
		}

<<<<<<< HEAD
		function addDotChart () {
			var options = {
				x: 0.6, y: 0.6, w: 6.0, h: 3.0,
				chartColors: [ COLOR_RED, COLOR_AMB, COLOR_GRN, COLOR_UNK ],
				lineSize  : 0,
				lineDataSymbolSize: 10,
				lineDataSymbolLineSize: 10,
				dataNoEffects: true
			};
			slide.addChart( pptx.charts.LINE, arrDataLineStat, options );
		}
=======
		// FULL SLIDE:
		var optsChartLine1 = { x:0.5, y:0.6, w:'95%', h:'85%',
			fill: 'F2F9FC',

			valAxisMaxVal: MAXVAL,

			showLegend: true,
			legendPos : 'r'
		};
		slide.addChart( pptx.charts.LINE, arrDataTimeline, optsChartLine1 );
	}

	// SLIDE 10: Area Chart: Misc -----------------------------------------------------------
	{
		var slide = pptx.addNewSlide();
		slide.addTable( [ [{ text:'Chart Examples: Area Chart', options:gOptsTitle }] ], { x:0.5, y:0.13, w:12.5 } );

		var arrDataTimeline2ser = [
			{
				name  : 'Actual Sales',
				labels: MONS,
				values: [1500, 4600, 5156, 3167, 8510, 8009, 6006, 7855, 12102, 12789, 10123, 15121]
			},
			{
				name  : 'Proj Sales',
				labels: MONS,
				values: [1000, 2600, 3456, 4567, 5010, 6009, 7006, 8855, 9102, 10789, 11123, 12121]
			}
		];

		// TOP-LEFT
		var optsChartLine1 = { x:0.5, y:0.6, w:'45%', h:3, catAxisOrientation:'maxMin', valAxisOrientation:'maxMin' };
		slide.addChart( pptx.charts.AREA, arrDataTimeline2ser, optsChartLine1 );

		// TOP-RIGHT
		var optsChartLine2 = { x:7, y:0.6, w:'45%', h:3,
			chartColors: ['0088CC', '99FFCC'],
			chartColorsOpacity: 25,
			dataBorder: {pt:2, color:'FFFFFF'},
			fill: 'D1E1F1'
		};
		slide.addChart( pptx.charts.AREA, arrDataTimeline2ser, optsChartLine2 );
>>>>>>> c5086921

		function addDotChartTwoAxes () {
			var options = {
				x: 0.6, y: 0.6, w: 6.0, h: 3.0,
				chartColors: [ COLOR_RED, COLOR_AMB, COLOR_GRN, COLOR_UNK ],
				lineSize  : 2,
				// lineDataSymbolSize: 10,
				// lineDataSymbolLineSize: 10,
				dataNoEffects: true,

				catAxisLabelColor   : 'CC0000',
				catAxisLabelFontFace: 'Helvetica Neue',
				catAxisLabelFontSize: 14,
				//catAxisOrientation  : 'maxMin',
				catAxisTitle: "Housing Type",
				catAxisTitleColor: "428442",
				catAxisTitleFontSize: 14,
				showCatAxisTitle: true,

				showValAxisTitle: true,
				valAxisTitle: "Column Index",
				valAxisTitleColor: "c11c13",
				valAxisTitleFontSize: 16,

				// secCatAxisVisible: true,
				// secValAxisVisible: true,
				// catAxisTitle: 'Category Title',
				// valAxisTitle: 'Value Title',
				// secCatAxisTitle: 'Second Category Title',
				// secValAxisTitle: 'Second Value Title',
				//
				// secValAxisMajorUnit: 0.4,
				// secValAxisMinVal: 0.2,
				// secValAxisMaxVal: 2,

				XvalAxes:[
					{
						showValAxisTitle: true,
						valAxisTitle: 'Primary Value Axis',
						valAxisTitleColor: '',
						valAxisTitleFontSize: 16,
						valAxisLabelColor: '',
						valAxisLabelFontFace: '',
						valAxisLabelFontSize: 12,
						valAxisMajorUnit: 20,
						valAxisMaxVal: 200,
						valAxisMinVal: 20
					}, {
						showValAxisTitle: true,
						valAxisTitle: 'Secondary Value Axis',
						valAxisTitleColor: 'c11c13',
						valAxisTitleFontSize: 12,
						valAxisLabelColor: '',
						valAxisLabelFontFace: '',
						valAxisLabelFontSize: 10,
						valAxisMajorUnit: 10,
						valAxisMaxVal: 100,
						valAxisMinVal: 10
					}
				],

				XcatAxes: [
					{
						catAxisLabelColor: '',
						catAxisLabelFontFace: '',
						catAxisLabelFontSize: 14,
						catAxisTitle: 'Primary Category Axis',
						catAxisTitleColor: 'FF0000',
						catAxisTitleFontFace: 'Arial',
						catAxisTitleFontSize: 18
					}, {
						catAxisLabelColor: '',
						catAxisLabelFontFace: '',
						catAxisLabelFontSize: 10,
						catAxisTitle: 'Secondary Category Axis',
						catAxisTitleColor: 'FF0000',
						catAxisTitleFontFace: 'Arial',
						catAxisTitleFontSize: 18
					}
				]

		};

<<<<<<< HEAD
			slide.addChart( pptx.charts.LINE, arrDataLineStat, options );
		}
=======
	// SLIDE 11: Pie Charts: All 4 Legend Options ------------------------------------------
	{
		var slide = pptx.addNewSlide();
		slide.addTable( [ [{ text:'Chart Examples: Pie Charts: Legends', options:gOptsTitle }] ], { x:0.5, y:0.13, w:12.5 } );

		// INTERNAL USE: Not visible to user (its behind a chart): Used for ensuring ref counting works across obj types (eg: `rId` check/test)
		slide.addImage({ path:'images/cc_copyremix.gif', x:0.5, y:1.0, w:1.2, h:1.2 });

		// TOP-LEFT
		slide.addText( '.', {x:0.5, y:0.5, w:4.2, h:3.2, fill:'F1F1F1', color:'F1F1F1'} );
		slide.addChart( pptx.charts.PIE, dataChartPieStat, {x:0.5, y:0.5, w:4.2, h:3.2, showLegend:true, legendPos:'l'} );

		// TOP-RIGHT
		slide.addText( '.', {x:5.6, y:0.5, w:3.2, h:3.2, fill:'F1F1F1', color:'F1F1F1'} );
		slide.addChart( pptx.charts.PIE, dataChartPieStat, {x:5.6, y:0.5, w:3.2, h:3.2, showLegend:true, legendPos:'t'} );

		// BTM-LEFT
		slide.addText( '.', {x:0.5, y:4.0, w:4.2, h:3.2, fill:'F1F1F1', color:'F1F1F1'} );
		slide.addChart( pptx.charts.PIE, dataChartPieLocs, {x:0.5, y:4.0, w:4.2, h:3.2, showLegend:true, legendPos:'r'} );

		// BTM-RIGHT
		slide.addText( '.', {x:5.6, y:4.0, w:3.2, h:3.2, fill:'F1F1F1', color:'F1F1F1'} );
		slide.addChart( pptx.charts.PIE, dataChartPieLocs, {x:5.6, y:4.0, w:3.2, h:3.2, showLegend:true, legendPos:'b'} );

		// BOTH: TOP-RIGHT
		slide.addText( '.', {x:9.8, y:0.5, w:3.2, h:3.2, fill:'F1F1F1', color:'F1F1F1'} );
		slide.addChart( pptx.charts.PIE, dataChartPieLocs, {x:9.8, y:0.5, w:3.2, h:3.2, dataBorder:{pt:'1',color:'F1F1F1'}, showLegend:true, legendPos:'t', showTitle:true, title:'Title & Legend'} );
>>>>>>> c5086921

		doStackedLine();
		//addDotChart();
		//addDotChartTwoAxes();
	}

<<<<<<< HEAD
	slideDotLine();
=======
	// SLIDE 12: Doughnut Chart ------------------------------------------------------------
	{
		var slide = pptx.addNewSlide();
		slide.addTable( [ [{ text:'Chart Examples: Doughnut Chart', options:gOptsTitle }] ], { x:0.5, y:0.13, w:12.5 } );

		var optsChartPie1 = {
			x:0.5, y:1.0, w:6.0, h:6.0,
			chartColors: ['FC0000','FFCC00','009900','6600CC'],
			dataBorder       : { pt:'2', color:'F1F1F1' },
			dataLabelColor   : 'FFFFFF',
			dataLabelFontSize: 14,

			legendPos : 'r',
>>>>>>> c5086921

	// SLIDE 12: Doughnut Chart ------------------------------------------------------------------
	// {
	// 	var slide = pptx.addNewSlide();
	// 	slide.addTable( [ [{ text:'Chart Examples: Pie Chart', options:gOptsTitle }] ], { x:0.5, y:0.13, w:12.5 } );
	//
	// 	var optsChartPie1 = {
	// 		x:0.5, y:1.0, w:6.0, h:6.0,
	// 		chartColors: ['FC0000','FFCC00','009900','6600CC'],
	// 		dataBorder       : { pt:'2', color:'F1F1F1' },
	// 		dataLabelColor   : 'FFFFFF',
	// 		dataLabelFontSize: 14,
	//
	// 		legendPos : 'r',
	//
	// 		showLabel  : false,
	// 		showValue  : false,
	// 		showPercent: true,
	// 		showLegend : true,
	// 		showTitle  : false,
	//
	// 		holeSize: 70,
	//
	// 		title        : 'Project Status',
	// 		titleColor   : '33CF22',
	// 		titleFontFace: 'Helvetica Neue',
	// 		titleFontSize: 24
	// 	};
	// 	slide.addText( '.', {x:0.5, y:1.0, w:6.0, h:6.0, fill:'F1F1F1', color:'F1F1F1'} );
	// 	slide.addChart(pptx.charts.DOUGHNUT, dataChartPieStat, optsChartPie1 );
	//
	// 	var optsChartPie2 = {
	// 		x:7.0, y:1.0, w:6, h:6,
	// 		dataBorder       : { pt:'3', color:'F1F1F1' },
	// 		dataLabelColor   : 'FFFFFF',
	// 		showLabel  : true,
	// 		showValue  : true,
	// 		showPercent: true,
	// 		showLegend : false,
	// 		showTitle  : false,
	// 		title: 'Resource Totals by Location'
	// 	};
	// 	slide.addChart(pptx.charts.DOUGHNUT, dataChartPieLocs, optsChartPie2 );
	// }
}

console.log('DEMO');

function genSlides_Media(pptx) {
	// SLIDE 1: Video and YouTube
	// ======== -----------------------------------------------------------------------------------
	var slide1 = pptx.addNewSlide();
	slide1.addTable( [ [{ text:'Media: Video Examples', opts:gOptsTitle }] ], { x:0.5, y:0.13, w:12.5 } );

	slide1.addText('Video: m4v', { x:0.5, y:0.6, w:4.00, h:0.4, color:'0088CC' });
	slide1.addMedia({ x:0.5, y:1.0, w:4.00, h:2.27, type:'video', path:'media/sample.m4v' });

	slide1.addText('Video: mpg', { x:5.5, y:0.6, w:3.00, h:0.4, color:'0088CC' });
	slide1.addMedia({ x:5.5, y:1.0, w:3.00, h:2.05, type:'video', path:'media/sample.mpg' });

	slide1.addText('Video: mov', { x:9.4, y:0.6, w:3.00, h:0.4, color:'0088CC' });
	slide1.addMedia({ x:9.4, y:1.0, w:3.00, h:1.71, type:'video', path:'media/sample.mov' });

	slide1.addText('Video: mp4', { x:0.5, y:3.6, w:4.00, h:0.4, color:'0088CC' });
	slide1.addMedia({ x:0.5, y:4.0, w:4.00, h:3.00, type:'video', path:'media/sample.mp4'});

	slide1.addText('Video: avi', { x:5.5, y:3.6, w:3.00, h:0.4, color:'0088CC' });
	slide1.addMedia({ x:5.5, y:4.0, w:3.00, h:2.25, type:'video', path:'media/sample.avi' });

	slide1.addText('Online: YouTube', { x:9.4, y:3.6, w:3.00, h:0.4, color:'0088CC' });
	// Provide the usual options (locations and size), then pass the embed code from YouTube (it's on every video page)
	slide1.addMedia({ x:9.4, y:4.0, w:3.00, h:2.25, type:'online', link:'https://www.youtube.com/embed/Dph6ynRVyUc' });

	// SLIDE 2: Audio / Pre-Encoded Video
	// ======== -----------------------------------------------------------------------------------
	var slide2 = pptx.addNewSlide();
	slide2.addTable( [ [{ text:'Media: Audio and Pre-Encoded Audio/Video Examples', opts:gOptsTitle }] ], { x:0.5, y:0.13, w:12.5 } );

	slide2.addText('Audio: mp3', { x:0.5, y:0.6, w:4.00, h:0.4, color:'0088CC' });
	slide2.addMedia({ x:0.5, y:1.0, w:4.00, h:0.3, type:'audio', path:'media/sample.mp3' });

	slide2.addText('Audio: wav', { x:0.5, y:2.6, w:4.00, h:0.4, color:'0088CC' });
	slide2.addMedia({ x:0.5, y:3.0, w:4.00, h:0.3, type:'audio', path:'media/sample.wav' });

	//slide2.addText('Audio: Pre-Encoded mp3', { x:5.5, y:0.6, w:4.00, h:0.4, color:'0088CC' });
	//slide2.addMedia({ x:5.5, y:1.0, w:4.00, h:0.3, type:'audio', data:AUDIO_MP3 }); // Keynote=pass,O365=fail

	//slide2.addText('Video: Pre-Encoded mp4', { x:5.5, y:2.6, w:4.00, h:0.4, color:'0088CC' });
	//slide2.addMedia({ x:5.5, y:3.0, w:4.00, h:3.0, type:'video', data:VIDEO_MP4 }); // Keynote=pass,O365=fail
}

function genSlides_Image(pptx) {
	var slide = pptx.addNewSlide();
	slide.addTable( [ [{ text:'Image Examples: Misc Image Types', options:gOptsTitle }] ], { x:0.5, y:0.13, w:12.5 } );

	slide.addText('Type: GIF', { x:0.5, y:0.6, w:2.5, h:0.4, color:'0088CC' });
	slide.addImage({ path:'images/cc_copyremix.gif', x:0.5, y:1.0, w:1.2, h:1.2 });

	slide.addText('Type: JPG', { x:0.5, y:3.0, w:2.5, h:0.4, color:'0088CC' });
	slide.addImage({ path:'images/cc_logo.jpg', x:0.5, y:3.5, w:5.0, h:3.7 });

	slide.addText('Type: PNG', { x:6.6, y:3.0, w:2.5, h:0.4, color:'0088CC' });
	slide.addImage({ path:'images/cc_license_comp.png', x:6.6, y:3.5, w:6.3, h:3.7 });

	slide.addText('Type: Anim-GIF', { x:3.5, y:0.6, w:2.5, h:0.4, color:'0088CC' });
	if (NODEJS) slide.addImage({ x:3.5, y:0.8, w:1.78, h:1.78, path:'images/anim_campfire.gif' });
	else        slide.addImage({ x:3.5, y:0.8, w:1.78, h:1.78, data:GIF_ANIM_FIRE });

	// Images can be pre-encoded into base64, so they do not have to be on the webserver etc. (saves generation time and resources!)
	// Also has the benefit of being able to be any type (path:images can only be exported as PNG)
	// NOTE: The 'data:' part of the encoded string is optional:

	slide.addText('Pre-Encoded PNG', { x:6.6, y:0.6, w:3.0, h:0.4, color:'0088CC' });
	slide.addImage({
		x:6.6, y:1.2, w:0.6, h:0.6,
		data:'image/png;base64,iVBORw0KGgoAAAANSUhEUgAAACAAAAAgCAMAAABEpIrGAAAAA3NCSVQICAjb4U/gAAAACXBIWXMAAAjcAAAI3AGf6F88AAAAGXRFWHRTb2Z0d2FyZQB3d3cuaW5rc2NhcGUub3Jnm+48GgAAANVQTFRF////JLaSIJ+AIKqKKa2FKLCIJq+IJa6HJa6JJa6IJa6IJa2IJa6IJa6IJa6IJa6IJa6IJa6IJq6IKK+JKK+KKrCLLrGNL7KOMrOPNrSRN7WSPLeVQrmYRLmZSrycTr2eUb6gUb+gWsKlY8Wqbsmwb8mwdcy0d8y1e863g9G7hdK8htK9i9TAjNTAjtXBktfEntvKoNzLquDRruHTtePWt+TYv+fcx+rhyOvh0e7m1e/o2fHq4PTu5PXx5vbx7Pj18fr49fv59/z7+Pz7+f38/P79/f7+dNHCUgAAABF0Uk5TAAcIGBktSYSXmMHI2uPy8/XVqDFbAAABB0lEQVQ4y42T13qDMAyFZUKMbebp3mmbrnTvlY60TXn/R+oFGAyYzz1Xx/wylmWJqBLjUkVpGinJGXXliwSVEuG3sBdkaCgLPJMPQnQUDmo+jGFRPKz2WzkQl//wQvQoLPII0KuAiMjP+gMyn4iEFU1eAQCCiCU2fpCfFBVjxG18f35VOk7Swndmt9pKUl2++fG4qL2iqMPXpi8r1SKitDDne/rT8vPbRh2d6oC7n6PCLNx/bsEM0Edc5DdLAHD9tWueF9VJjmdP68DZ77iRkDKuuT19Hx3mx82MpVmo1Yfv+WXrSrxZ6slpiyes77FKif88t7Nh3C3nbFp327sHxz167uHtH/8/eds7gGsUQbkAAAAASUVORK5CYII='
	});

	// Image Link
	slide.addText('Hyperlink Image', { x:9.6, y:0.6, w:3.0, h:0.4, color:'0088CC' });
	slide.addImage({
		x:9.8, y:1.2, w:0.8, h:0.8,
		hyperlink:{ url:'https://github.com/gitbrent/pptxgenjs', tooltip:'Visit Homepage' },
		data:
			'image/jpeg;base64,/9j/4AAQSkZJRgABAQAAAQABAAD/2wCEAAMDAwMDAwMEBAMFBQQFBQcGBgYGBwoHCAcIBwoPCgsKCgsKDw4QDQwNEA4YExERExgcGBYYHCIeHiIrKSs4OEsBAwMDAwMDAwQEAwUFBAUFBwYGBgYHCgcIBwgHCg8KCwoKCwoPDhANDA0QDhgTERETGBwYFhgcIh4eIispKzg4S//AABEIAG4AZAMBIgACEQEDEQH/xACpAAACAgIDAQAAAAAAAAAAAAAACAYHAQkCBAUDEAAABQMCAwIIBw4HAQAAAAABAgMEBQAGBxESCBMhMXUUFRg2QVaztBYyUZKVstIXIiMkN0JSV2FxhZSx0zQ4Q1ViY2V0AQEAAgMBAQAAAAAAAAAAAAAABAUDBgcCAREAAQQCAQMBBQcFAAAAAAAAAQACAwQFEQYSEzEhFEFRcYEHIjIzYXKyFTQ2U2L/2gAMAwEAAhEDEQA/ANqdFKvxAZku3GUvBNYVFgdJ2yXXUF0kdQdyZwKGm05aZi23y8nBxDxcCgquzRVPt6FAVCAYdKtbeGvU8bjshK1orXOvtEHZPbOjsLI6JzWMefDvC9CiisDVUsazRSo2pmm7pnOUjZi5I8IpF9IoFEiRwX2tSmEmpt9NdVjksXbxUlZlgNDpoGTs6T1fck8LJJG6MtB16jaKKKKrljRRRSn5QzTd9oZUh7aj0WBo5z4v3iskcyv40sJD6GA4VZ4nEXM1ZfXqtaZGxOlPUdDpZ5WSON0pIb51tNhRXEo6lAa5VWLGiiiiiJAOMTzjtPux37UtPLZXmpbvdzX2RaRrjE847T7sd+1LTy2V5qW73c19kWujcj/wTg/ztfzU2b+1r/Ve1WKzWB7BrnKhKoYXLFgSmQXFqtEFgnUnDlE5habSb24CKn4SpZfuQYDHMQ3k5gy5WqrkjYvJSFU285TGDUA9GhaSrH/+auZ71mvqHq3uLdwgNgRSXOJzfHTc2zcG7TlK10C3xqhFyPjFAzS9i7VrSyuc4baZd70fcFNdCwTQt2dOaCVZk9nrHttwcLIu5JTWSaJvGzRJITuToqhqUwp/mB+01QmH4rcaP3ZEHJJJgQxtAXctwFMP3ikY+lV9w94at65Lcb3ZczMJNZ0YU2SLnU6KSDYeUURL2GEdvTXoAVMc74ZsklizkzFQLWNk4xAXJDtEwRBQiXU5FCk6DqWpAxnB62X/AKRPJfmlM/YdajcxsbHk6GmkHYHvK+9FUSdv7xO9bTQsHrSSaN3bRymu2WTKomqmYDkOUwagYoh0EBrXtnn8v9tfwb3kaufhLmnb+w5SOVV3kjpM6SGvXYksQqu35wjVMZ5/L/bf8G95GpfFMY7DczzVBz+vsVLTA7x1DXoV6rx9uzI34NK2FkHakAiPoqlH3EJj9pcilvtVXz+RBwDYpWDU7gqivpIQxehtKpjM+aZKcf8AwDsUVXDxwoLV26a9TmP2GQQH2h6tfCOD4/HDAshIgk5uNdPRVYOpGxB/0Uf2fpG9NUA4/RxOHN7MvkbZss3SqMIa9w/2SbB01Yey2OPqk3s/har6KO4pR2iGoa6D2hRXKitLUVIBxiecdp92O/alp5bK81Ld7ua+yLSOcYIb7ltEA9MY69qWpvCcV1oRUNFsT27MGO2aoomMUqGgimQC9NVK61kMLlczwbhgoUpLBiNnrDPdt6sHxPkrQBrd62nGrA9g0pvle2b6tTXzUP7lW/i7LkNlJCcUjo141BgZIhwdAQNwrAIht2GNWiXuL5/GV32beLmhgaQC9wGhs6CiurysHU5mgkvhZNeF4h74kkCEMsyVuNymU/UomRbqnADVILLsKH4qoUuQ7sdOo6X5x4rkxAkSb8ploYhtFwVNvHmVDezN+Th/6bp90Wq3uCpTdhEvf0h9RKr/AJ+dXsAQfUYap4+qy2/xxfsCkfD9ekgyvu+8UpINxgbMSVQYuTAbwtYAc7dVja7Pz/QUKu7NI64uvzuZ19SlVwIfXir4jw+RRf3slNTmc2/F1+dzOvqVqOLJOVxxJ2TZi/kFgi/Nj/cFQ/B75vXh3on7AtU5xMN3LzMLdu2KIuVo9gkiADt1UUUOUvWrj4PvN68O9E/YFqs88/l/tv8Ag3vI12LHzGD7UOQSt1tlaVw342I2qxYdXZT/AMqP3xhy6cORdp3WxlRVeILEF4qiGhGjgR1T2+kyQ/ENrT4YsyFH5HtFjLN9E3GnKdoAPVBcnxyfu9JR+SpVLwkdcUE/jJBsVdm7QOiqmbsMU/Qa17WvKy/Dlld5FSSqh4B2YhVj+hVqYR5LoP8Amn2HrXva5ef4izFYc12eodc0DgADYhJ26P5t9yw9XtcbgfzG+o/ULY3RXFBVFyikskcqiahQOU5RAxTFN1AQEO0BorlxBB0VAUPu+zrDn1Wrm4oWOdHRKKSSjwhDbQN1EpRNUN+5rhD1Yt35iNdjNeLnWUbdjYxtKoszIPyOhUVSFYB2pnJoAAIfpUsvkdTXrkw/kT/bresDFi5se02+aWMfIHkCBrJHgD47aVLi6Cwbslv6Jkvua4Q9WLd+YjUot2NxzZ5XZIVGJjiuRKZYG5kk+YJOgCbQeulKL5HM165sP5E/26oK97Xxfjq55G2rkywk1mGQJCuinAPFylBdMFSffkHQdSmq1mx3F7EZZN9o1iSM+WuglcD9CV7LYSNG2SE/96W/jFrCX1Ns2MOSbVh5U4u0xS55zrtjgYdwDrqaqP4Jj64QDv6Q+qlVA2xjWzcjW5fMjaeSEZEICOUcuyHh3DQQAyShyAArGDXdsq9uCRTfhDX5Z+R+qlWp8irYuvJV9hzz8kOjTnPjczthvho6lHmDAW9MvX6KiYjGKuWeJPPcaS7XsGLGQcuxWZl3GV3LlT2G0OSrPmZ9/wANiyOPixi9/hdqIvdj06hFe0W3gxEigtvA2zWjAR9eLPiaD5Od76nXdzmrs4tOGknygj74pWutc5pDmkgg7BHkFYgdKfYYyqaOmXTCWxChYEEsioueQdCozbnck2lTTEy6aRN5wq73ieFLtlyS6ju2pORb8rRyC7ddRLlm3J/fAbpoPUKo3jaXFthEinyT8f8AUVqpLx4cvArWsGbs6L2sVokj+43Lp0CooJ8lNYVEklB1HQonHaSrOhO2TINfbyM8DH7Ek7NvfrXzG17Y7b9ueRvyVsLJddsE7J5hr/8ASn9qopcrLFd3qNFJtODfnbgYEhcHRUEgH7dNR9OlJPY3DrCZHggm7cyMi6jRXUQBRSIVQHel2htUUAamPkbvvXdr9Hj/AHa3KHDcLge2SLncsbx4c2pI0hSRHXadiyQfknZgUIJrEM0InkeL0ScpAjcQFIhSdNpduoaF7NKKiWL7EPjyy4y3zyBHZmp1zisRLkgbnKmU+Lqbs1orQ7jYWW7LYrJmiEjgyUggyDfo4g/FRXBvUdO2N+VYNFFFRV4WK1mzduwc5xz32jcUG0ewwwJD6SKJTthVIyb7B1VDZurZnVXZpw/b2bLMNa85IvmjMXzd3zGJkyqgdDXQPwpThoO6iJXcw4XfKW6s7xvOs7Lato5+tLoRSB24TCRUdxEj+CiUD6ABgDd+lRwRlWSwkUqzdREwz8iOxQgkHQSpVz4cspTt4yeRLVfsmSLGynDaIYKoFOVVdFudVsBl9xhDfogHZTXEUMI9TCNEXwiLUtaJmZWZj7cj2kvI6+GvUG5E3DrU24eaoAan6hr1r03do2pMTMVNSFtxzuYjtPAny7cijhrobcHKUHqTqOvSvsifsr1kT9lEVQcQmI5HNOO/gywmm0av4ybPOe4SOsTRApw27SCA9d1S64ohWAw5NRiqxVVWFoOGpjlASgcW7EUxMAft0qwiHqI5GPrj2/O4JP3U9ES/8EJ9+EWxv/Zff0Tpt6ULgZ64Nbd9P/6J03tERRRRREUUUURFYrNFEWt7iLbI4Fv/ABSfHJfEB72n1fhDyB53jHY6R038/fppzz/Ep3TlMksoUSGLoYQ0EBDprXcyhBtZex7r1iUnb5KFkfA9UAVWIqZubbyugmA4m000pM+EKTdw+N2tu3ZIqsruWl3yycZLKijJHQMQglOVBfRUU+g0ROSkfsr1EVK8YmoV3UjURe4RSqKztli3LHjGVsSLSQVkryZv4uMFqkQ6ZV1SA3LzhMcu0u5YKuxERHSkR4ljpX5knAwWqoWfGGnTjKBFD4d4B+Ntv8TyN/J+IPx6ImT4aMYXFiLGqVuTy7JV+SRdOBMzUMqlsW26dTlJ16VfdYCs0RFFFFERRRRREUUUURFasM53nbmPeOCzbjuF2drEMbcR56xEjrmLzkHKRdCJ1tPqCXNiTGN5yXjO4cfQUq/5REfCXzJJwryya7S7jh2BREq/lm8O/rg9+inn2K7BOM7h49cHv0U8+xTAeTzgz9UFp/RaFZ8nvB36obU+i0KIqRa8aXDsU6YjeD3ob/ann2Kq7gQdMZS6OIWTa6HQeTDZdBTbtMZJdd0oWnBDh9wh+qO1foxCppamPrIsYHw25acXDg72eEAwbEbc7la7N+wA126jpRFJKKKKIiiiiiL/2Q=='
	});

	// TEST: Ensure framework corrects for missing all header (Please DO NOT pass base64 data without the header! This is a junky test)
	//slide.addImage({ x:5.2, y:2.6, w:0.8, h:0.8, data:'iVBORw0KGgoAAAANSUhEUgAAACAAAAAgCAMAAABEpIrGAAAAA3NCSVQICAjb4U/gAAAACXBIWXMAAAjcAAAI3AGf6F88AAAAGXRFWHRTb2Z0d2FyZQB3d3cuaW5rc2NhcGUub3Jnm+48GgAAANVQTFRF////JLaSIJ+AIKqKKa2FKLCIJq+IJa6HJa6JJa6IJa6IJa2IJa6IJa6IJa6IJa6IJa6IJa6IJq6IKK+JKK+KKrCLLrGNL7KOMrOPNrSRN7WSPLeVQrmYRLmZSrycTr2eUb6gUb+gWsKlY8Wqbsmwb8mwdcy0d8y1e863g9G7hdK8htK9i9TAjNTAjtXBktfEntvKoNzLquDRruHTtePWt+TYv+fcx+rhyOvh0e7m1e/o2fHq4PTu5PXx5vbx7Pj18fr49fv59/z7+Pz7+f38/P79/f7+dNHCUgAAABF0Uk5TAAcIGBktSYSXmMHI2uPy8/XVqDFbAAABB0lEQVQ4y42T13qDMAyFZUKMbebp3mmbrnTvlY60TXn/R+oFGAyYzz1Xx/wylmWJqBLjUkVpGinJGXXliwSVEuG3sBdkaCgLPJMPQnQUDmo+jGFRPKz2WzkQl//wQvQoLPII0KuAiMjP+gMyn4iEFU1eAQCCiCU2fpCfFBVjxG18f35VOk7Swndmt9pKUl2++fG4qL2iqMPXpi8r1SKitDDne/rT8vPbRh2d6oC7n6PCLNx/bsEM0Edc5DdLAHD9tWueF9VJjmdP68DZ77iRkDKuuT19Hx3mx82MpVmo1Yfv+WXrSrxZ6slpiyes77FKif88t7Nh3C3nbFp327sHxz167uHtH/8/eds7gGsUQbkAAAAASUVORK5CYII=' });
	// NEGATIVE-TEST:
	//slide.addImage({ data:'images/doh_this_isnt_base64_data.gif',  x:0.5, y:0.5, w:1.0, h:1.0 });
}

function genSlides_Shape(pptx) {
	// SLIDE 1: Misc Shape Types (no text)
	// ======== -----------------------------------------------------------------------------------
	var slide = pptx.addNewSlide();
	slide.addTable( [ [{ text:'Shape Examples 1: Misc Shape Types (no text)', options:gOptsTitle }] ], { x:0.5, y:0.13, w:12.5 } );

	//slide.addShape(pptx.shapes.RECTANGLE,         { x:0.5, y:0.8, w:12.5,h:0.5, fill:'F9F9F9' });
	slide.addShape(pptx.shapes.RECTANGLE,         { x:0.5, y:0.8, w:1.5, h:3.0, fill:'FF0000' });
	slide.addShape(pptx.shapes.RECTANGLE,         { x:3.0, y:0.7, w:1.5, h:3.0, fill:'F38E00', rotate:45 });
	slide.addShape(pptx.shapes.OVAL,              { x:5.4, y:0.8, w:3.0, h:1.5, fill:{ type:'solid', color:'0088CC', alpha:25 } });
	slide.addShape(pptx.shapes.OVAL,              { x:7.7, y:1.4, w:3.0, h:1.5, fill:{ type:'solid', color:'FF00CC', alpha:50 }, rotate:90 });
	slide.addShape(pptx.shapes.ROUNDED_RECTANGLE, { x:10 , y:2.5, w:3.0, h:1.5, r:0.2, fill:'00FF00', line:'000000', line_size:1 });
	//
	slide.addShape(pptx.shapes.LINE,              { x:4.2, y:4.4, w:5.0, h:0.0, line:'FF0000', line_size:1 });
	slide.addShape(pptx.shapes.LINE,              { x:4.2, y:4.8, w:5.0, h:0.0, line:'FF0000', line_size:2, line_head:'triangle' });
	slide.addShape(pptx.shapes.LINE,              { x:4.2, y:5.2, w:5.0, h:0.0, line:'FF0000', line_size:3, line_tail:'triangle' });
	slide.addShape(pptx.shapes.LINE,              { x:4.2, y:5.6, w:5.0, h:0.0, line:'FF0000', line_size:4, line_head:'triangle', line_tail:'triangle' });
	slide.addShape(pptx.shapes.LINE,              { x:5.7, y:3.3, w:2.5, rotate:(360-45) }); // DIAGONAL Line // TEST: (missing `h`, `line`, `line_size`)
	//
	slide.addShape(pptx.shapes.RIGHT_TRIANGLE,    { x:0.4, y:4.3, w:6.0, h:3.0, fill:'0088CC', line:'000000', line_size:3 });
	slide.addShape(pptx.shapes.RIGHT_TRIANGLE,    { x:7.0, y:4.3, w:6.0, h:3.0, fill:'0088CC', line:'000000', flipH:true });

	// SLIDE 2: Misc Shape Types with Text
	// ======== -----------------------------------------------------------------------------------
	var slide = pptx.addNewSlide();
	slide.addTable( [ [{ text:'Shape Examples 2: Misc Shape Types (with text)', options:gOptsTitle }] ], { x:0.5, y:0.13, w:12.5 } );

	slide.addText('RECTANGLE',                  { shape:pptx.shapes.RECTANGLE,         x:0.5, y:0.8, w:1.5, h:3.0, fill:'FF0000', align:'c', font_size:14 });
	slide.addText('RECTANGLE (rotate:45)',      { shape:pptx.shapes.RECTANGLE,         x:3.0, y:0.7, w:1.5, h:3.0, fill:'F38E00', rotate:45, align:'c', font_size:14 });
	slide.addText('OVAL (alpha:25)',            { shape:pptx.shapes.OVAL,              x:5.4, y:0.8, w:3.0, h:1.5, fill:{ type:'solid', color:'0088CC', alpha:25 }, align:'c', font_size:14 });
	slide.addText('OVAL (rotate:90, alpha:50)', { shape:pptx.shapes.OVAL,              x:7.7, y:1.4, w:3.0, h:1.5, fill:{ type:'solid', color:'FF00CC', alpha:50 }, rotate:90, align:'c', font_size:14 });
	slide.addText('ROUNDED-RECTANGLE\nline_dash:dash\nrectRadius:10', { shape:pptx.shapes.ROUNDED_RECTANGLE, x:10 , y:2.5, w:3.0, h:1.5, r:0.2, fill:'00FF00', align:'c', font_size:14, line:'000000', line_size:1, line_dash:'dash', rectRadius:10 });
	//
	slide.addText('LINE size=1',     { shape:pptx.shapes.LINE, align:'c', x:4.15, y:4.40, w:5, h:0, line:'FF0000', line_size:1, line_dash:'lgDash' });
	slide.addText('LINE size=2',     { shape:pptx.shapes.LINE, align:'l', x:4.15, y:4.80, w:5, h:0, line:'FF0000', line_size:2, line_tail:'triangle' });
	slide.addText('LINE size=3',     { shape:pptx.shapes.LINE, align:'r', x:4.15, y:5.20, w:5, h:0, line:'FF0000', line_size:3, line_head:'triangle' });
	slide.addText('LINE size=4',     { shape:pptx.shapes.LINE, align:'c', x:4.15, y:5.60, w:5, h:0, line:'FF0000', line_size:4, line_head:'triangle', line_tail:'triangle' });
	slide.addText('DIAGONAL',        { shape:pptx.shapes.LINE, valign:'b', x:5.7, y:3.3, w:2.5, line_size:2, rotate:(360-45) }); // TEST: (missing `h` and `line`)
	//
	slide.addText('RIGHT-TRIANGLE',    { shape:pptx.shapes.RIGHT_TRIANGLE, align:'c', x:0.4, y:4.3, w:6, h:3, fill:'0088CC', line:'000000', line_size:3 });
	slide.addText('RIGHT-TRIANGLE',    { shape:pptx.shapes.RIGHT_TRIANGLE, align:'c', x:7.0, y:4.3, w:6, h:3, fill:'0088CC', line:'000000', flipH:true });
}

function genSlides_Text(pptx) {
	// SLIDE 1: Multi-Line Formatting, Hyperlinks, Text Shadow, Line-Break
	{
		var slide = pptx.addNewSlide();
		slide.addTable( [ [{ text:'Text Examples: Multi-Line Formatting, Hyperlinks, Text Shadow, Line-Break', options:gOptsTitle }] ], { x:0.5, y:0.13, cx:12.5 } );

		// LEFT COLUMN ------------------------------------------------------------

		// 1: Multi-Line Formatting
		slide.addText("Word-Level Formatting:", { x:0.5, y:0.5, w:'40%', h:0.38, color:'0088CC' });
		slide.addText(
			[
				{ text:'1st\nline',options:{ font_size:24, font_face:'Courier New', color:'99ABCC', align:'r', breakLine:true } },
				{ text:'2nd line', options:{ font_size:36, font_face:'Arial',       color:'FFFF00', align:'c', breakLine:true } },
				{ text:'3rd line', options:{ font_size:48, font_face:'Verdana',     color:'0088CC', align:'l' } },
				{ text:'4th line', options:{ font_size:38, font_face:'Arial',       color:'FFFF00', align:'c' } },
				{ text:'5th\nline',options:{ font_size:36, font_face:'Courier New', color:'99ABCC', align:'r' } }
			],
			{ x:0.5, y:0.85, w:6, h:4, margin:0.1, fill:'232323' }
		);

		// 3: Hyperlinks
		slide.addText("Hyperlinks:", { x:0.5, y:5.0, w:1.75, h:0.35, color:'0088CC' });
		slide.addText(
			[
				{ text:'Visit the ' },
				{ text:'PptxGenJS Project', options:{ hyperlink:{ url:'https://github.com/gitbrent/pptxgenjs', tooltip:'Visit Homepage' } } },
				{ text:' or ' },
				{ text:'(link without tooltip)', options:{hyperlink:{url:'https://github.com/gitbrent'}} }
			],
			{ x:0.5, y:5.35, w:6.0, h:0.6, margin:0.1, fill:'F1F1F1', font_size:14 }
		);

		// 4: Text Effects: Shadow
		var shadowOpts = { type:'outer', color:'696969', blur:3, offset:10, angle:45, opacity:0.8 };
		slide.addText("Text Shadow:", { x:0.5, y:6.2, w:'50%', h:0.38, color:'0088CC' });
		slide.addText(
			'Outer Shadow (blur:3, offset:10, angle:45, opacity:80%)',
			{ x:0.5, y:6.5, w:12, h:0.6, font_size:32, color:'0088cc', shadow:shadowOpts }
		);

		// RIGHT COLUMN ------------------------------------------------------------

		// 2: Line-Break Test
		slide.addText("Line-Breaks:", { x:7.5, y:0.5, w:'40%', h:0.38, color:'0088CC' });
		slide.addText(
			'***Line-Break/Multi-Line Test***\n\nFirst line\nSecond line\nThird line',
			{ x:7.5, y:0.85, w:5.25, h:1.6, valign:'middle', align:'ctr', color:'6c6c6c', font_size:16, fill:'F2F2F2' }
		);

		slide.addText("Line-Spacing (text):", { x:7.5, y:2.6, w:'40%', h:0.38, color:'0088CC' });
		slide.addText(
			'1st Line\n2nd Line (40pt)',
			{ x:7.5, y:2.95, w:5.25, h:1.25, valign:'m', align:'c', fill:'f1f1f1', color:'363636', lineSpacing:40 }
		);

		slide.addText("Line-Spacing (bullets):", { x:7.5, y:4.45, w:'40%', h:0.38, color:'0088CC' });
		slide.addText(
			[
		      { text:'Line Spacing\n35pt', options:{ font_size:24, bullet:true, color:'99ABCC', lineSpacing:35 } }
		    ],
			{ x:7.5, y:4.85, w:5.25, h:1.15, margin:0.1, fill:'f1f1f1' }
		);
	}

	// SLIDE 2: Bullets
	{
		var slide = pptx.addNewSlide();
		slide.addTable( [ [{ text:'Text Examples: Bullets', options:gOptsTitle }] ], { x:0.5, y:0.13, cx:12.5 } );

		// LEFT COLUMN ------------------------------------------------------------

		// 1: Bullets with indent levels
		slide.addText("Bullet Indent-Levels:", { x:0.5, y:0.5, w:'40%', h:0.38, color:'0088CC' });
		slide.addText(
			[
				{ text:'Bullet one',     options:{ font_size:24, bullet:true, color:'99ABCC'                } },
				{ text:'Indent-Level 1', options:{ font_size:32, bullet:true, color:'FFFF00', indentLevel:1 } },
				{ text:'Indent-Level 2', options:{ font_size:42, bullet:true, color:'0088CC', indentLevel:2 } },
				{ text:'Indent-Level 3', options:{ font_size:48, bullet:true, color:'CC88BB', indentLevel:3 } },
				{ text:'Indent-Level 3', options:{ font_size:48, bullet:true, color:'CC88BB', indentLevel:3 } },
				{ text:'Indent-Level 2', options:{ font_size:42, bullet:true, color:'0088CC', indentLevel:2 } },
				{ text:'Indent-Level 2', options:{ font_size:42, bullet:true, color:'0088CC', indentLevel:2 } },
				{ text:'Indent-Level 1', options:{ font_size:32, bullet:true, color:'FFFF00', indentLevel:1 } },
				{ text:'Bullet no indent', options:{ font_size:24, bullet:true, color:'99ABCC'                } },
				{ text:'Bullet Last',    options:{ font_size:24, bullet:true, color:'99ABCC'                } }
			],
			{ x:0.5, y:1.0, w:6.25, h:6.0, fill:'373737' }
		);

		// 4: Regular bullets
		slide.addText("Bullets:", { x:7.5, y:0.65, w:'40%', h:0.38, color:'0088CC' });
		slide.addText(12345                  , { x:8.0, y:1.05, w:'30%', h:0.5, color:'0000DE', font_face:"Courier New", bullet:true });
		slide.addText('String (number above)', { x:8.0, y:1.35, w:'30%', h:0.5, color:'00AA00', bullet:true });

		// 5: Bullets: Text With Line-Breaks
		slide.addText("Bullets with line-breaks:", { x:7.5, y:2.1, w:'40%', h:0.38, color:'0088CC' });
		slide.addText('Line 1\nLine 2\nLine 3', { x:8.0, y:2.6, w:'30%', h:1.0, color:'393939', font_size:16, fill:'F2F2F2', bullet:{type:'number'} });

		// 6: Bullets: With group of {text}
		slide.addText("Bullet with {text} objects:", { x:7.5, y:4.0, w:'40%', h:0.38, color:'0088CC' });
		slide.addText(
			[
				{ text: 'big red words... ', options:{font_size:24, color:'FF0000'} },
				{ text: 'some green words.', options:{font_size:16, color:'00FF00'} }
			],
			{ x:8.0, y:4.4, w:5.0, h:0.5, margin:0.1, font_face:'Arial', bullet:{code:'25BA'} }
		);

		// 7: Bullets: Within a {text} object
		slide.addText("Bullet within {text} objects:", { x:7.5, y:5.3, w:'40%', h:0.38, color:'0088CC' });
		slide.addText(
			[
				{ text:'I am a text object with bullets..', options:{bullet:{code:'2605'}, color:'CC0000'} },
				{ text:'and I am the next text object.'   , options:{bullet:{code:'25BA'}, color:'00CD00'} },
				{ text:'Default bullet text.. '           , options:{bullet:true, color:'696969'} },
				{ text:'Final text object w/ bullet:true.', options:{bullet:true, color:'0000AB'} }
			],
			{ x:8.0, y:5.65, w:'35%', h:1.4, color:'ABABAB', margin:1 }
		);
	}

	// SLIDE 3: Text alignment, percent x/y, etc.
	{
		var slide = pptx.addNewSlide();
		// Slide colors: bkgd/fore
		slide.back = '030303';
		slide.color = '9F9F9F';
		// Title
		slide.addTable( [ [{ text:'Text Examples: Text alignment, percent x/y, etc.', options:gOptsTitle }] ], { x:0.5, y:0.13, w:12.5 } );

		// Actual Textbox shape (can have any Height, can wrap text, etc.)
		slide.addText( 'Textbox (ctr/ctr)', { x:0.5, y:0.75, w:8.5, h:2.5, color:'FFFFFF', fill:'0000FF', valign:'c', align:'c', isTextBox:true } );
		slide.addText( 'Textbox (top/lft)', { x:10,  y:0.75, w:3.0, h:1.0, color:'FFFFFF', fill:'00CC00', valign:'t', align:'l', isTextBox:true } );
		slide.addText( 'Textbox (btm/rgt)', { x:10,  y:2.25, w:3.0, h:1.0, color:'FFFFFF', fill:'FF0000', valign:'b', align:'r', isTextBox:true } );

		slide.addText('^ (50%/50%)', {x:'50%', y:'50%', w:2});

		slide.addText('Plain x/y coords', { x:10, y:3.5 });

		slide.addText('Escaped chars: \' " & < >', { x:10, y:4.5 });

		slide.addText(
			[
				{ text:'Sub'},
				{ text:'Subscript', options:{ subscript:true } },
				{ text:' // Super'},
			    { text:'Superscript', options:{ superscript:true } }
			],
			{ x:10, y:5.5 }
		);

		// TEST: using {option}: Add text box with multiline options:
		slide.addText(
			[
				{ text:'word-level\nformatting', options:{ font_size:36, font_face:'Courier New', color:'99ABCC', align:'r', breakLine:true } },
				{ text:'...in the same textbox', options:{ font_size:48, font_face:'Arial', color:'FFFF00', align:'c' } }
			],
			{ x:0.5, y:4.1, w:8.5, h:2.0, margin:0.1, fill:'232323' }
		);

		var objOptions = {
			x:0, y:6.25, w:'100%', h:0.5, align:'c',
			font_face:'Arial', font_size:24, color:'00EC23', bold:true, italic:true, underline:true, margin:0, isTextBox:true
		};
		slide.addText('Arial 32pt, green, bold, italic, underline, margin:0, ctr', objOptions);

		slide.addText('Footer Bar: PptxGenJS version ' + pptx.getVersion() + ' (width:100%, valign:ctr)',
			{ x:0, y:6.75, w:'100%', h:0.75, fill:'f7f7f7', color:'666666', align:'center', valign:'middle' }
		);
	}

	// SLIDE 4: Scheme Colors
	{
		var slide = pptx.addNewSlide();
		slide.addTable( [ [{ text:'Text Examples: Scheme Colors', options:gOptsTitle }] ], { x:0.5, y:0.13, cx:12.5 } );

		// MISC ------------------------------------------------------------

		slide.addText("TEXT1 / BACKGROUND2", { x:0.5, y:0.7, w:6.0, h:2.0, color:pptx.colors.TEXT1, fill:pptx.colors.BACKGROUND2 });
		slide.addText("TEXT2 / BACKGROUND1", { x:7.0, y:0.7, w:6.0, h:2.0, color:pptx.colors.TEXT2, fill:pptx.colors.BACKGROUND1 });

		slide.addText("ACCENT1", { x:0.5, y:3.25, w:6.0, h:1.0, color:'FFFFFF', fill:pptx.colors.ACCENT1 });
		slide.addText("ACCENT2", { x:7.0, y:3.25, w:6.0, h:1.0, color:'FFFFFF', fill:pptx.colors.ACCENT2 });
		slide.addText("ACCENT3", { x:0.5, y:4.70, w:6.0, h:1.0, color:'FFFFFF', fill:pptx.colors.ACCENT3 });
		slide.addText("ACCENT4", { x:7.0, y:4.70, w:6.0, h:1.0, color:'FFFFFF', fill:pptx.colors.ACCENT4 });
		slide.addText("ACCENT5", { x:0.5, y:6.15, w:6.0, h:1.0, color:'FFFFFF', fill:pptx.colors.ACCENT5 });
		slide.addText("ACCENT6", { x:7.0, y:6.15, w:6.0, h:1.0, color:'FFFFFF', fill:pptx.colors.ACCENT6 });

		// NEGATIVE TEST:
		//slide.addText("NEGTEST / NEGTEST", { x:0.5, y:0.5, w:'40%', h:0.38, color:pptx.colors.NEGTEST01, fill:pptx.colors.NEGTEST02 });
	}
}

function genSlides_Master(pptx) {
	var slide1 = pptx.addNewSlide( pptx.masters.TITLE_SLIDE  );
	var slide2 = pptx.addNewSlide( pptx.masters.MASTER_SLIDE );
	var slide3 = pptx.addNewSlide( pptx.masters.THANKS_SLIDE );

	var slide4 = pptx.addNewSlide( pptx.masters.TITLE_SLIDE,  { bkgd:'0088CC', slideNumber:{x:'50%', y:'90%', color:'0088CC'} } );
	var slide5 = pptx.addNewSlide( pptx.masters.MASTER_SLIDE, { bkgd:{ path:'images/title_bkgd_alt.jpg' } } );
	var slide6 = pptx.addNewSlide( pptx.masters.THANKS_SLIDE, { bkgd:'ffab33'} );

	//var slide7 = pptx.addNewSlide( pptx.masters.LEGACY_TEST_ONLY );
}

// ==================================================================================================================

if ( typeof module !== 'undefined' && module.exports ) {
	module.exports = runEveryTest;
}<|MERGE_RESOLUTION|>--- conflicted
+++ resolved
@@ -505,8 +505,7 @@
 		arrDataLineStat.push( tmpObjUnk );
 	}
 
-<<<<<<< HEAD
-	// SLIDE 1: Bar Chart -----------------------------------------------------------------
+	// SLIDE 1: Bar Chart ------------------------------------------------------------------
 	// {
 	// 	var slide = pptx.addNewSlide();
 	// 	slide.addTable( [ [{ text:'Chart Examples: Bar Chart', options:gOptsTitle }] ], { x:0.5, y:0.13, w:12.5 } );
@@ -1161,368 +1160,49 @@
 	// 	slide.addText( '.', {x:9.8, y:4.0, w:3.2, h:3.2, fill:'F1F1F1', color:'F1F1F1'} );
 	// 	slide.addChart( pptx.charts.PIE, dataChartPieLocs, {x:9.8, y:4.0, w:3.2, h:3.2, dataBorder:{pt:'1',color:'F1F1F1'}, showLegend:true, legendPos:'b', showTitle:true, title:'Title & Legend'} );
 	// }
-=======
-	// SLIDE 1: Bar Chart ------------------------------------------------------------------
-	{
-		var slide = pptx.addNewSlide();
-		slide.addTable( [ [{ text:'Chart Examples: Bar Chart', options:gOptsTitle }] ], { x:0.5, y:0.13, w:12.5 } );
-
-		var arrDataRegions = [
-			{
-				name  : 'Region 1',
-				labels: ['May', 'June', 'July', 'August'],
-				values: [26, 53, 100, 75]
-			},
-			{
-				name  : 'Region 2',
-				labels: ['May', 'June', 'July', 'August'],
-				values: [43.5, 70.3, 90.1, 80.05]
-			}
-		];
-		var arrDataHighVals = [
-			{
-				name  : 'California',
-				labels: ['Apartment', 'Townhome', 'Duplex', 'House', 'Big House'],
-				values: [2000, 2800, 3200, 4000, 5000]
-			},
-			{
-				name  : 'Texas',
-				labels: ['Apartment', 'Townhome', 'Duplex', 'House', 'Big House'],
-				values: [1400, 2000, 2500, 3000, 3800]
-			}
-		];
-
-		// TOP-LEFT: H/bar
-		var optsChartBar1 = { x:0.5, y:0.6, w:6.0, h:3.0,
-			barDir: 'bar',
-			border: { pt:'3', color:'00EE00' },
-			fill: 'F1F1F1',
-
-			catAxisLabelColor   : 'CC0000',
-			catAxisLabelFontFace: 'Helvetica Neue',
-			catAxisLabelFontSize: 14,
-			catAxisOrientation  : 'maxMin',
-
-			titleColor   : '33CF22',
-			titleFontFace: 'Helvetica Neue',
-			titleFontSize: 24
-		};
-		slide.addChart( pptx.charts.BAR, arrDataRegions, optsChartBar1 );
+
+	// SLIDE 11: Multi Type ---------------------------------------------------------
+	function slideMultiType () {
+
+		var slide = pptx.addNewSlide();
+		slide.addTable( [ [{ text:'Chart Examples: Multi Type Charts', options:gOptsTitle }] ], { x:0.5, y:0.13, w:12.5 } );
+
+		function doMultiChart () {
 
 		// TOP-RIGHT: V/col
-		var optsChartBar2 = { x:7.0, y:0.6, w:6.0, h:3.0,
+			var optsMultiChart = {
+				x: 7.0, y: 0.6, w: 6.0, h: 3.0,
 			barDir: 'col',
+				barGrouping: 'stacked',
 
 			catAxisLabelColor   : '0000CC',
-			catAxisLabelFontFace: 'Courier',
+				catAxisLabelFontFace: 'Arial',
 			catAxisLabelFontSize: 12,
 			catAxisOrientation  : 'minMax',
 
-			dataBorder         : { pt:'1', color:'F1F1F1' },
-			dataLabelColor     : '696969',
-			dataLabelFontFace  : 'Arial',
-			dataLabelFontSize  : 11,
-			dataLabelPosition  : 'outEnd',
-			dataLabelFormatCode: '#.0',
-			showValue          : true,
-
-			valAxisOrientation: 'maxMin',
-
 			showLegend: false,
-			showTitle : false
-		};
-		slide.addChart( pptx.charts.BAR, arrDataRegions, optsChartBar2 );
-
-		// BTM-LEFT: H/bar - TITLE and LEGEND
-		slide.addText( '.', { x:0.5, y:3.8, w:6.0, h:3.5, fill:'F1F1F1', color:'F1F1F1'} );
-		var optsChartBar3 = { x:0.5, y:3.8, w:6.0, h:3.5,
-			barDir     : 'bar',
-
-			border: { pt:'3', color:'CF0909' },
-			fill: 'F1C1C1',
-
-			catAxisLabelColor   : 'CC0000',
-			catAxisLabelFontFace: 'Helvetica Neue',
-			catAxisLabelFontSize: 14,
-			catAxisOrientation  : 'minMax',
-
-			titleColor   : '33CF22',
-			titleFontFace: 'Helvetica Neue',
-			titleFontSize: 16,
->>>>>>> c5086921
-
-	// SLIDE 11: Multi Type ---------------------------------------------------------
-	function slideMultiType () {
-
-		var slide = pptx.addNewSlide();
-		slide.addTable( [ [{ text:'Chart Examples: Multi Type Charts', options:gOptsTitle }] ], { x:0.5, y:0.13, w:12.5 } );
-
-		function doMultiChart () {
-
-<<<<<<< HEAD
-			// TOP-RIGHT: V/col
-			var optsMultiChart = {
-				x: 7.0, y: 0.6, w: 6.0, h: 3.0,
-				barDir: 'col',
-				barGrouping: 'stacked',
-=======
-		// TOP-LEFT: H/bar
-		var optsChartBar1 = { x:0.5, y:0.6, w:6.0, h:3.0,
-			barDir: 'bar',
-			fill: 'F1F1F1',
-
-			catAxisLabelColor   : 'CC0000',
-			catAxisLabelFontFace: 'Helvetica Neue',
-			catAxisLabelFontSize: 14,
-
-			catGridLine: 'none',
-			catAxisHidden: true,
-			valGridLine: { color: "cc6699", style: "dash", size: 1 },
-
-			showLegend   : true,
-			title        : 'No CatAxis, ValGridLine=dash',
-			titleColor   : 'a9a9a9',
-			titleFontFace: 'Helvetica Neue',
-			titleFontSize: 14,
-			showTitle    : true
-		};
-		slide.addChart( pptx.charts.BAR, arrDataRegions, optsChartBar1 );
-
-		// TOP-RIGHT: V/col
-		var optsChartBar2 = { x:7.0, y:0.6, w:6.0, h:3.0,
-			barDir: 'col',
-			fill: 'E1F1FF',
-
-			dataBorder         : { pt:'1', color:'F1F1F1' },
-			dataLabelColor     : '696969',
-			dataLabelFontFace  : 'Arial',
-			dataLabelFontSize  : 11,
-			dataLabelPosition  : 'outEnd',
-			dataLabelFormatCode: '#.0',
-			showValue          : true,
-
-			catAxisHidden: true,
-			catGridLine  : 'none',
-			valAxisHidden: true,
-			valGridLine  : 'none',
-
-			showLegend: true,
-			legendPos : 'b',
-			showTitle : false
-		};
-		slide.addChart( pptx.charts.BAR, arrDataRegions, optsChartBar2 );
-
-		// BTM-LEFT: H/bar - TITLE and LEGEND
-		slide.addText( '.', { x:0.5, y:3.8, w:6.0, h:3.5, fill:'F1F1F1', color:'F1F1F1'} );
-		var optsChartBar3 = { x:0.5, y:3.8, w:6.0, h:3.5,
-			barDir     : 'bar',
-
-			border: { pt:'3', color:'CF0909' },
-			fill: 'F1C1C1',
-
-			catAxisLabelColor   : 'CC0000',
-			catAxisLabelFontFace: 'Helvetica Neue',
-			catAxisLabelFontSize: 14,
-			catAxisOrientation  : 'maxMin',
-			catAxisTitle: "Housing Type",
-			catAxisTitleColor: "428442",
-			catAxisTitleFontSize: 14,
-			showCatAxisTitle: true,
-
-			valGridLine: 'none',
-			valAxisHidden: true,
-			catGridLine: { color: "cc6699", style: "dash", size: 1 },
-
-			titleColor   : '33CF22',
-			titleFontFace: 'Helvetica Neue',
-			titleFontSize: 16,
-
-			showTitle : true,
-			title: 'Sales by Region'
-		};
-		slide.addChart( pptx.charts.BAR, arrDataHighVals, optsChartBar3 );
-
-		// BTM-RIGHT: V/col - TITLE and LEGEND
-		slide.addText( '.', { x:7.0, y:3.8, w:6.0, h:3.5, fill:'F1F1F1', color:'F1F1F1'} );
-		var optsChartBar4 = { x:7.0, y:3.8, w:6.0, h:3.5,
-			barDir: 'col',
-			barGapWidthPct: 25,
-			chartColors: ['0088CC', '99FFCC'],
-			chartColorsOpacity: 50,
-			valAxisMinVal: 1000,
-			valAxisMaxVal: 5000,
-
-			catAxisLabelColor   : '0000CC',
-			catAxisLabelFontFace: 'Times',
-			catAxisLabelFontSize: 11,
-			catAxisOrientation  : 'minMax',
-
-			dataBorder         : { pt:'1', color:'F1F1F1' },
-			dataLabelColor     : 'FFFFFF',
-			dataLabelFontFace  : 'Arial',
-			dataLabelFontSize  : 10,
-			dataLabelPosition  : 'ctr',
-			showValue          : true,
-
-			valAxisHidden      : true,
-			catAxisTitle       : 'Housing Type',
-			showCatAxisTitle   : true,
-
-			showLegend: false,
-			showTitle : false
-		};
-		slide.addChart( pptx.charts.BAR, arrDataHighVals, optsChartBar4 );
-	}
-
-	// SLIDE 3: Stacked Bar Chart ----------------------------------------------------------
-	{
-		var slide = pptx.addNewSlide();
-		slide.addTable( [ [{ text:'Chart Examples: Bar Chart: Stacked/PercentStacked', options:gOptsTitle }] ], { x:0.5, y:0.13, w:12.5 } );
-
-		var arrDataRegions = [
-			{
-				name  : 'Region 3',
-				labels: ['April', 'May', 'June', 'July', 'August'],
-				values: [17, 26, 53, 100, 75]
-			},
-			{
-				name  : 'Region 4',
-				labels: ['April', 'May', 'June', 'July', 'August'],
-				values: [55, 43, 70, 90, 80]
-			}
-		];
-		var arrDataHighVals = [
-			{
-				name  : 'California',
-				labels: ['Apartment', 'Townhome', 'Duplex', 'House', 'Big House'],
-				values: [2000, 2800, 3200, 4000, 5000]
-			},
-			{
-				name  : 'Texas',
-				labels: ['Apartment', 'Townhome', 'Duplex', 'House', 'Big House'],
-				values: [1400, 2000, 2500, 3000, 3800]
-			}
-		];
-
-		// TOP-LEFT: H/bar
-		var optsChartBar1 = { x:0.5, y:0.6, w:6.0, h:3.0,
-			barDir: 'bar',
-			barGrouping: 'stacked',
-
-			catAxisLabelColor   : 'CC0000',
-			catAxisLabelFontFace: 'Helvetica Neue',
-			catAxisLabelFontSize: 14,
-			catAxisOrientation  : 'maxMin',
-
-			dataLabelColor   : 'FFFFFF',
-			showValue        : true,
-
-			titleColor   : '33CF22',
-			titleFontFace: 'Helvetica Neue',
-			titleFontSize: 24
-		};
-		slide.addChart( pptx.charts.BAR, arrDataRegions, optsChartBar1 );
-
-		// TOP-RIGHT: V/col
-		var optsChartBar2 = { x:7.0, y:0.6, w:6.0, h:3.0,
-			barDir: 'col',
-			barGrouping: 'stacked',
-
-			dataLabelColor   : 'FFFFFF',
-			dataLabelFontFace: 'Arial',
-			dataLabelFontSize: 12,
-			showValue        : true,
->>>>>>> c5086921
-
-				catAxisLabelColor: '0000CC',
-				catAxisLabelFontFace: 'Arial',
-				catAxisLabelFontSize: 12,
-				catAxisOrientation: 'minMax',
-
-				showLegend: false,
 				showTitle: false,
 
-<<<<<<< HEAD
 				valAxisMaxVal: 1,
 				valAxisMajorUnit: 0.2,
 
 				dataNoEffects: true
-			};
-=======
-		// BTM-RIGHT: V/col - TITLE and LEGEND
-		slide.addText( '.', { x:7.0, y:3.8, w:6.0, h:3.5, fill:'F1F1F1', color:'F1F1F1'} );
-		var optsChartBar4 = { x:7.0, y:3.8, w:6.0, h:3.5,
-			barDir: 'col',
-			barGrouping: 'percentStacked',
-
-			catAxisLabelColor   : '0000CC',
-			catAxisLabelFontFace: 'Times',
-			catAxisLabelFontSize: 12,
-			catAxisOrientation  : 'minMax',
-
-			chartColors: ['5DA5DA','FAA43A'],
-
-			showLegend: true,
-			legendPos :  't'
 		};
-		slide.addChart( pptx.charts.BAR, arrDataHighVals, optsChartBar4 );
-	}
-
-	// SLIDE 4: Bar Chart - Lots of Bars ---------------------------------------------------
+
+			var chartTypes = [
 	{
-		var slide = pptx.addNewSlide();
-		slide.addTable( [ [{ text:'Chart Examples: Lots of Bars (>26 letters)', options:gOptsTitle }] ], { x:0.5, y:0.13, w:12.5 } );
-
-		var arrDataHighVals = [
-			{
-				name  : 'TEST: getExcelColName',
-				labels: LETTERS.concat(['AA','AB','AC','AD']),
-				values: [1,2,3,4,5,6,7,8,9,10,11,12,13,14,15,16,17,18,19,20,21,22,23,24,25,26,27,28,29,30 ]
-			}
-		];
-
-		var optsChart = {
-			x:0.5, y:0.5, w:'90%', h:'90%',
-			barDir: 'col',
-			title: 'Chart With >26 Cols',
-			showTitle: true,
-			titleFontSize: 20,
-			titleRotate: 10,
-			showCatAxisTitle: true,
-			catAxisTitle: "Letters",
-			catAxisTitleColor: "4286f4",
-			catAxisTitleFontSize: 14,
-
-			showValAxisTitle: true,
-			valAxisTitle: "Column Index",
-			valAxisTitleColor: "c11c13",
-			valAxisTitleFontSize: 16,
-		};
-
-		// TEST `getExcelColName()` to ensure Excel Column names are generated correctly above >26 chars/cols
-		slide.addChart(pptx.charts.BAR, arrDataHighVals, optsChart);
-	}
-
-	// SLIDE 5: Bar Chart: Data Series Colors, majorUnits, and valAxisLabelFormatCode ------
-	{
-		var slide = pptx.addNewSlide();
-		slide.addTable( [ [{ text:'Chart Examples: Bar Colors, valAxisMajorUnit, v Format %', options:gOptsTitle }] ], { x:0.5, y:0.13, w:12.5 } );
->>>>>>> c5086921
-
-			var chartTypes = [
-				{
 					type: pptx.charts.BAR,
 					data: [{
 						name: 'Bottom',
 						labels: ['April', 'May', 'June', 'July', 'August'],
 						values: [.17, .26, .53, .10, .4]
 					},
-						{
+			{
 							name: 'Middle',
 							labels: ['April', 'May', 'June', 'July', 'August'],
 							values: [.05, .04, .02, .03, .15]
-						},
-						{
+			},
+			{
 							name: 'Top',
 							labels: ['April', 'May', 'June', 'July', 'August'],
 							values: [.01, .02, .25, .35, .2]
@@ -1540,24 +1220,24 @@
 					options: {
 						barGrouping: 'standard'
 					}
-				}
-			];
+			}
+		];
 			slide.addChart(chartTypes, optsMultiChart);
 		}
 
 		function doStandardStacked () {
-			var arrDataHighVals = [
-				{
-					name: 'California',
-					labels: ['Apartment', 'Townhome', 'Duplex', 'House', 'Big House'],
-					values: [2000, 2800, 3200, 4000, 5000]
-				},
-				{
-					name: 'Texas',
-					labels: ['Apartment', 'Townhome', 'Duplex', 'House', 'Big House'],
-					values: [1400, 2000, 2500, 3000, 3800]
-				}
-			];
+		var arrDataHighVals = [
+			{
+				name  : 'California',
+				labels: ['Apartment', 'Townhome', 'Duplex', 'House', 'Big House'],
+				values: [2000, 2800, 3200, 4000, 5000]
+			},
+			{
+				name  : 'Texas',
+				labels: ['Apartment', 'Townhome', 'Duplex', 'House', 'Big House'],
+				values: [1400, 2000, 2500, 3000, 3800]
+			}
+		];
 			// BTM-RIGHT: V/col - TITLE and LEGEND
 			slide.addText('.', { x: 7.0, y: 3.8, w: 6.0, h: 3.5, fill: 'F1F1F1', color: 'F1F1F1' });
 			var optsChartBar4 = {
@@ -1572,9 +1252,9 @@
 
 				chartColors: ['5DA5DA', 'FAA43A'],
 
-				showLegend: true,
+			showLegend   : true,
 				legendPos: 't'
-			};
+		};
 			slide.addChart(pptx.charts.BAR, arrDataHighVals, optsChartBar4);
 		}
 
@@ -1590,7 +1270,6 @@
 				slide.addChart( pptx.charts.LINE, arrDataLineStat, options );
 		}
 
-<<<<<<< HEAD
 		function addDotChartAxis2 () {
 			var options = {
 				x: 0.6, y: 0.6, w: 6.0, h: 3.0,
@@ -1599,102 +1278,21 @@
 				lineDataSymbolSize: 10,
 				lineDataSymbolLineSize: 10,
 				dataNoEffects: true
-			};
+		};
 			slide.addChart( pptx.charts.LINE, arrDataLineStat, options );
 		}
-=======
-	// SLIDE 6: Tornado Chart -------------------------------------------------------------
-	{
-		var slide = pptx.addNewSlide();
-		slide.addTable( [ [{ text:'Tornado Chart - Grid and Axis Formatting', options:gOptsTitle }] ], { x:0.5, y:0.13, w:12.5 } );
-
-		slide.addChart(
-			pptx.charts.BAR,
-			[
-				{
-					name: 'High',
-					labels: ['London', 'Munich', 'Tokyo'],
-					values: [.20, .32, .41]
-				},
-				{
-					name: 'Low',
-					labels: ['London', 'Munich', 'Tokyo'],
-					values: [-0.11, -0.22, -0.29]
-				}
-			],
-			{
-				x:0.5, y:0.5, w:'90%', h:'90%',
-				valAxisMaxVal:1,
-				barDir: 'bar',
-				axisLabelFormatCode: '#%',
-				gridLineColor: 'D8D8D8',
-				axisLineColor: 'D8D8D8',
-				catAxisLineShow: false,
-				valAxisLineShow: false,
-				barGrouping: 'stacked',
-				catAxisLabelPos: 'low',
-				valueBarColors: true,
-				//dataLabelPosition: 'outEnd',
-				chartColors: ['0077BF','4E9D2D','ECAA00','5FC4E3','DE4216','154384','7D666A','A3C961','EF907B','9BA0A3'],
-				invertedColors: ['0065A2','428526','C99100','51A7C1','BD3813','123970','6A575A','8BAB52','CB7A69','84888B'],
-				barGapWidthPct: 25,
-				valAxisMajorUnit: 0.2
-			}
-		);
-	}
-
-	// SLIDE 7: Line Chart: Line Smoothing, Line Size, Symbol Size -------------------------
-	{
-		var slide = pptx.addNewSlide();
-		slide.addTable( [ [{ text:'Chart Examples: Line Smoothing, Line Size, Line Shadow, Symbol Size', options:gOptsTitle }] ], { x:0.5, y:0.13, w:12.5 } );
-
-		slide.addText( '..', { x:0.5, y:0.6, w:6.0, h:3.0, fill:'F1F1F1', color:'F1F1F1'} );
-		var optsChartLine1 = { x:0.5, y:0.6, w:6.0, h:3.0,
-			chartColors: [ COLOR_RED, COLOR_AMB, COLOR_GRN, COLOR_UNK ],
-			lineSize  : 8,
-			lineSmooth: true,
-			showLegend: true, legendPos: 't'
-		};
-		slide.addChart( pptx.charts.LINE, arrDataLineStat, optsChartLine1 );
->>>>>>> c5086921
-
-
-<<<<<<< HEAD
+
+
 
 		doMultiChart();
 		doStandardStacked();
 		addDotChart();
-=======
-		var optsChartLine1 = { x:0.5, y:4.0, w:6.0, h:3.0,
-			chartColors: [ COLOR_RED, COLOR_AMB, COLOR_GRN, COLOR_UNK ],
-			lineDataSymbolSize: 10,
-			lineShadow: 'none',
-			showLegend: true, legendPos: 'l'
-		};
-		slide.addChart( pptx.charts.LINE, arrDataLineStat, optsChartLine1 );
-
-		var shadowOpts = { type:'outer', color:'cd0011', blur:3, offset:12, angle:75, opacity:0.8 };
-		var optsChartLine2 = { x:7.0, y:4.0, w:6.0, h:3.0,
-			chartColors: [ COLOR_RED, COLOR_AMB, COLOR_GRN, COLOR_UNK ],
-			lineDataSymbolSize: 20,
-			lineShadow: shadowOpts,
-			showLegend: true, legendPos: 'b'
-		};
-		slide.addChart( pptx.charts.LINE, arrDataLineStat, optsChartLine2 );
->>>>>>> c5086921
 	}
 	//slideMultiType();
 
-<<<<<<< HEAD
 	// SLIDE 12: Dot/Line Type ---------------------------------------------------------
 	function slideDotLine () {
 		console.log('slideDotLine');
-=======
-	// SLIDE 8: Line Chart: TEST: `lineDataSymbol` + `lineDataSymbolSize` ------------------
-	{
-		var intWgap = 4.25;
-		var opts_lineDataSymbol = ['circle','dash','diamond','dot','none','square','triangle'];
->>>>>>> c5086921
 		var slide = pptx.addNewSlide();
 		slide.addTable( [ [{ text:'Chart Examples: Dot/Line Charts', options:gOptsTitle }] ], { x:0.5, y:0.13, w:12.5 } );
 
@@ -1704,20 +1302,15 @@
 				x: 7.0, y: 0.6, w: 6.0, h: 3.0,
 				barDir: 'col',
 				barGrouping: 'stacked',
-
-				catAxisLabelColor: '0000CC',
+				catAxisLabelColor   : '0000CC',
 				catAxisLabelFontFace: 'Arial',
 				catAxisLabelFontSize: 12,
-				catAxisOrientation: 'minMax',
-
+				catAxisOrientation  : 'minMax',
 				showLegend: false,
 				showTitle: false,
-
 				valAxisMaxVal: 100,
 				valAxisMajorUnit: 10,
-
 				dataNoEffects: true,
-
 				valAxes:[
 					{
 						showValAxisTitle: true,
@@ -1745,7 +1338,7 @@
 					}
 				],
 
-				catAxes: [
+				catAxis: [
 					{
 						catAxisLabelColor: '',
 						catAxisLabelFontFace: '',
@@ -1800,125 +1393,60 @@
 						secondaryValAxis: !!optsMultiChart.valAxes,
 						secondaryCatAxis: !!optsMultiChart.catAxes
 					}
-				}
-<<<<<<< HEAD
-			];
+			}
+		];
 			slide.addChart(chartTypes, optsMultiChart);
 		}
-=======
-			);
-		});
-	}
-
-	// SLIDE 9: Line Chart: Lots of Cats ---------------------------------------------------
-	{
-		var slide = pptx.addNewSlide();
-		slide.addTable( [ [{ text:'Chart Examples: Line Chart: Lots of Lines', options:gOptsTitle }] ], { x:0.5, y:0.13, w:12.5 } );
-
-		var MAXVAL = 20000;
->>>>>>> c5086921
 
 		function XdoStackedLine () {
 			console.log('doStackedLine');
 			var arrDataHighVals = [
-				{
-					name: 'California',
-					labels: ['Apartment', 'Townhome', 'Duplex', 'House', 'Big House'],
-					values: [2000, 2800, 3200, 4000, 5000]
-				},
-				{
-					name: 'Texas',
-					labels: ['Apartment', 'Townhome', 'Duplex', 'House', 'Big House'],
-					values: [1400, 2000, 2500, 3000, 3800]
-				}
-			];
+			{
+				name  : 'California',
+				labels: ['Apartment', 'Townhome', 'Duplex', 'House', 'Big House'],
+				values: [2000, 2800, 3200, 4000, 5000]
+			},
+			{
+				name  : 'Texas',
+				labels: ['Apartment', 'Townhome', 'Duplex', 'House', 'Big House'],
+				values: [1400, 2000, 2500, 3000, 3800]
+			}
+		];
 			// BTM-RIGHT:
-			slide.addText('.', { x: 7.0, y: 3.8, w: 6.0, h: 3.5, fill: 'F1F1F1', color: 'F1F1F1' });
+		slide.addText( '.', { x:7.0, y:3.8, w:6.0, h:3.5, fill:'F1F1F1', color:'F1F1F1'} );
 			var optsChartBar4 = {
 				x: 7.0, y: 3.8, w: 6.0, h: 3.5,
-				barDir: 'col',
-				barGrouping: 'percentStacked',
-
-				catAxisLabelColor: '0000CC',
-				catAxisLabelFontFace: 'Times',
-				catAxisLabelFontSize: 12,
-				catAxisOrientation: 'minMax',
-
-				chartColors: ['5DA5DA', 'FAA43A'],
-
-				showLegend: true,
-				legendPos: 't'
-			};
-			slide.addChart(pptx.charts.BAR, arrDataHighVals, optsChartBar4);
-		}
-
-<<<<<<< HEAD
-		function addDotChart () {
-			var options = {
-				x: 0.6, y: 0.6, w: 6.0, h: 3.0,
-				chartColors: [ COLOR_RED, COLOR_AMB, COLOR_GRN, COLOR_UNK ],
-				lineSize  : 0,
-				lineDataSymbolSize: 10,
-				lineDataSymbolLineSize: 10,
-				dataNoEffects: true
-			};
-			slide.addChart( pptx.charts.LINE, arrDataLineStat, options );
-		}
-=======
-		// FULL SLIDE:
-		var optsChartLine1 = { x:0.5, y:0.6, w:'95%', h:'85%',
-			fill: 'F2F9FC',
-
-			valAxisMaxVal: MAXVAL,
+			barDir: 'col',
+			barGrouping: 'percentStacked',
+
+			catAxisLabelColor   : '0000CC',
+			catAxisLabelFontFace: 'Times',
+			catAxisLabelFontSize: 12,
+			catAxisOrientation  : 'minMax',
+
+			chartColors: ['5DA5DA','FAA43A'],
 
 			showLegend: true,
-			legendPos : 'r'
+			legendPos :  't'
 		};
-		slide.addChart( pptx.charts.LINE, arrDataTimeline, optsChartLine1 );
-	}
-
-	// SLIDE 10: Area Chart: Misc -----------------------------------------------------------
+		slide.addChart( pptx.charts.BAR, arrDataHighVals, optsChartBar4 );
+	}
+
+	// SLIDE 4: Bar Chart - Lots of Bars ---------------------------------------------------
 	{
 		var slide = pptx.addNewSlide();
-		slide.addTable( [ [{ text:'Chart Examples: Area Chart', options:gOptsTitle }] ], { x:0.5, y:0.13, w:12.5 } );
-
-		var arrDataTimeline2ser = [
-			{
-				name  : 'Actual Sales',
-				labels: MONS,
-				values: [1500, 4600, 5156, 3167, 8510, 8009, 6006, 7855, 12102, 12789, 10123, 15121]
-			},
-			{
-				name  : 'Proj Sales',
-				labels: MONS,
-				values: [1000, 2600, 3456, 4567, 5010, 6009, 7006, 8855, 9102, 10789, 11123, 12121]
-			}
-		];
-
-		// TOP-LEFT
-		var optsChartLine1 = { x:0.5, y:0.6, w:'45%', h:3, catAxisOrientation:'maxMin', valAxisOrientation:'maxMin' };
-		slide.addChart( pptx.charts.AREA, arrDataTimeline2ser, optsChartLine1 );
-
-		// TOP-RIGHT
-		var optsChartLine2 = { x:7, y:0.6, w:'45%', h:3,
-			chartColors: ['0088CC', '99FFCC'],
-			chartColorsOpacity: 25,
-			dataBorder: {pt:2, color:'FFFFFF'},
-			fill: 'D1E1F1'
-		};
-		slide.addChart( pptx.charts.AREA, arrDataTimeline2ser, optsChartLine2 );
->>>>>>> c5086921
+		slide.addTable( [ [{ text:'Chart Examples: Lots of Bars (>26 letters)', options:gOptsTitle }] ], { x:0.5, y:0.13, w:12.5 } );
 
 		function addDotChartTwoAxes () {
 			var options = {
 				x: 0.6, y: 0.6, w: 6.0, h: 3.0,
-				chartColors: [ COLOR_RED, COLOR_AMB, COLOR_GRN, COLOR_UNK ],
-				lineSize  : 2,
+				chartColors: [COLOR_RED, COLOR_AMB, COLOR_GRN, COLOR_UNK],
+				lineSize: 2,
 				// lineDataSymbolSize: 10,
 				// lineDataSymbolLineSize: 10,
 				dataNoEffects: true,
 
-				catAxisLabelColor   : 'CC0000',
+				catAxisLabelColor: 'CC0000',
 				catAxisLabelFontFace: 'Helvetica Neue',
 				catAxisLabelFontSize: 14,
 				//catAxisOrientation  : 'maxMin',
@@ -1943,7 +1471,7 @@
 				// secValAxisMinVal: 0.2,
 				// secValAxisMaxVal: 2,
 
-				XvalAxes:[
+				XvalAxes: [
 					{
 						showValAxisTitle: true,
 						valAxisTitle: 'Primary Value Axis',
@@ -1969,73 +1497,150 @@
 					}
 				],
 
-				XcatAxes: [
-					{
-						catAxisLabelColor: '',
-						catAxisLabelFontFace: '',
-						catAxisLabelFontSize: 14,
-						catAxisTitle: 'Primary Category Axis',
-						catAxisTitleColor: 'FF0000',
-						catAxisTitleFontFace: 'Arial',
-						catAxisTitleFontSize: 18
-					}, {
-						catAxisLabelColor: '',
-						catAxisLabelFontFace: '',
-						catAxisLabelFontSize: 10,
-						catAxisTitle: 'Secondary Category Axis',
-						catAxisTitleColor: 'FF0000',
-						catAxisTitleFontFace: 'Arial',
-						catAxisTitleFontSize: 18
-					}
+				XcatAxes: [{
+					catAxisLabelColor: '',
+					catAxisLabelFontFace: '',
+					catAxisLabelFontSize: 14,
+					catAxisTitle: 'Primary Category Axis',
+					catAxisTitleColor: 'FF0000',
+					catAxisTitleFontFace: 'Arial',
+					catAxisTitleFontSize: 18
+				}, {
+					catAxisLabelColor: '',
+					catAxisLabelFontFace: '',
+					catAxisLabelFontSize: 10,
+					catAxisTitle: 'Secondary Category Axis',
+					catAxisTitleColor: 'FF0000',
+					catAxisTitleFontFace: 'Arial',
+					catAxisTitleFontSize: 18
+				}
 				]
+			};
+
+		// BOTTOM-RIGHT
+		slide.addChart(
+			pptx.charts.BAR,
+			[
+				{
+					name  : 'Many values',
+					labels: 'A,B,C,D,E,F,G,H,I,J,K,L,M,N,O,P'.split(','),
+					values: [1.20, 2.30, 3.10, 4.25, 2.15, 6.05, 8.01, 2.02, 9.9, 0.9, 2.2, 3.33, 6.66, 7.77, 8.88]
+				}
+			], {  x:7, y:3.6, w:'45%', h:3,
+				valAxisMaxVal:10,
+				barDir: 'bar',
+				showValue: true,
+				dataLabelPosition: 'outEnd',
+				chartColors: ['0077BF','4E9D2D','ECAA00','5FC4E3','DE4216','154384', '7D666A','A3C961','EF907B','9BA0A3'],
+				barGapWidthPct: 25,
+				valAxisMajorUnit: 1
+			}
+		);
+	}
+
+	// SLIDE 6: Tornado Chart -------------------------------------------------------------
+	{
+		var slide = pptx.addNewSlide();
+		slide.addTable( [ [{ text:'Tornado Chart - Grid and Axis Formatting', options:gOptsTitle }] ], { x:0.5, y:0.13, w:12.5 } );
+
+		slide.addChart(
+			pptx.charts.BAR,
+			[
+				{
+					name: 'High',
+					labels: ['London', 'Munich', 'Tokyo'],
+					values: [.20, .32, .41]
+				},
+				{
+					name: 'Low',
+					labels: ['London', 'Munich', 'Tokyo'],
+					values: [-0.11, -0.22, -0.29]
+				}
+			],
+			{
+				x:0.5, y:0.5, w:'90%', h:'90%',
+				valAxisMaxVal:1,
+				barDir: 'bar',
+				axisLabelFormatCode: '#%',
+				gridLineColor: 'D8D8D8',
+				axisLineColor: 'D8D8D8',
+				catAxisLineShow: false,
+				valAxisLineShow: false,
+				barGrouping: 'stacked',
+				catAxisLabelPos: 'low',
+				valueBarColors: true,
+				//dataLabelPosition: 'outEnd',
+				chartColors: ['0077BF','4E9D2D','ECAA00','5FC4E3','DE4216','154384','7D666A','A3C961','EF907B','9BA0A3'],
+				invertedColors: ['0065A2','428526','C99100','51A7C1','BD3813','123970','6A575A','8BAB52','CB7A69','84888B'],
+				barGapWidthPct: 25,
+				valAxisMajorUnit: 0.2
+			}
+		);
+	}
+
+	// SLIDE 7: Line Chart: Line Smoothing, Line Size, Symbol Size -------------------------
+	{
+		var slide = pptx.addNewSlide();
+		slide.addTable( [ [{ text:'Chart Examples: Line Smoothing, Line Size, Line Shadow, Symbol Size', options:gOptsTitle }] ], { x:0.5, y:0.13, w:12.5 } );
 
 		};
 
-<<<<<<< HEAD
-			slide.addChart( pptx.charts.LINE, arrDataLineStat, options );
-		}
-=======
-	// SLIDE 11: Pie Charts: All 4 Legend Options ------------------------------------------
+		var optsChartLine2 = { x:7.0, y:0.6, w:6.0, h:3.0,
+			chartColors: [ COLOR_RED, COLOR_AMB, COLOR_GRN, COLOR_UNK ],
+			lineSize  : 16,
+			lineSmooth: true,
+			showLegend: true, legendPos: 'r'
+		};
+		slide.addChart( pptx.charts.LINE, arrDataLineStat, optsChartLine2 );
+
+		var optsChartLine1 = { x:0.5, y:4.0, w:6.0, h:3.0,
+			chartColors: [ COLOR_RED, COLOR_AMB, COLOR_GRN, COLOR_UNK ],
+			lineDataSymbolSize: 10,
+			lineShadow: 'none',
+			showLegend: true, legendPos: 'l'
+		};
+		slide.addChart( pptx.charts.LINE, arrDataLineStat, optsChartLine1 );
+
+		var shadowOpts = { type:'outer', color:'cd0011', blur:3, offset:12, angle:75, opacity:0.8 };
+		var optsChartLine2 = { x:7.0, y:4.0, w:6.0, h:3.0,
+			chartColors: [ COLOR_RED, COLOR_AMB, COLOR_GRN, COLOR_UNK ],
+			lineDataSymbolSize: 20,
+			lineShadow: shadowOpts,
+			showLegend: true, legendPos: 'b'
+		};
+		slide.addChart( pptx.charts.LINE, arrDataLineStat, optsChartLine2 );
+	}
+
+	// SLIDE 8: Line Chart: TEST: `lineDataSymbol` + `lineDataSymbolSize` ------------------
 	{
-		var slide = pptx.addNewSlide();
-		slide.addTable( [ [{ text:'Chart Examples: Pie Charts: Legends', options:gOptsTitle }] ], { x:0.5, y:0.13, w:12.5 } );
-
-		// INTERNAL USE: Not visible to user (its behind a chart): Used for ensuring ref counting works across obj types (eg: `rId` check/test)
-		slide.addImage({ path:'images/cc_copyremix.gif', x:0.5, y:1.0, w:1.2, h:1.2 });
-
-		// TOP-LEFT
-		slide.addText( '.', {x:0.5, y:0.5, w:4.2, h:3.2, fill:'F1F1F1', color:'F1F1F1'} );
-		slide.addChart( pptx.charts.PIE, dataChartPieStat, {x:0.5, y:0.5, w:4.2, h:3.2, showLegend:true, legendPos:'l'} );
-
-		// TOP-RIGHT
-		slide.addText( '.', {x:5.6, y:0.5, w:3.2, h:3.2, fill:'F1F1F1', color:'F1F1F1'} );
-		slide.addChart( pptx.charts.PIE, dataChartPieStat, {x:5.6, y:0.5, w:3.2, h:3.2, showLegend:true, legendPos:'t'} );
-
-		// BTM-LEFT
-		slide.addText( '.', {x:0.5, y:4.0, w:4.2, h:3.2, fill:'F1F1F1', color:'F1F1F1'} );
-		slide.addChart( pptx.charts.PIE, dataChartPieLocs, {x:0.5, y:4.0, w:4.2, h:3.2, showLegend:true, legendPos:'r'} );
-
-		// BTM-RIGHT
-		slide.addText( '.', {x:5.6, y:4.0, w:3.2, h:3.2, fill:'F1F1F1', color:'F1F1F1'} );
-		slide.addChart( pptx.charts.PIE, dataChartPieLocs, {x:5.6, y:4.0, w:3.2, h:3.2, showLegend:true, legendPos:'b'} );
-
-		// BOTH: TOP-RIGHT
-		slide.addText( '.', {x:9.8, y:0.5, w:3.2, h:3.2, fill:'F1F1F1', color:'F1F1F1'} );
-		slide.addChart( pptx.charts.PIE, dataChartPieLocs, {x:9.8, y:0.5, w:3.2, h:3.2, dataBorder:{pt:'1',color:'F1F1F1'}, showLegend:true, legendPos:'t', showTitle:true, title:'Title & Legend'} );
->>>>>>> c5086921
-
-		doStackedLine();
-		//addDotChart();
-		//addDotChartTwoAxes();
-	}
-
-<<<<<<< HEAD
-	slideDotLine();
-=======
-	// SLIDE 12: Doughnut Chart ------------------------------------------------------------
+		var intWgap = 4.25;
+		var opts_lineDataSymbol = ['circle','dash','diamond','dot','none','square','triangle'];
+		var slide = pptx.addNewSlide();
+		slide.addTable( [ [{ text:'Chart Examples: Line Chart: lineDataSymbol option test', options:gOptsTitle }] ], { x:0.5, y:0.13, w:12.5 } );
+
+		opts_lineDataSymbol.forEach(function(opt,idx){
+			slide.addChart(
+				pptx.charts.LINE,
+				arrDataLineStat,
+				{
+					x:(idx < 3 ? idx*intWgap : (idx < 6 ? (idx-3)*intWgap : (idx-6)*intWgap)), y:(idx < 3 ? 0.5 : (idx < 6 ? 2.75 : 5)),
+					w:4.25, h:2.25,
+					lineDataSymbol:opt, title:opt, showTitle:true,
+					lineDataSymbolSize:(idx==5 ? 9 : (idx==6 ? 12 : null))
+				}
+			);
+		});
+	}
+
+	// SLIDE 9: Line Chart: Lots of Cats ---------------------------------------------------
 	{
 		var slide = pptx.addNewSlide();
-		slide.addTable( [ [{ text:'Chart Examples: Doughnut Chart', options:gOptsTitle }] ], { x:0.5, y:0.13, w:12.5 } );
+		slide.addTable( [ [{ text:'Chart Examples: Line Chart: Lots of Lines', options:gOptsTitle }] ], { x:0.5, y:0.13, w:12.5 } );
+
+	// SLIDE 12: Doughnut Chart ------------------------------------------------------------------
+	{
+		var slide = pptx.addNewSlide();
+		slide.addTable( [ [{ text:'Chart Examples: Pie Chart', options:gOptsTitle }] ], { x:0.5, y:0.13, w:12.5 } );
 
 		var optsChartPie1 = {
 			x:0.5, y:1.0, w:6.0, h:6.0,
@@ -2045,54 +1650,176 @@
 			dataLabelFontSize: 14,
 
 			legendPos : 'r',
->>>>>>> c5086921
-
-	// SLIDE 12: Doughnut Chart ------------------------------------------------------------------
-	// {
-	// 	var slide = pptx.addNewSlide();
-	// 	slide.addTable( [ [{ text:'Chart Examples: Pie Chart', options:gOptsTitle }] ], { x:0.5, y:0.13, w:12.5 } );
-	//
-	// 	var optsChartPie1 = {
-	// 		x:0.5, y:1.0, w:6.0, h:6.0,
-	// 		chartColors: ['FC0000','FFCC00','009900','6600CC'],
-	// 		dataBorder       : { pt:'2', color:'F1F1F1' },
-	// 		dataLabelColor   : 'FFFFFF',
-	// 		dataLabelFontSize: 14,
-	//
-	// 		legendPos : 'r',
-	//
-	// 		showLabel  : false,
-	// 		showValue  : false,
-	// 		showPercent: true,
-	// 		showLegend : true,
-	// 		showTitle  : false,
-	//
-	// 		holeSize: 70,
-	//
-	// 		title        : 'Project Status',
-	// 		titleColor   : '33CF22',
-	// 		titleFontFace: 'Helvetica Neue',
-	// 		titleFontSize: 24
-	// 	};
-	// 	slide.addText( '.', {x:0.5, y:1.0, w:6.0, h:6.0, fill:'F1F1F1', color:'F1F1F1'} );
-	// 	slide.addChart(pptx.charts.DOUGHNUT, dataChartPieStat, optsChartPie1 );
-	//
-	// 	var optsChartPie2 = {
-	// 		x:7.0, y:1.0, w:6, h:6,
-	// 		dataBorder       : { pt:'3', color:'F1F1F1' },
-	// 		dataLabelColor   : 'FFFFFF',
-	// 		showLabel  : true,
-	// 		showValue  : true,
-	// 		showPercent: true,
-	// 		showLegend : false,
-	// 		showTitle  : false,
-	// 		title: 'Resource Totals by Location'
-	// 	};
-	// 	slide.addChart(pptx.charts.DOUGHNUT, dataChartPieLocs, optsChartPie2 );
-	// }
+
+			showLabel  : false,
+			showValue  : false,
+			showPercent: true,
+			showLegend : true,
+			showTitle  : false,
+
+			holeSize: 70,
+
+			title        : 'Project Status',
+			titleColor   : '33CF22',
+			titleFontFace: 'Helvetica Neue',
+			titleFontSize: 24
+		};
+		slide.addText( '.', {x:0.5, y:1.0, w:6.0, h:6.0, fill:'F1F1F1', color:'F1F1F1'} );
+		slide.addChart(pptx.charts.DOUGHNUT, dataChartPieStat, optsChartPie1 );
+
+		var optsChartPie2 = {
+			x:7.0, y:1.0, w:6, h:6,
+			dataBorder       : { pt:'3', color:'F1F1F1' },
+			dataLabelColor   : 'FFFFFF',
+			showLabel  : true,
+			showValue  : true,
+			showPercent: true,
+			showLegend : false,
+			showTitle  : false,
+			title: 'Resource Totals by Location'
+		};
+		slide.addChart(pptx.charts.DOUGHNUT, dataChartPieLocs, optsChartPie2 );
+	}
+			}
+
+			arrDataTimeline.push( tmpObj );
+		}
+
+		// FULL SLIDE:
+		var optsChartLine1 = { x:0.5, y:0.6, w:'95%', h:'85%',
+			fill: 'F2F9FC',
+
+			valAxisMaxVal: MAXVAL,
+
+			showLegend: true,
+			legendPos : 'r'
+		};
+		slide.addChart( pptx.charts.LINE, arrDataTimeline, optsChartLine1 );
+	}
+
+	// SLIDE 10: Area Chart: Misc -----------------------------------------------------------
+	{
+		var slide = pptx.addNewSlide();
+		slide.addTable( [ [{ text:'Chart Examples: Area Chart', options:gOptsTitle }] ], { x:0.5, y:0.13, w:12.5 } );
+
+		var arrDataTimeline2ser = [
+			{
+				name  : 'Actual Sales',
+				labels: MONS,
+				values: [1500, 4600, 5156, 3167, 8510, 8009, 6006, 7855, 12102, 12789, 10123, 15121]
+			},
+			{
+				name  : 'Proj Sales',
+				labels: MONS,
+				values: [1000, 2600, 3456, 4567, 5010, 6009, 7006, 8855, 9102, 10789, 11123, 12121]
+			}
+		];
+
+		// TOP-LEFT
+		var optsChartLine1 = { x:0.5, y:0.6, w:'45%', h:3, catAxisOrientation:'maxMin', valAxisOrientation:'maxMin' };
+		slide.addChart( pptx.charts.AREA, arrDataTimeline2ser, optsChartLine1 );
+
+		// TOP-RIGHT
+		var optsChartLine2 = { x:7, y:0.6, w:'45%', h:3,
+			chartColors: ['0088CC', '99FFCC'],
+			chartColorsOpacity: 25,
+			dataBorder: {pt:2, color:'FFFFFF'},
+			fill: 'D1E1F1'
+		};
+		slide.addChart( pptx.charts.AREA, arrDataTimeline2ser, optsChartLine2 );
+
+		// BOTTOM-LEFT
+		var optsChartLine3 = { x:0.5, y:3.6, w:'45%', h:3,
+			chartColors: ['0088CC', '99FFCC'],
+			chartColorsOpacity: 50
+		};
+		slide.addChart( pptx.charts.AREA, arrDataTimeline2ser, optsChartLine3 );
+
+		// BOTTOM-RIGHT
+		var optsChartLine4 = { x:7, y:3.6, w:'45%', h:3,
+			chartColors: ['CC8833', 'CCFF69'],
+			chartColorsOpacity: 75
+		};
+		slide.addChart( pptx.charts.AREA, arrDataTimeline2ser, optsChartLine4 );
+	}
+
+	// SLIDE 11: Pie Charts: All 4 Legend Options ------------------------------------------
+	{
+		var slide = pptx.addNewSlide();
+		slide.addTable( [ [{ text:'Chart Examples: Pie Charts: Legends', options:gOptsTitle }] ], { x:0.5, y:0.13, w:12.5 } );
+
+		// INTERNAL USE: Not visible to user (its behind a chart): Used for ensuring ref counting works across obj types (eg: `rId` check/test)
+		slide.addImage({ path:'images/cc_copyremix.gif', x:0.5, y:1.0, w:1.2, h:1.2 });
+
+		// TOP-LEFT
+		slide.addText( '.', {x:0.5, y:0.5, w:4.2, h:3.2, fill:'F1F1F1', color:'F1F1F1'} );
+		slide.addChart( pptx.charts.PIE, dataChartPieStat, {x:0.5, y:0.5, w:4.2, h:3.2, showLegend:true, legendPos:'l'} );
+
+		// TOP-RIGHT
+		slide.addText( '.', {x:5.6, y:0.5, w:3.2, h:3.2, fill:'F1F1F1', color:'F1F1F1'} );
+		slide.addChart( pptx.charts.PIE, dataChartPieStat, {x:5.6, y:0.5, w:3.2, h:3.2, showLegend:true, legendPos:'t'} );
+
+		// BTM-LEFT
+		slide.addText( '.', {x:0.5, y:4.0, w:4.2, h:3.2, fill:'F1F1F1', color:'F1F1F1'} );
+		slide.addChart( pptx.charts.PIE, dataChartPieLocs, {x:0.5, y:4.0, w:4.2, h:3.2, showLegend:true, legendPos:'r'} );
+
+		// BTM-RIGHT
+		slide.addText( '.', {x:5.6, y:4.0, w:3.2, h:3.2, fill:'F1F1F1', color:'F1F1F1'} );
+		slide.addChart( pptx.charts.PIE, dataChartPieLocs, {x:5.6, y:4.0, w:3.2, h:3.2, showLegend:true, legendPos:'b'} );
+
+		// BOTH: TOP-RIGHT
+		slide.addText( '.', {x:9.8, y:0.5, w:3.2, h:3.2, fill:'F1F1F1', color:'F1F1F1'} );
+		slide.addChart( pptx.charts.PIE, dataChartPieLocs, {x:9.8, y:0.5, w:3.2, h:3.2, dataBorder:{pt:'1',color:'F1F1F1'}, showLegend:true, legendPos:'t', showTitle:true, title:'Title & Legend'} );
+
+		// BOTH: BTM-RIGHT
+		slide.addText( '.', {x:9.8, y:4.0, w:3.2, h:3.2, fill:'F1F1F1', color:'F1F1F1'} );
+		slide.addChart( pptx.charts.PIE, dataChartPieLocs, {x:9.8, y:4.0, w:3.2, h:3.2, dataBorder:{pt:'1',color:'F1F1F1'}, showLegend:true, legendPos:'b', showTitle:true, title:'Title & Legend'} );
+	}
+
+	// SLIDE 12: Doughnut Chart ------------------------------------------------------------
+	{
+		var slide = pptx.addNewSlide();
+		slide.addTable( [ [{ text:'Chart Examples: Doughnut Chart', options:gOptsTitle }] ], { x:0.5, y:0.13, w:12.5 } );
+
+		var optsChartPie1 = {
+			x:0.5, y:1.0, w:6.0, h:6.0,
+			chartColors: ['FC0000','FFCC00','009900','6600CC'],
+			dataBorder       : { pt:'2', color:'F1F1F1' },
+			dataLabelColor   : 'FFFFFF',
+			dataLabelFontSize: 14,
+
+			legendPos : 'r',
+
+			showLabel  : false,
+			showValue  : false,
+			showPercent: true,
+			showLegend : true,
+			showTitle  : false,
+
+			holeSize: 70,
+
+			title        : 'Project Status',
+			titleColor   : '33CF22',
+			titleFontFace: 'Helvetica Neue',
+			titleFontSize: 24
+		};
+		slide.addText( '.', {x:0.5, y:1.0, w:6.0, h:6.0, fill:'F1F1F1', color:'F1F1F1'} );
+		slide.addChart(pptx.charts.DOUGHNUT, dataChartPieStat, optsChartPie1 );
+
+		var optsChartPie2 = {
+			x:7.0, y:1.0, w:6, h:6,
+			dataBorder       : { pt:'3', color:'F1F1F1' },
+			dataLabelColor   : 'FFFFFF',
+			showLabel  : true,
+			showValue  : true,
+			showPercent: true,
+			showLegend : false,
+			showTitle  : false,
+			title: 'Resource Totals by Location'
+		};
+		slide.addChart(pptx.charts.DOUGHNUT, dataChartPieLocs, optsChartPie2 );
+	}
 }
-
-console.log('DEMO');
 
 function genSlides_Media(pptx) {
 	// SLIDE 1: Video and YouTube
